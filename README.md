--- conflicted
+++ resolved
@@ -14,18 +14,11 @@
 
 ## Frameworks
 PGAdapter can be used with the following frameworks:
-<<<<<<< HEAD
-1. `gorm`: Version 1.23.8 and higher have Pilot Support. See [gorm support](docs/gorm.md) for more details.
+1. `Liquibase`: Version 4.12.0 and higher are supported. See [Liquibase support](docs/liquibase.md)
+   for more details. See also [this directory](samples/java/liquibase) for a sample application using `Liquibase`.
+2. `gorm`: Version 1.23.8 and higher are supported. See [gorm support](docs/gorm.md) for more details.
    See also [this directory](samples/golang/gorm) for a sample application using `gorm`.
 
-
-=======
-1. `Liquibase`: Version 4.12.0 and higher have Pilot Support. See [Liquibase support](docs/liquibase.md)
-   for more details. See also [this directory](samples/java/liquibase) for a sample application using `Liquibase`.
-2. `gorm`: Version 1.23.8 and higher have Pilot Support. See [gorm support](docs/gorm.md) for more details.
-   See also [this directory](samples/golang/gorm) for a sample application using `gorm`.
-
->>>>>>> 0b962af9
 ## FAQ
 See [Frequently Asked Questions](docs/faq.md) for answers to frequently asked questions.
 
