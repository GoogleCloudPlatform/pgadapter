<!--
 Copyright 2020 Google LLC
 Licensed under the Apache License, Version 2.0 (the "License");
 you may not use this file except in compliance with the License.
 You may obtain a copy of the License at
      http://www.apache.org/licenses/LICENSE-2.0
 Unless required by applicable law or agreed to in writing, software
 distributed under the License is distributed on an "AS IS" BASIS,
 WITHOUT WARRANTIES OR CONDITIONS OF ANY KIND, either express or implied.
 See the License for the specific language governing permissions and
 limitations under the License.
-->

<project xmlns="http://maven.apache.org/POM/4.0.0"
    xmlns:xsi="http://www.w3.org/2001/XMLSchema-instance"
    xsi:schemaLocation="http://maven.apache.org/POM/4.0.0 http://maven.apache.org/xsd/maven-4.0.0.xsd">
  <properties>
    <java.version>1.8</java.version>
    <maven.compiler.source>1.8</maven.compiler.source>
    <maven.compiler.target>1.8</maven.compiler.target>
    <skipITs>true</skipITs>
    <project.build.sourceEncoding>UTF-8</project.build.sourceEncoding>
    <project.reporting.outputEncoding>UTF-8</project.reporting.outputEncoding>
  </properties>

  <modelVersion>4.0.0</modelVersion>
  <groupId>com.google.cloud</groupId>
  <artifactId>google-cloud-spanner-pgadapter</artifactId>
  <version>0.1.0-SNAPSHOT</version>
  <name>Google Cloud Spanner PostgreSQL Adapter</name>
  <packaging>jar</packaging>
  <description>
    The PGAdapter server implements the PostgreSQL wire-protocol, but sends all received statements
    to a Cloud Spanner database instead of a PostgreSQL database. The Cloud Spanner database must
    have been created using the PostgreSQL dialect. See https://cloud.google.com/spanner/docs/quickstart-console#postgresql
    for more information on how to create PostgreSQL dialect databases on Cloud Spanner.
  </description>
  <parent>
    <groupId>com.google.cloud</groupId>
    <artifactId>google-cloud-shared-config</artifactId>
    <version>1.2.7</version>
  </parent>

  <dependencies>
    <dependency>
      <groupId>com.googlecode.json-simple</groupId>
      <artifactId>json-simple</artifactId>
      <version>1.1.1</version>
    </dependency>
    <dependency>
      <groupId>com.google.cloud</groupId>
      <artifactId>google-cloud-spanner</artifactId>
      <version>6.20.0</version>
    </dependency>
    <dependency>
      <groupId>org.postgresql</groupId>
      <artifactId>postgresql</artifactId>
      <version>42.3.1</version>
    </dependency>
    <dependency>
      <groupId>commons-cli</groupId>
      <artifactId>commons-cli</artifactId>
      <version>1.4</version>
    </dependency>
    <dependency>
      <groupId>org.apache.commons</groupId>
      <artifactId>commons-csv</artifactId>
      <version>1.9.0</version>
    </dependency>
    <dependency>
      <groupId>org.json</groupId>
      <artifactId>json</artifactId>
      <version>20210307</version>
    </dependency>
<<<<<<< HEAD
    <dependency>
      <groupId>com.google.api</groupId>
      <artifactId>gax-grpc</artifactId>
      <version>2.12.2</version>
    </dependency>
=======
>>>>>>> 20754db9
    <!-- Test dependencies -->
    <dependency>
      <groupId>com.google.cloud</groupId>
      <artifactId>google-cloud-spanner</artifactId>
      <version>6.20.0</version>
      <type>test-jar</type>
      <scope>test</scope>
    </dependency>
    <dependency>
      <groupId>com.google.api</groupId>
      <artifactId>gax-grpc</artifactId>
<<<<<<< HEAD
      <version>2.12.2</version>
=======
      <version>2.11.0</version>
>>>>>>> 20754db9
      <classifier>testlib</classifier>
      <scope>test</scope>
    </dependency>
    <dependency>
      <groupId>junit</groupId>
      <artifactId>junit</artifactId>
      <version>4.13</version>
      <scope>test</scope>
    </dependency>
    <dependency>
      <groupId>org.mockito</groupId>
      <artifactId>mockito-core</artifactId>
      <version>3.2.4</version>
      <scope>test</scope>
    </dependency>
  </dependencies>

  <profiles>
    <profile>
      <id>shade</id>
      <build>
        <plugins>
          <plugin>
            <groupId>org.apache.maven.plugins</groupId>
            <artifactId>maven-shade-plugin</artifactId>
            <version>3.2.1</version>
            <executions>
              <execution>
                <goals>
                  <goal>shade</goal>
                </goals>
                <configuration>
                  <filters>
                    <filter>
                      <artifact>*:*</artifact>
                      <!-- We need to exclude the signatures for any signed jars otherwise
                      we get an exception. -->
                      <excludes>
                        <exclude>META-INF/*.SF</exclude>
                        <exclude>META-INF/*.DSA</exclude>
                        <exclude>META-INF/*.RSA</exclude>
                      </excludes>
                    </filter>
                  </filters>
                  <createSourcesJar>true</createSourcesJar>
                  <shadeSourcesContent>true</shadeSourcesContent>
                  <shadedArtifactAttached>false</shadedArtifactAttached>
                  <createDependencyReducedPom>false</createDependencyReducedPom>
                  <artifactSet>
                    <includes>
                      <include>*:*</include>
                    </includes>
                    <excludes>
                      <exclude>java:*</exclude>
                      <exclude>junit:*</exclude>
                    </excludes>
                  </artifactSet>
                  <transformers>
                    <transformer
                        implementation="org.apache.maven.plugins.shade.resource.ManifestResourceTransformer">
                      <mainClass>com.google.cloud.spanner.pgadapter.Server
                      </mainClass>
                    </transformer>
                    <transformer
                        implementation="org.apache.maven.plugins.shade.resource.IncludeResourceTransformer">
                      <resource>META-INF/services</resource>
                      <file>io.grpc.LoadBalancerProvider</file>
                    </transformer>
                  </transformers>
                </configuration>
              </execution>
            </executions>
          </plugin>
        </plugins>
      </build>
    </profile>
  </profiles>

  <build>
    <testResources>
      <testResource>
        <directory>${project.basedir}/src/test/resources</directory>
      </testResource>
      <testResource>
        <directory>${project.basedir}/src/main/resources</directory>
      </testResource>
    </testResources>
    <plugins>
      <plugin>
        <groupId>org.apache.maven.plugins</groupId>
        <artifactId>maven-surefire-plugin</artifactId>
        <version>3.0.0-M5</version>
        <configuration>
          <excludedGroups>com.google.cloud.spanner.pgadapter.IntegrationTest</excludedGroups>
          <reportNameSuffix>sponge_log</reportNameSuffix>
        </configuration>
      </plugin>
      <plugin>
        <groupId>org.jacoco</groupId>
        <artifactId>jacoco-maven-plugin</artifactId>
        <version>0.8.7</version>
        <executions>
          <execution>
            <goals>
              <goal>prepare-agent</goal>
            </goals>
          </execution>
          <execution>
            <id>report</id>
            <phase>test</phase>
            <goals>
              <goal>report</goal>
            </goals>
          </execution>
        </executions>
      </plugin>
      <plugin>
        <groupId>org.apache.maven.plugins</groupId>
        <artifactId>maven-failsafe-plugin</artifactId>
        <version>3.0.0-M3</version>
        <executions>
          <execution>
            <goals>
              <goal>integration-test</goal>
              <goal>verify</goal>
            </goals>
          </execution>
        </executions>
        <configuration>
          <skipITs>${skipITs}</skipITs>
        </configuration>
      </plugin>
    </plugins>
    <extensions>
      <extension>
        <groupId>com.google.cloud.artifactregistry</groupId>
        <artifactId>artifactregistry-maven-wagon</artifactId>
        <version>2.1.1</version>
      </extension>
    </extensions>
  </build>
</project><|MERGE_RESOLUTION|>--- conflicted
+++ resolved
@@ -72,14 +72,6 @@
       <artifactId>json</artifactId>
       <version>20210307</version>
     </dependency>
-<<<<<<< HEAD
-    <dependency>
-      <groupId>com.google.api</groupId>
-      <artifactId>gax-grpc</artifactId>
-      <version>2.12.2</version>
-    </dependency>
-=======
->>>>>>> 20754db9
     <!-- Test dependencies -->
     <dependency>
       <groupId>com.google.cloud</groupId>
@@ -91,11 +83,7 @@
     <dependency>
       <groupId>com.google.api</groupId>
       <artifactId>gax-grpc</artifactId>
-<<<<<<< HEAD
-      <version>2.12.2</version>
-=======
       <version>2.11.0</version>
->>>>>>> 20754db9
       <classifier>testlib</classifier>
       <scope>test</scope>
     </dependency>
