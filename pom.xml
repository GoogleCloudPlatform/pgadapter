--- conflicted
+++ resolved
@@ -45,13 +45,8 @@
     </dependency>
     <dependency>
       <groupId>com.google.cloud</groupId>
-<<<<<<< HEAD
       <artifactId>google-cloud-spanner</artifactId>
       <version>6.20.0</version>
-=======
-      <artifactId>google-cloud-spanner-jdbc</artifactId>
-      <version>2.6.0</version>
->>>>>>> 1594f27c
     </dependency>
     <dependency>
       <groupId>org.postgresql</groupId>
