// Copyright 2022 Google LLC
//
// Licensed under the Apache License, Version 2.0 (the "License");
// you may not use this file except in compliance with the License.
// You may obtain a copy of the License at
//
//      http://www.apache.org/licenses/LICENSE-2.0
//
// Unless required by applicable law or agreed to in writing, software
// distributed under the License is distributed on an "AS IS" BASIS,
// WITHOUT WARRANTIES OR CONDITIONS OF ANY KIND, either express or implied.
// See the License for the specific language governing permissions and
// limitations under the License.

package com.google.cloud.spanner.pgadapter.parsers;

import static com.google.cloud.spanner.pgadapter.parsers.Parser.PG_EPOCH_SECONDS;
import static org.junit.Assert.assertArrayEquals;
import static org.junit.Assert.assertEquals;
import static org.junit.Assert.assertNull;
import static org.junit.Assert.assertThrows;
import static org.mockito.Mockito.mock;
import static org.mockito.Mockito.when;

import com.google.cloud.Timestamp;
import com.google.cloud.spanner.ErrorCode;
import com.google.cloud.spanner.ResultSet;
import com.google.cloud.spanner.ResultSets;
import com.google.cloud.spanner.SpannerException;
import com.google.cloud.spanner.Struct;
import com.google.cloud.spanner.Type;
import com.google.cloud.spanner.Type.StructField;
import com.google.cloud.spanner.pgadapter.ProxyServer.DataFormat;
import com.google.cloud.spanner.pgadapter.error.PGException;
import com.google.cloud.spanner.pgadapter.parsers.Parser.FormatCode;
import com.google.cloud.spanner.pgadapter.session.SessionState;
import com.google.common.collect.ImmutableList;
import java.nio.charset.StandardCharsets;
import java.time.ZoneId;
import java.util.Random;
import org.junit.Test;
import org.junit.runner.RunWith;
import org.junit.runners.JUnit4;
import org.postgresql.util.ByteConverter;

@RunWith(JUnit4.class)
public class TimestampParserTest {

  @Test
  public void testToTimestamp() {
    long micros = new Random().nextLong();
    if (micros < -62135596800000L) {
      micros = -62135596800000L;
    } else if (micros > 253402300799000L) {
      micros = 253402300799000L;
    }
    byte[] data = new byte[8];
    ByteConverter.int8(data, 0, micros - PG_EPOCH_SECONDS * 1000_000L);
    assertEquals(Timestamp.ofTimeMicroseconds(micros), TimestampParser.toTimestamp(data));

    SpannerException spannerException =
        assertThrows(SpannerException.class, () -> TimestampParser.toTimestamp(new byte[4]));
    assertEquals(ErrorCode.INVALID_ARGUMENT, spannerException.getErrorCode());

    assertArrayEquals(
        data,
        new TimestampParser(TimestampParser.toTimestamp(data), mock(SessionState.class))
            .binaryParse());
    assertNull(new TimestampParser(null, mock(SessionState.class)).binaryParse());
  }

  @Test
  public void testSpannerParse() {
    assertEquals(
        "2022-07-08T07:22:59.123456789Z",
        new TimestampParser(
                "2022-07-08 07:22:59.123456789+00".getBytes(StandardCharsets.UTF_8),
                FormatCode.TEXT,
                mock(SessionState.class))
            .spannerParse());
    assertNull(new TimestampParser(null, mock(SessionState.class)).spannerParse());

    ResultSet resultSet =
        ResultSets.forRows(
            Type.struct(StructField.of("ts", Type.timestamp())),
            ImmutableList.of(
                Struct.newBuilder()
                    .set("ts")
                    .to(Timestamp.parseTimestamp("2022-07-08T07:22:59.123456789Z"))
                    .build()));
    resultSet.next();
    assertArrayEquals(
        "2022-07-08T07:22:59.123456789Z".getBytes(StandardCharsets.UTF_8),
        TimestampParser.convertToPG(resultSet, 0, DataFormat.SPANNER, ZoneId.of("UTC")));
  }

  @Test
  public void testStringParse() {
    SessionState sessionState = mock(SessionState.class);
    when(sessionState.getTimezone()).thenReturn(ZoneId.of("+00"));
    assertEquals(
        "2022-07-08 07:22:59.123456+00",
        new TimestampParser(
                Timestamp.parseTimestamp("2022-07-08T07:22:59.123456789Z"), sessionState)
            .stringParse());
    assertNull(new TimestampParser(null, sessionState).stringParse());
    assertThrows(
        PGException.class,
        () ->
            new TimestampParser(
                "foo".getBytes(StandardCharsets.UTF_8), FormatCode.TEXT, sessionState));
  }

  @Test
  public void testTextToTimestamp() {
    assertEquals(
        Timestamp.parseTimestamp("2022-10-09T19:09:18Z"),
        TimestampParser.toTimestamp("2022-10-09 10:09:18", ZoneId.of("-09:00")));
    assertEquals(
        Timestamp.parseTimestamp("2022-12-28T09:00Z"),
        TimestampParser.toTimestamp("2022-12-28 10:00", ZoneId.of("CET")));
    assertEquals(
        Timestamp.parseTimestamp("2022-08-28T08:00Z"),
        TimestampParser.toTimestamp("2022-08-28 10:00", ZoneId.of("CET")));
    assertEquals(
        Timestamp.parseTimestamp("2022-08-28T08:00Z"),
        TimestampParser.toTimestamp("2022-08-28 10:00", ZoneId.of("Europe/Amsterdam")));
    assertEquals(
        Timestamp.parseTimestamp("2022-12-27T14:00:00Z"),
        TimestampParser.toTimestamp("2022-12-28", ZoneId.of("+10:00")));
    assertEquals(
        Timestamp.parseTimestamp("2022-12-28T08:00Z"),
        TimestampParser.toTimestamp("2022-12-28 10:00+02:00", ZoneId.of("CET")));
    assertEquals(
        Timestamp.parseTimestamp("2022-12-28T07:30Z"),
        TimestampParser.toTimestamp("2022-12-28 10:00+02:30", ZoneId.of("CET")));
    assertEquals(
        Timestamp.parseTimestamp("2011-11-04T00:05:23.123456Z"),
        TimestampParser.toTimestamp("(\"2011-11-04 00:05:23.123456+00:00\")", ZoneId.of("UTC")));
<<<<<<< HEAD
=======
    assertEquals(
        Timestamp.parseTimestamp("2011-11-04T00:05:23.123456Z"),
        TimestampParser.toTimestamp("('2011-11-04 00:05:23.123456+00:00')", ZoneId.of("UTC")));
    assertEquals(
        Timestamp.parseTimestamp("2011-11-04T00:05:23.123456Z"),
        TimestampParser.toTimestamp("'2011-11-04 00:05:23.123456+00:00'", ZoneId.of("UTC")));
    assertThrows(PGException.class, () -> TimestampParser.toTimestamp("", ZoneId.of("UTC")));
    assertThrows(PGException.class, () -> TimestampParser.toTimestamp("(", ZoneId.of("UTC")));
    assertThrows(PGException.class, () -> TimestampParser.toTimestamp(")", ZoneId.of("UTC")));
    assertThrows(
        PGException.class,
        () -> TimestampParser.toTimestamp("'2011-11-04 00:05:23.123456+00:00')", ZoneId.of("UTC")));
    assertThrows(
        PGException.class,
        () -> TimestampParser.toTimestamp("('2011-11-04 00:05:23.123456+00:00'", ZoneId.of("UTC")));
    assertThrows(PGException.class, () -> TimestampParser.toTimestamp("()", ZoneId.of("UTC")));
    assertThrows(PGException.class, () -> TimestampParser.toTimestamp("''", ZoneId.of("UTC")));
    assertThrows(PGException.class, () -> TimestampParser.toTimestamp("'2000'", ZoneId.of("UTC")));
    assertEquals(
        Timestamp.parseTimestamp("2000-01-01T00:00:00Z"),
        TimestampParser.toTimestamp("'2000-01-01'", ZoneId.of("UTC")));
    assertEquals(
        Timestamp.parseTimestamp("2011-11-04T00:05:23.123456Z"),
        TimestampParser.toTimestamp(" (\"2011-11-04 00:05:23.123456+00:00\")", ZoneId.of("UTC")));
    assertEquals(
        Timestamp.parseTimestamp("2011-11-04T00:05:23.123456Z"),
        TimestampParser.toTimestamp("(\"2011-11-04 00:05:23.123456+00:00\") ", ZoneId.of("UTC")));
    assertEquals(
        Timestamp.parseTimestamp("2011-11-04T00:05:23.123456Z"),
        TimestampParser.toTimestamp("( \"2011-11-04 00:05:23.123456+00:00\" )", ZoneId.of("UTC")));
    assertEquals(
        Timestamp.parseTimestamp("2011-11-04T00:05:23.123456Z"),
        TimestampParser.toTimestamp("(\" 2011-11-04 00:05:23.123456+00:00\")", ZoneId.of("UTC")));
    assertEquals(
        Timestamp.parseTimestamp("2011-11-04T00:05:23.123456Z"),
        TimestampParser.toTimestamp(
            "\n(  \"2011-11-04 00:05:23.123456+00:00  \" )", ZoneId.of("UTC")));
    assertEquals(
        Timestamp.parseTimestamp("2011-11-04T00:05:23.123456Z"),
        TimestampParser.toTimestamp(
            "\t\n( \"  2011-11-04 00:05:23.123456+00:00  \n\t\" )", ZoneId.of("UTC")));
>>>>>>> ac624e51
  }
}<|MERGE_RESOLUTION|>--- conflicted
+++ resolved
@@ -137,8 +137,6 @@
     assertEquals(
         Timestamp.parseTimestamp("2011-11-04T00:05:23.123456Z"),
         TimestampParser.toTimestamp("(\"2011-11-04 00:05:23.123456+00:00\")", ZoneId.of("UTC")));
-<<<<<<< HEAD
-=======
     assertEquals(
         Timestamp.parseTimestamp("2011-11-04T00:05:23.123456Z"),
         TimestampParser.toTimestamp("('2011-11-04 00:05:23.123456+00:00')", ZoneId.of("UTC")));
@@ -180,6 +178,5 @@
         Timestamp.parseTimestamp("2011-11-04T00:05:23.123456Z"),
         TimestampParser.toTimestamp(
             "\t\n( \"  2011-11-04 00:05:23.123456+00:00  \n\t\" )", ZoneId.of("UTC")));
->>>>>>> ac624e51
   }
 }