--- conflicted
+++ resolved
@@ -186,17 +186,11 @@
         String.format(
             "%s_%d_%d",
             databaseId, System.currentTimeMillis(), new Random().nextInt(Short.MAX_VALUE));
-<<<<<<< HEAD
-    if (id.length() > 30) {
-      id = id.substring(0, 30);
-    }
-=======
     // Make sure the database id is not longer than the max allowed 30 characters.
     if (id.length() > 30) {
       id = id.substring(0, 30);
     }
     // Database ids may not end with a hyphen or an underscore.
->>>>>>> c37d2e4b
     if (id.endsWith("-") || id.endsWith("_")) {
       id = id.substring(0, id.length() - 1);
     }
