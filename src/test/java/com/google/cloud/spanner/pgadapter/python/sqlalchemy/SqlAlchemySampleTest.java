// Copyright 2022 Google LLC
//
// Licensed under the Apache License, Version 2.0 (the "License");
// you may not use this file except in compliance with the License.
// You may obtain a copy of the License at
//
//      http://www.apache.org/licenses/LICENSE-2.0
//
// Unless required by applicable law or agreed to in writing, software
// distributed under the License is distributed on an "AS IS" BASIS,
// WITHOUT WARRANTIES OR CONDITIONS OF ANY KIND, either express or implied.
// See the License for the specific language governing permissions and
// limitations under the License.

package com.google.cloud.spanner.pgadapter.python.sqlalchemy;

import static com.google.cloud.spanner.pgadapter.python.sqlalchemy.SqlAlchemyBasicsTest.execute;
import static org.junit.Assert.assertEquals;
import static org.junit.Assert.assertTrue;

import com.google.cloud.ByteArray;
import com.google.cloud.Date;
import com.google.cloud.Timestamp;
import com.google.cloud.spanner.MockSpannerServiceImpl.StatementResult;
import com.google.cloud.spanner.Statement;
import com.google.cloud.spanner.pgadapter.AbstractMockServerTest;
import com.google.cloud.spanner.pgadapter.python.PythonTest;
import com.google.protobuf.Duration;
import com.google.protobuf.ListValue;
import com.google.protobuf.Value;
import com.google.spanner.admin.database.v1.UpdateDatabaseDdlRequest;
import com.google.spanner.v1.BeginTransactionRequest;
import com.google.spanner.v1.ExecuteSqlRequest;
import com.google.spanner.v1.ResultSet;
import com.google.spanner.v1.ResultSetMetadata;
import com.google.spanner.v1.ResultSetStats;
import com.google.spanner.v1.StructType;
import com.google.spanner.v1.StructType.Field;
import com.google.spanner.v1.Type;
import com.google.spanner.v1.TypeAnnotationCode;
import com.google.spanner.v1.TypeCode;
import java.util.List;
import java.util.stream.Collectors;
import org.junit.BeforeClass;
import org.junit.Test;
import org.junit.experimental.categories.Category;
import org.junit.runner.RunWith;
import org.junit.runners.JUnit4;

@RunWith(JUnit4.class)
@Category(PythonTest.class)
public class SqlAlchemySampleTest extends AbstractMockServerTest {
  private static final String SAMPLE_DIR = "./samples/python/sqlalchemy-sample";

  @BeforeClass
  public static void setupBaseResults() throws Exception {
    SqlAlchemyBasicsTest.setupBaseResults(SAMPLE_DIR);
  }

  @Test
  public void testDeleteAlbum() throws Exception {
    mockSpanner.putStatementResult(
        StatementResult.query(
            Statement.of(
                "SELECT albums.id AS albums_id, albums.version_id AS albums_version_id, albums.created_at AS albums_created_at, albums.updated_at AS albums_updated_at, albums.title AS albums_title, albums.marketing_budget AS albums_marketing_budget, albums.release_date AS albums_release_date, albums.cover_picture AS albums_cover_picture, albums.singer_id AS albums_singer_id \n"
                    + "FROM albums \n"
                    + "WHERE albums.id = '123-456-789'"),
            ResultSet.newBuilder()
                .setMetadata(createAlbumsMetadata("albums_"))
                .addRows(
                    createAlbumRow(
                        "123-456-789",
                        "My album",
                        "5000",
                        Date.parseDate("2000-01-01"),
                        ByteArray.copyFrom("My album cover picture"),
                        "321",
                        Timestamp.parseTimestamp("2022-12-02T17:30:00Z"),
                        Timestamp.parseTimestamp("2022-12-02T17:30:00Z")))
                .build()));
    mockSpanner.putStatementResult(
        StatementResult.update(
            Statement.of(
                "DELETE FROM albums WHERE albums.id = '123-456-789' AND albums.version_id = 1"),
            1L));

    String output =
        execute(SAMPLE_DIR, "test_delete_album.py", "localhost", pgServer.getLocalPort());
    assertEquals("\n" + "Deleted album with id 123-456-789\n", output);
  }

  @Test
  public void testAlbumsWithTitleFirstCharEqualToSingerName() throws Exception {
    mockSpanner.putStatementResult(
        StatementResult.query(
            Statement.of(
                "SELECT albums.id AS albums_id, albums.version_id AS albums_version_id, albums.created_at AS albums_created_at, albums.updated_at AS albums_updated_at, albums.title AS albums_title, albums.marketing_budget AS albums_marketing_budget, albums.release_date AS albums_release_date, albums.cover_picture AS albums_cover_picture, albums.singer_id AS albums_singer_id \n"
                    + "FROM albums JOIN singers ON singers.id = albums.singer_id \n"
                    + "WHERE lower(SUBSTRING(albums.title FROM 1 FOR 1)) = lower(SUBSTRING(singers.first_name FROM 1 FOR 1)) OR "
                    + "lower(SUBSTRING(albums.title FROM 1 FOR 1)) = lower(SUBSTRING(singers.last_name FROM 1 FOR 1))"),
            ResultSet.newBuilder().setMetadata(createAlbumsMetadata("albums_")).build()));

    String output =
        execute(
            SAMPLE_DIR,
            "test_print_albums_first_character_of_title_equal_to_first_or_last_name.py",
            "localhost",
            pgServer.getLocalPort());
  }

  @Test
  public void testSingersWithLimitAndOffset() throws Exception {
    mockSpanner.putStatementResult(
        StatementResult.query(
            Statement.of(
                "SELECT singers.id AS singers_id, singers.version_id AS singers_version_id, singers.created_at AS singers_created_at, singers.updated_at AS singers_updated_at, singers.first_name AS singers_first_name, singers.last_name AS singers_last_name, singers.full_name AS singers_full_name, singers.active AS singers_active \n"
                    + "FROM singers ORDER BY singers.last_name \n"
                    + " LIMIT 5 OFFSET 3"),
            ResultSet.newBuilder()
                .setMetadata(createSingersMetadata("singers_"))
                .addRows(
                    createSingerRow(
                        "123",
                        "Pete",
                        "Allison",
                        true,
                        Timestamp.parseTimestamp("2022-12-02T17:30:00Z"),
                        Timestamp.parseTimestamp("2022-12-02T17:30:00Z")))
                .addRows(
                    createSingerRow(
                        "321",
                        "Alice",
                        "Henderson",
                        true,
                        Timestamp.parseTimestamp("2022-12-02T17:30:00Z"),
                        Timestamp.parseTimestamp("2022-12-02T17:30:00Z")))
                .build()));
    String output =
        execute(
            SAMPLE_DIR,
            "test_print_singers_with_limit_and_offset.py",
            "localhost",
            pgServer.getLocalPort());
    assertEquals(
        "\n"
            + "Printing at most 5 singers ordered by last name\n"
            + "  1. Pete Allison\n"
            + "  2. Alice Henderson\n"
            + "Found 2 singers\n",
        output);
  }

  @Test
  public void testPrintAlbumsReleasedBefore1980() throws Exception {
    mockSpanner.putStatementResult(
        StatementResult.query(
            Statement.of(
                "SELECT albums.id AS albums_id, albums.version_id AS albums_version_id, albums.created_at AS albums_created_at, albums.updated_at AS albums_updated_at, albums.title AS albums_title, albums.marketing_budget AS albums_marketing_budget, albums.release_date AS albums_release_date, albums.cover_picture AS albums_cover_picture, albums.singer_id AS albums_singer_id \n"
                    + "FROM albums \n"
                    + "WHERE albums.release_date < '1980-01-01'::date"),
            ResultSet.newBuilder()
                .setMetadata(createAlbumsMetadata("albums_"))
                .addRows(
                    createAlbumRow(
                        "a1",
                        "Album 1",
                        "123.456",
                        Date.parseDate("1979-10-16"),
                        ByteArray.copyFrom("some cover picture"),
                        "123",
                        Timestamp.parseTimestamp("2022-12-02T17:30:00Z"),
                        Timestamp.parseTimestamp("2022-12-02T17:30:00Z")))
                .build()));
    String output =
        execute(
            SAMPLE_DIR,
            "test_print_albums_released_before_1980.py",
            "localhost",
            pgServer.getLocalPort());
    assertEquals(
        "\n"
            + "Searching for albums released before 1980\n"
            + "  Album Album 1 was released at 1979-10-16\n",
        output);
  }

  @Test
  public void testPrintConcerts() throws Exception {
    List<Field> concertsFields = createConcertsMetadata("concerts_").getRowType().getFieldsList();
    List<Field> venuesFields = createVenuesMetadata("venues_1_").getRowType().getFieldsList();
    List<Field> singersFields = createSingersMetadata("singers_1_").getRowType().getFieldsList();
    List<Value> concertValues =
        createConcertRow(
                "c1",
                "Avenue Park Open",
                "v1",
                "123",
                Timestamp.parseTimestamp("2023-02-01T20:00:00-05:00"),
                Timestamp.parseTimestamp("2023-02-02T02:00:00-05:00"),
                Timestamp.parseTimestamp("2022-12-02T17:30:00Z"),
                Timestamp.parseTimestamp("2022-12-02T17:30:00Z"))
            .getValuesList();
    List<Value> venueValues =
        createVenueRow(
                "v1",
                "Avenue Park",
                "{\n"
                    + "  \"Capacity\": 5000,\n"
                    + "  \"Location\": \"New York\",\n"
                    + "  \"Country\": \"US\"\n"
                    + "}",
                Timestamp.parseTimestamp("2022-12-02T17:30:00Z"),
                Timestamp.parseTimestamp("2022-12-02T17:30:00Z"))
            .getValuesList();
    List<Value> singerValues =
        createSingerRow(
                "123",
                "Pete",
                "Allison",
                true,
                Timestamp.parseTimestamp("2022-12-02T17:30:00Z"),
                Timestamp.parseTimestamp("2022-12-02T17:30:00Z"))
            .getValuesList();

    mockSpanner.putStatementResult(
        StatementResult.query(
            Statement.of(
                "SELECT concerts.id AS concerts_id, concerts.version_id AS concerts_version_id, concerts.created_at AS concerts_created_at, concerts.updated_at AS concerts_updated_at, concerts.name AS concerts_name, concerts.venue_id AS concerts_venue_id, concerts.singer_id AS concerts_singer_id, concerts.start_time AS concerts_start_time, concerts.end_time AS concerts_end_time, "
                    + "venues_1.id AS venues_1_id, venues_1.version_id AS venues_1_version_id, venues_1.created_at AS venues_1_created_at, venues_1.updated_at AS venues_1_updated_at, venues_1.name AS venues_1_name, venues_1.description AS venues_1_description, "
                    + "singers_1.id AS singers_1_id, singers_1.version_id AS singers_1_version_id, singers_1.created_at AS singers_1_created_at, singers_1.updated_at AS singers_1_updated_at, singers_1.first_name AS singers_1_first_name, singers_1.last_name AS singers_1_last_name, singers_1.full_name AS singers_1_full_name, singers_1.active AS singers_1_active \n"
                    + "FROM concerts LEFT OUTER JOIN venues AS venues_1 ON venues_1.id = concerts.venue_id LEFT OUTER JOIN singers AS singers_1 ON singers_1.id = concerts.singer_id ORDER BY concerts.start_time"),
            ResultSet.newBuilder()
                .setMetadata(
                    ResultSetMetadata.newBuilder()
                        .setRowType(
                            StructType.newBuilder()
                                .addAllFields(concertsFields)
                                .addAllFields(venuesFields)
                                .addAllFields(singersFields))
                        .build())
                .addRows(
                    ListValue.newBuilder()
                        .addAllValues(concertValues)
                        .addAllValues(venueValues)
                        .addAllValues(singerValues)
                        .build())
                .build()));
    String output =
        execute(SAMPLE_DIR, "test_print_concerts.py", "localhost", pgServer.getLocalPort());
    assertEquals(
        "\nConcert 'Avenue Park Open' starting at 2023-02-02 02:00:00+01:00 with Pete Allison will be held at Avenue Park\n",
        output);
  }

  @Test
  public void testCreateVenueAndConcertInTransaction() throws Exception {
    mockSpanner.putStatementResult(
        StatementResult.query(
            Statement.of(
                "SELECT singers.id AS singers_id, singers.version_id AS singers_version_id, singers.created_at AS singers_created_at, singers.updated_at AS singers_updated_at, singers.first_name AS singers_first_name, singers.last_name AS singers_last_name, singers.full_name AS singers_full_name, singers.active AS singers_active \n"
                    + "FROM singers \n"
                    + " LIMIT 1"),
            ResultSet.newBuilder()
                .setMetadata(createSingersMetadata("singers_"))
                .addRows(
                    createSingerRow(
                        "123",
                        "Pete",
                        "Allison",
                        true,
                        Timestamp.parseTimestamp("2001-02-28T00:00:00Z"),
                        Timestamp.parseTimestamp("2001-02-28T00:00:00Z")))
                .build()));
    mockSpanner.putPartialStatementResult(
        StatementResult.update(
            Statement.of(
                "INSERT INTO venues (id, version_id, created_at, updated_at, name, description) VALUES "),
            1L));
    mockSpanner.putPartialStatementResult(
        StatementResult.update(
            Statement.of(
                "INSERT INTO concerts (id, version_id, created_at, updated_at, name, venue_id, singer_id, start_time, end_time) VALUES "),
            1L));

    String output =
        execute(
            SAMPLE_DIR,
            "test_create_venue_and_concert_in_transaction.py",
            "localhost",
            pgServer.getLocalPort());
    assertEquals("\nCreated Venue and Concert\n", output);
  }

  @Test
  public void testCreateRandomSingersAndAlbums() throws Exception {
    mockSpanner.putPartialStatementResult(
        StatementResult.query(
            Statement.of(
                "INSERT INTO singers (id, version_id, created_at, updated_at, first_name, last_name, active) "
                    + "VALUES "),
            ResultSet.newBuilder()
                .setMetadata(
                    ResultSetMetadata.newBuilder()
                        .setRowType(
                            StructType.newBuilder()
                                .addFields(
                                    Field.newBuilder()
                                        .setName("full_name")
                                        .setType(Type.newBuilder().setCode(TypeCode.STRING).build())
                                        .build())
                                .build()))
                .addRows(
                    ListValue.newBuilder()
                        .addValues(Value.newBuilder().setStringValue("(unknown)").build())
                        .build())
                .addRows(
                    ListValue.newBuilder()
                        .addValues(Value.newBuilder().setStringValue("(unknown)").build())
                        .build())
                .addRows(
                    ListValue.newBuilder()
                        .addValues(Value.newBuilder().setStringValue("(unknown)").build())
                        .build())
                .addRows(
                    ListValue.newBuilder()
                        .addValues(Value.newBuilder().setStringValue("(unknown)").build())
                        .build())
                .addRows(
                    ListValue.newBuilder()
                        .addValues(Value.newBuilder().setStringValue("(unknown)").build())
                        .build())
                .setStats(ResultSetStats.newBuilder().setRowCountExact(5L).build())
                .build()));
    mockSpanner.putPartialStatementResult(
        StatementResult.update(
            Statement.of(
                "INSERT INTO albums (id, version_id, created_at, updated_at, title, marketing_budget, release_date, cover_picture, singer_id) VALUES "),
            37L));

    String output =
        execute(
            SAMPLE_DIR,
            "test_create_random_singers_and_albums.py",
            "localhost",
            pgServer.getLocalPort());
    assertEquals("Created 5 singers\n", output);
  }

  @Test
  public void testPrintSingersAndAlbums() throws Exception {
    mockSpanner.putStatementResult(
        StatementResult.query(
            Statement.of(
                "SELECT singers.id AS singers_id, singers.version_id AS singers_version_id, singers.created_at AS singers_created_at, singers.updated_at AS singers_updated_at, singers.first_name AS singers_first_name, singers.last_name AS singers_last_name, singers.full_name AS singers_full_name, singers.active AS singers_active \n"
                    + "FROM singers ORDER BY singers.last_name"),
            ResultSet.newBuilder()
                .setMetadata(createSingersMetadata("singers_"))
                .addRows(
                    createSingerRow(
                        "b2",
                        "Pete",
                        "Allison",
                        true,
                        Timestamp.parseTimestamp("2022-12-01T15:12:00Z"),
                        Timestamp.parseTimestamp("2022-12-01T15:12:00Z")))
                .addRows(
                    createSingerRow(
                        "a1",
                        "Alice",
                        "Henderson",
                        true,
                        Timestamp.parseTimestamp("2022-12-01T15:12:00Z"),
                        Timestamp.parseTimestamp("2022-12-01T15:12:00Z")))
                .addRows(
                    createSingerRow(
                        "c3",
                        "Renate",
                        "Unna",
                        true,
                        Timestamp.parseTimestamp("2022-12-01T15:12:00Z"),
                        Timestamp.parseTimestamp("2022-12-01T15:12:00Z")))
                .build()));
    mockSpanner.putStatementResult(
        StatementResult.query(
            Statement.of(
                "SELECT albums.id AS albums_id, albums.version_id AS albums_version_id, albums.created_at AS albums_created_at, albums.updated_at AS albums_updated_at, albums.title AS albums_title, albums.marketing_budget AS albums_marketing_budget, albums.release_date AS albums_release_date, albums.cover_picture AS albums_cover_picture, albums.singer_id AS albums_singer_id \n"
                    + "FROM albums \n"
                    + "WHERE 'b2' = albums.singer_id"),
            ResultSet.newBuilder()
                .setMetadata(createAlbumsMetadata("albums_"))
                .addRows(
                    createAlbumRow(
                        "a1",
                        "Title 1",
                        "100.90",
                        Date.parseDate("2000-01-01"),
                        ByteArray.copyFrom("cover pic 1"),
                        "b2",
                        Timestamp.parseTimestamp("2022-12-01T15:12:00Z"),
                        Timestamp.parseTimestamp("2022-12-01T15:12:00Z")))
                .build()));
    mockSpanner.putStatementResult(
        StatementResult.query(
            Statement.of(
                "SELECT albums.id AS albums_id, albums.version_id AS albums_version_id, albums.created_at AS albums_created_at, albums.updated_at AS albums_updated_at, albums.title AS albums_title, albums.marketing_budget AS albums_marketing_budget, albums.release_date AS albums_release_date, albums.cover_picture AS albums_cover_picture, albums.singer_id AS albums_singer_id \n"
                    + "FROM albums \n"
                    + "WHERE 'a1' = albums.singer_id"),
            ResultSet.newBuilder()
                .setMetadata(createAlbumsMetadata("albums_"))
                .addRows(
                    createAlbumRow(
                        "a2",
                        "Title 2",
                        "100.90",
                        Date.parseDate("2000-01-01"),
                        ByteArray.copyFrom("cover pic 1"),
                        "a1",
                        Timestamp.parseTimestamp("2022-12-01T15:12:00Z"),
                        Timestamp.parseTimestamp("2022-12-01T15:12:00Z")))
                .addRows(
                    createAlbumRow(
                        "a3",
                        "Title 3",
                        "100.90",
                        Date.parseDate("2000-01-01"),
                        ByteArray.copyFrom("cover pic 2"),
                        "a1",
                        Timestamp.parseTimestamp("2022-12-01T15:12:00Z"),
                        Timestamp.parseTimestamp("2022-12-01T15:12:00Z")))
                .build()));
    mockSpanner.putStatementResult(
        StatementResult.query(
            Statement.of(
                "SELECT albums.id AS albums_id, albums.version_id AS albums_version_id, albums.created_at AS albums_created_at, albums.updated_at AS albums_updated_at, albums.title AS albums_title, albums.marketing_budget AS albums_marketing_budget, albums.release_date AS albums_release_date, albums.cover_picture AS albums_cover_picture, albums.singer_id AS albums_singer_id \n"
                    + "FROM albums \n"
                    + "WHERE 'c3' = albums.singer_id"),
            ResultSet.newBuilder().setMetadata(createAlbumsMetadata("albums_")).build()));

    String output =
        execute(
            SAMPLE_DIR, "test_print_singers_and_albums.py", "localhost", pgServer.getLocalPort());
    assertEquals(
        "\n"
            + "Pete Allison has 1 albums:\n"
            + "  'Title 1'\n"
            + "Alice Henderson has 2 albums:\n"
            + "  'Title 2'\n"
            + "  'Title 3'\n"
            + "Renate Unna has 0 albums:\n",
        output);
    List<BeginTransactionRequest> beginRequests =
        mockSpanner.getRequestsOfType(BeginTransactionRequest.class);
    assertEquals(1, beginRequests.size());
    assertTrue(beginRequests.get(0).getOptions().hasReadOnly());
    List<ExecuteSqlRequest> requests = mockSpanner.getRequestsOfType(ExecuteSqlRequest.class);
    assertEquals(5, requests.size());
  }

  @Test
  public void testGetSinger() throws Exception {
    mockSpanner.putStatementResult(
        StatementResult.query(
            Statement.of(
                "SELECT singers.id AS singers_id, singers.version_id AS singers_version_id, singers.created_at AS singers_created_at, singers.updated_at AS singers_updated_at, singers.first_name AS singers_first_name, singers.last_name AS singers_last_name, singers.full_name AS singers_full_name, singers.active AS singers_active \n"
                    + "FROM singers \n"
                    + "WHERE singers.id = '123-456-789'"),
            ResultSet.newBuilder()
                .setMetadata(createSingersMetadata("singers_"))
                .addRows(
                    createSingerRow(
                        "123-456-789",
                        "Myfirstname",
                        "Mylastname",
                        true,
                        Timestamp.parseTimestamp("2022-02-21T10:19:18Z"),
                        Timestamp.parseTimestamp("2022-02-21T10:19:18Z")))
                .build()));
    mockSpanner.putStatementResult(
        StatementResult.query(
            Statement.of(
                "SELECT albums.id AS albums_id, albums.version_id AS albums_version_id, albums.created_at AS albums_created_at, albums.updated_at AS albums_updated_at, albums.title AS albums_title, albums.marketing_budget AS albums_marketing_budget, albums.release_date AS albums_release_date, albums.cover_picture AS albums_cover_picture, albums.singer_id AS albums_singer_id \n"
                    + "FROM albums \n"
                    + "WHERE '123-456-789' = albums.singer_id"),
            ResultSet.newBuilder()
                .setMetadata(createAlbumsMetadata("albums_"))
                .addRows(
                    createAlbumRow(
                        "987-654-321",
                        "My title",
                        "9423.13",
                        Date.parseDate("2002-10-17"),
                        ByteArray.copyFrom("cover picture"),
                        "123-456-789",
                        Timestamp.parseTimestamp("2022-02-21T10:19:18Z"),
                        Timestamp.parseTimestamp("2022-02-21T10:19:18Z")))
                .build()));

    String output = execute(SAMPLE_DIR, "test_get_singer.py", "localhost", pgServer.getLocalPort());
    assertEquals(
        "singers(id='123-456-789',first_name='Myfirstname',last_name='Mylastname',active=True,created_at='2022-02-21T10:19:18+00:00',updated_at='2022-02-21T10:19:18+00:00')\n"
            + "Albums:\n"
            + "[albums(id='987-654-321',title='My title',marketing_budget=Decimal('9423.13'),release_date=datetime.date(2002, 10, 17),cover_picture=b'cover picture',singer='123-456-789',created_at='2022-02-21T10:19:18+00:00',updated_at='2022-02-21T10:19:18+00:00')]\n",
        output);
  }

  @Test
  public void testAddSinger() throws Exception {
    mockSpanner.putStatementResult(
        StatementResult.query(
            Statement.of(
                "INSERT INTO singers (id, version_id, created_at, updated_at, first_name, last_name, active) "
                    + "VALUES ('123-456-789', 1, ('2011-11-04T00:05:23.123456+00:00'::timestamptz), NULL, 'Myfirstname', 'Mylastname', true) "
                    + "RETURNING singers.full_name"),
            ResultSet.newBuilder()
                .setMetadata(
                    ResultSetMetadata.newBuilder()
                        .setRowType(
                            StructType.newBuilder()
                                .addFields(
                                    Field.newBuilder()
                                        .setName("full_name")
                                        .setType(Type.newBuilder().setCode(TypeCode.STRING).build())
                                        .build())
                                .build()))
                .addRows(
                    ListValue.newBuilder()
                        .addValues(
                            Value.newBuilder().setStringValue("Myfirstname Mylastname").build())
                        .build())
                .build()));

    String output = execute(SAMPLE_DIR, "test_add_singer.py", "localhost", pgServer.getLocalPort());
    assertEquals("Added singer 123-456-789 with full name Myfirstname Mylastname\n", output);
  }

  @Test
  public void testUpdateSinger() throws Exception {
    mockSpanner.putStatementResult(
        StatementResult.query(
            Statement.of(
                "SELECT singers.id AS singers_id, singers.version_id AS singers_version_id, singers.created_at AS singers_created_at, singers.updated_at AS singers_updated_at, singers.first_name AS singers_first_name, singers.last_name AS singers_last_name, singers.full_name AS singers_full_name, singers.active AS singers_active \n"
                    + "FROM singers \n"
                    + "WHERE singers.id = '123-456-789'"),
            ResultSet.newBuilder()
                .setMetadata(createSingersMetadata("singers_"))
                .addRows(
                    createSingerRow(
                        "123-456-789",
                        "Myfirstname",
                        "Mylastname",
                        true,
                        Timestamp.parseTimestamp("2022-12-01T10:00:00Z"),
                        Timestamp.parseTimestamp("2022-12-01T10:00:00Z")))
                .build()));
    // We have to use a partial SQL string here, as we don't know exactly what updated_at timestamp
    // will be used by SQLAlchemy.
    mockSpanner.putPartialStatementResult(
        StatementResult.query(
            Statement.of("UPDATE singers SET version_id=2, updated_at='"),
            ResultSet.newBuilder()
                .setMetadata(
                    ResultSetMetadata.newBuilder()
                        .setRowType(
                            StructType.newBuilder()
                                .addFields(
                                    Field.newBuilder()
                                        .setName("full_name")
                                        .setType(Type.newBuilder().setCode(TypeCode.STRING).build())
                                        .build())
                                .build()))
                .addRows(
                    ListValue.newBuilder()
                        .addValues(
                            Value.newBuilder().setStringValue("Newfirstname Newlastname").build())
                        .build())
                .build()));

    String output =
        execute(SAMPLE_DIR, "test_update_singer.py", "localhost", pgServer.getLocalPort());
    assertEquals("Updated singer 123-456-789 with full name Newfirstname Newlastname\n", output);
  }

  @Test
  public void testGetAlbum() throws Exception {
    mockSpanner.putStatementResult(
        StatementResult.query(
            Statement.of(
                "SELECT albums.id AS albums_id, albums.version_id AS albums_version_id, albums.created_at AS albums_created_at, albums.updated_at AS albums_updated_at, albums.title AS albums_title, albums.marketing_budget AS albums_marketing_budget, albums.release_date AS albums_release_date, albums.cover_picture AS albums_cover_picture, albums.singer_id AS albums_singer_id \n"
                    + "FROM albums \n"
                    + "WHERE albums.id = '987-654-321'"),
            ResultSet.newBuilder()
                .setMetadata(createAlbumsMetadata("albums_"))
                .addRows(
                    createAlbumRow(
                        "123-456-789",
                        "My title",
                        "9423.13",
                        Date.parseDate("2002-10-17"),
                        ByteArray.copyFrom("cover picture"),
                        "123-456-789",
                        Timestamp.parseTimestamp("2022-02-21T10:19:18Z"),
                        Timestamp.parseTimestamp("2022-02-21T10:19:18Z")))
                .build()));
    mockSpanner.putStatementResult(
        StatementResult.query(
            Statement.of(
                "SELECT tracks.version_id AS tracks_version_id, tracks.created_at AS tracks_created_at, tracks.updated_at AS tracks_updated_at, tracks.id AS tracks_id, tracks.track_number AS tracks_track_number, tracks.title AS tracks_title, tracks.sample_rate AS tracks_sample_rate \n"
                    + "FROM tracks \n"
                    + "WHERE '123-456-789' = tracks.id"),
            ResultSet.newBuilder()
                .setMetadata(createTracksMetadata("tracks_"))
                .addRows(
                    createTrackRow(
                        "123-456-789",
                        1L,
                        "Track 1",
                        6.34324,
                        Timestamp.parseTimestamp("2018-02-28T17:00:00Z"),
                        Timestamp.parseTimestamp("2018-02-01T09:00:00Z")))
                .addRows(
                    createTrackRow(
                        "123-456-789",
                        2L,
                        "Track 2",
                        6.34324,
                        Timestamp.parseTimestamp("2018-02-28T17:00:00Z"),
                        Timestamp.parseTimestamp("2018-02-01T09:00:00Z")))
                .build()));

    String output = execute(SAMPLE_DIR, "test_get_album.py", "localhost", pgServer.getLocalPort());
    assertEquals(
        "albums(id='123-456-789',title='My title',marketing_budget=Decimal('9423.13'),release_date=datetime.date(2002, 10, 17),cover_picture=b'cover picture',singer='123-456-789',created_at='2022-02-21T10:19:18+00:00',updated_at='2022-02-21T10:19:18+00:00')\n"
            + "Tracks:\n"
            + "[tracks(id='123-456-789',track_number=1,title='Track 1',sample_rate=6.34324,created_at='2018-02-28T17:00:00+00:00',updated_at='2018-02-01T09:00:00+00:00'), "
            + "tracks(id='123-456-789',track_number=2,title='Track 2',sample_rate=6.34324,created_at='2018-02-28T17:00:00+00:00',updated_at='2018-02-01T09:00:00+00:00')]\n",
        output);
  }

  @Test
  public void testGetAlbumWithStaleEngine() throws Exception {
    mockSpanner.putStatementResult(
        StatementResult.query(
            Statement.of(
                "SELECT albums.id AS albums_id, albums.version_id AS albums_version_id, albums.created_at AS albums_created_at, albums.updated_at AS albums_updated_at, albums.title AS albums_title, albums.marketing_budget AS albums_marketing_budget, albums.release_date AS albums_release_date, albums.cover_picture AS albums_cover_picture, albums.singer_id AS albums_singer_id \n"
                    + "FROM albums \n"
                    + "WHERE albums.id = '987-654-321'"),
            ResultSet.newBuilder()
                .setMetadata(createAlbumsMetadata("albums_"))
                .addRows(
                    createAlbumRow(
                        "123-456-789",
                        "My title",
                        "9423.13",
                        Date.parseDate("2002-10-17"),
                        ByteArray.copyFrom("cover picture"),
                        "123-456-789",
                        Timestamp.parseTimestamp("2022-02-21T10:19:18Z"),
                        Timestamp.parseTimestamp("2022-02-21T10:19:18Z")))
                .build()));
    mockSpanner.putStatementResult(
        StatementResult.query(
            Statement.of(
                "SELECT tracks.version_id AS tracks_version_id, tracks.created_at AS tracks_created_at, tracks.updated_at AS tracks_updated_at, tracks.id AS tracks_id, tracks.track_number AS tracks_track_number, tracks.title AS tracks_title, tracks.sample_rate AS tracks_sample_rate \n"
                    + "FROM tracks \n"
                    + "WHERE '123-456-789' = tracks.id"),
            ResultSet.newBuilder()
                .setMetadata(createTracksMetadata("tracks_"))
                .addRows(
                    createTrackRow(
                        "123-456-789",
                        1L,
                        "Track 1",
                        6.34324,
                        Timestamp.parseTimestamp("2018-02-28T17:00:00Z"),
                        Timestamp.parseTimestamp("2018-02-01T09:00:00Z")))
                .addRows(
                    createTrackRow(
                        "123-456-789",
                        2L,
                        "Track 2",
                        6.34324,
                        Timestamp.parseTimestamp("2018-02-28T17:00:00Z"),
                        Timestamp.parseTimestamp("2018-02-01T09:00:00Z")))
                .build()));

    String output =
        execute(
            SAMPLE_DIR,
            "test_get_album_with_stale_engine.py",
            "localhost",
            pgServer.getLocalPort());
    assertEquals("", output);
    List<ExecuteSqlRequest> requests = mockSpanner.getRequestsOfType(ExecuteSqlRequest.class);
    assertEquals(2, requests.size());
    ExecuteSqlRequest request = requests.get(1);
    assertTrue(request.getTransaction().hasSingleUse());
    assertTrue(request.getTransaction().getSingleUse().hasReadOnly());
    assertTrue(request.getTransaction().getSingleUse().getReadOnly().hasMaxStaleness());
    assertEquals(
        Duration.newBuilder().setSeconds(10L).setNanos(0).build(),
        request.getTransaction().getSingleUse().getReadOnly().getMaxStaleness());
  }

  @Test
  public void testGetTrack() throws Exception {
    mockSpanner.putStatementResult(
        StatementResult.query(
            Statement.of(
                "SELECT tracks.version_id AS tracks_version_id, tracks.created_at AS tracks_created_at, tracks.updated_at AS tracks_updated_at, tracks.id AS tracks_id, tracks.track_number AS tracks_track_number, tracks.title AS tracks_title, tracks.sample_rate AS tracks_sample_rate \n"
                    + "FROM tracks \n"
                    + "WHERE tracks.id = '987-654-321' AND tracks.track_number = 1"),
            ResultSet.newBuilder()
                .setMetadata(createTracksMetadata("tracks_"))
                .addRows(
                    createTrackRow(
                        "987-654-321",
                        1L,
                        "Track 1",
                        6.34324,
                        Timestamp.parseTimestamp("2018-02-28T17:00:00Z"),
                        Timestamp.parseTimestamp("2018-02-01T09:00:00Z")))
                .build()));

    String output = execute(SAMPLE_DIR, "test_get_track.py", "localhost", pgServer.getLocalPort());
    assertEquals(
        "tracks(id='987-654-321',track_number=1,title='Track 1',sample_rate=6.34324,created_at='2018-02-28T17:00:00+00:00',updated_at='2018-02-01T09:00:00+00:00')\n",
        output);
  }

  @Test
  public void testCreateDataModel() throws Exception {
    String checkTableExistsSql =
        "with "
<<<<<<< HEAD
            + PG_CLASS_PREFIX
=======
            + EMULATED_PG_CLASS_PREFIX
>>>>>>> b0279f31
            + ",\n"
            + "pg_namespace as (\n"
            + "  select case schema_name when 'pg_catalog' then 11 when 'public' then 2200 else 0 end as oid,\n"
            + "        schema_name as nspname, null as nspowner, null as nspacl\n"
            + "  from information_schema.schemata\n"
            + ")\n"
            + "select relname from pg_class c join pg_namespace n on n.oid=c.relnamespace where true and relname='%s'";
    mockSpanner.putStatementResult(
        StatementResult.query(
            Statement.of(String.format(checkTableExistsSql, "singers")),
            ResultSet.newBuilder().setMetadata(SELECT1_RESULTSET.getMetadata()).build()));
    mockSpanner.putStatementResult(
        StatementResult.query(
            Statement.of(String.format(checkTableExistsSql, "albums")),
            ResultSet.newBuilder().setMetadata(SELECT1_RESULTSET.getMetadata()).build()));
    mockSpanner.putStatementResult(
        StatementResult.query(
            Statement.of(String.format(checkTableExistsSql, "tracks")),
            ResultSet.newBuilder().setMetadata(SELECT1_RESULTSET.getMetadata()).build()));
    mockSpanner.putStatementResult(
        StatementResult.query(
            Statement.of(String.format(checkTableExistsSql, "venues")),
            ResultSet.newBuilder().setMetadata(SELECT1_RESULTSET.getMetadata()).build()));
    mockSpanner.putStatementResult(
        StatementResult.query(
            Statement.of(String.format(checkTableExistsSql, "concerts")),
            ResultSet.newBuilder().setMetadata(SELECT1_RESULTSET.getMetadata()).build()));
    addDdlResponseToSpannerAdmin();

    String actualOutput =
        execute(SAMPLE_DIR, "test_create_model.py", "localhost", pgServer.getLocalPort());
    String expectedOutput = "Created data model\n";
    assertEquals(expectedOutput, actualOutput);

    List<UpdateDatabaseDdlRequest> requests =
        mockDatabaseAdmin.getRequests().stream()
            .filter(req -> req instanceof UpdateDatabaseDdlRequest)
            .map(req -> (UpdateDatabaseDdlRequest) req)
            .collect(Collectors.toList());
    assertEquals(1, requests.size());
    assertEquals(5, requests.get(0).getStatementsCount());
    assertEquals(
        "CREATE TABLE singers (\n"
            + "\tid VARCHAR NOT NULL, \n"
            + "\tversion_id INTEGER NOT NULL, \n"
            + "\tcreated_at TIMESTAMP WITH TIME ZONE, \n"
            + "\tupdated_at TIMESTAMP WITH TIME ZONE, \n"
            + "\tfirst_name VARCHAR(100), \n"
            + "\tlast_name VARCHAR(200), \n"
            + "\tfull_name VARCHAR, \n"
            + "\tactive BOOLEAN, \n"
            + "\tPRIMARY KEY (id)\n"
            + ")",
        requests.get(0).getStatements(0));
    assertEquals(
        "CREATE TABLE venues (\n"
            + "\tid VARCHAR NOT NULL, \n"
            + "\tversion_id INTEGER NOT NULL, \n"
            + "\tcreated_at TIMESTAMP WITH TIME ZONE, \n"
            + "\tupdated_at TIMESTAMP WITH TIME ZONE, \n"
            + "\tname VARCHAR(200), \n"
            + "\tdescription JSONB, \n"
            + "\tPRIMARY KEY (id)\n"
            + ")",
        requests.get(0).getStatements(1));
    assertEquals(
        "CREATE TABLE albums (\n"
            + "\tid VARCHAR NOT NULL, \n"
            + "\tversion_id INTEGER NOT NULL, \n"
            + "\tcreated_at TIMESTAMP WITH TIME ZONE, \n"
            + "\tupdated_at TIMESTAMP WITH TIME ZONE, \n"
            + "\ttitle VARCHAR(200), \n"
            + "\tmarketing_budget NUMERIC, \n"
            + "\trelease_date DATE, \n"
            + "\tcover_picture BYTEA, \n"
            + "\tsinger_id VARCHAR, \n"
            + "\tPRIMARY KEY (id), \n"
            + "\tFOREIGN KEY(singer_id) REFERENCES singers (id)\n"
            + ")",
        requests.get(0).getStatements(2));
    assertEquals(
        "CREATE TABLE concerts (\n"
            + "\tid VARCHAR NOT NULL, \n"
            + "\tversion_id INTEGER NOT NULL, \n"
            + "\tcreated_at TIMESTAMP WITH TIME ZONE, \n"
            + "\tupdated_at TIMESTAMP WITH TIME ZONE, \n"
            + "\tname VARCHAR(200), \n"
            + "\tvenue_id VARCHAR, \n"
            + "\tsinger_id VARCHAR, \n"
            + "\tstart_time TIMESTAMP WITH TIME ZONE, \n"
            + "\tend_time TIMESTAMP WITH TIME ZONE, \n"
            + "\tPRIMARY KEY (id), \n"
            + "\tFOREIGN KEY(venue_id) REFERENCES venues (id), \n"
            + "\tFOREIGN KEY(singer_id) REFERENCES singers (id)\n"
            + ")",
        requests.get(0).getStatements(3));
    // The 'tracks' table is not generated 100% according to what we would want, but that is because
    // the PostgreSQL SQLAlchemy provider does not understand interleaved tables.
    assertEquals(
        "CREATE TABLE tracks (\n"
            + "\tversion_id INTEGER NOT NULL, \n"
            + "\tcreated_at TIMESTAMP WITH TIME ZONE, \n"
            + "\tupdated_at TIMESTAMP WITH TIME ZONE, \n"
            + "\tid VARCHAR NOT NULL, \n"
            + "\ttrack_number INTEGER NOT NULL, \n"
            + "\ttitle VARCHAR, \n"
            + "\tsample_rate FLOAT, \n"
            + "\tPRIMARY KEY (id, track_number), \n"
            + "\tFOREIGN KEY(id) REFERENCES albums (id)\n"
            + ")",
        requests.get(0).getStatements(4));
  }

  @Test
  public void testMetadataReflect() throws Exception {
    String sql =
        "with "
<<<<<<< HEAD
            + PG_CLASS_PREFIX
=======
            + EMULATED_PG_CLASS_PREFIX
>>>>>>> b0279f31
            + ",\n"
            + "pg_namespace as (\n"
            + "  select case schema_name when 'pg_catalog' then 11 when 'public' then 2200 else 0 end as oid,\n"
            + "        schema_name as nspname, null as nspowner, null as nspacl\n"
            + "  from information_schema.schemata\n"
            + ")\n"
            + "SELECT c.relname FROM pg_class c JOIN pg_namespace n ON n.oid = c.relnamespace WHERE n.nspname = 'public' AND c.relkind in ('r', 'p')";
    mockSpanner.putStatementResult(
        StatementResult.query(
            Statement.of(sql),
            ResultSet.newBuilder()
                .setMetadata(
                    ResultSetMetadata.newBuilder()
                        .setRowType(
                            StructType.newBuilder()
                                .addFields(
                                    Field.newBuilder()
                                        .setName("relname")
                                        .setType(Type.newBuilder().setCode(TypeCode.STRING).build())
                                        .build())
                                .build())
                        .build())
                .build()));

    String actualOutput =
        execute(SAMPLE_DIR, "test_metadata_reflect.py", "localhost", pgServer.getLocalPort());
    String expectedOutput = "Reflected current data model\n";
    assertEquals(expectedOutput, actualOutput);
  }

  static ResultSetMetadata createSingersMetadata(String prefix) {
    return ResultSetMetadata.newBuilder()
        .setRowType(
            StructType.newBuilder()
                .addFields(
                    Field.newBuilder()
                        .setType(Type.newBuilder().setCode(TypeCode.STRING).build())
                        .setName(prefix + "id")
                        .build())
                .addFields(
                    Field.newBuilder()
                        .setType(Type.newBuilder().setCode(TypeCode.INT64).build())
                        .setName(prefix + "version_id")
                        .build())
                .addFields(
                    Field.newBuilder()
                        .setType(Type.newBuilder().setCode(TypeCode.TIMESTAMP).build())
                        .setName(prefix + "created_at")
                        .build())
                .addFields(
                    Field.newBuilder()
                        .setType(Type.newBuilder().setCode(TypeCode.TIMESTAMP).build())
                        .setName(prefix + "updated_at")
                        .build())
                .addFields(
                    Field.newBuilder()
                        .setType(Type.newBuilder().setCode(TypeCode.STRING).build())
                        .setName(prefix + "first_name")
                        .build())
                .addFields(
                    Field.newBuilder()
                        .setType(Type.newBuilder().setCode(TypeCode.STRING).build())
                        .setName(prefix + "last_name")
                        .build())
                .addFields(
                    Field.newBuilder()
                        .setType(Type.newBuilder().setCode(TypeCode.STRING).build())
                        .setName(prefix + "full_name")
                        .build())
                .addFields(
                    Field.newBuilder()
                        .setType(Type.newBuilder().setCode(TypeCode.BOOL).build())
                        .setName(prefix + "active")
                        .build())
                .build())
        .build();
  }

  static ListValue createSingerRow(
      String id,
      String firstName,
      String lastName,
      boolean active,
      Timestamp createdAt,
      Timestamp updatedAt) {
    return ListValue.newBuilder()
        .addValues(Value.newBuilder().setStringValue(id).build())
        .addValues(Value.newBuilder().setStringValue("1").build())
        .addValues(Value.newBuilder().setStringValue(createdAt.toString()).build())
        .addValues(Value.newBuilder().setStringValue(updatedAt.toString()).build())
        .addValues(Value.newBuilder().setStringValue(firstName).build())
        .addValues(Value.newBuilder().setStringValue(lastName).build())
        .addValues(Value.newBuilder().setStringValue(firstName + " " + lastName).build())
        .addValues(Value.newBuilder().setBoolValue(active).build())
        .build();
  }

  static ResultSetMetadata createAlbumsMetadata(String prefix) {
    return ResultSetMetadata.newBuilder()
        .setRowType(
            StructType.newBuilder()
                .addFields(
                    Field.newBuilder()
                        .setType(Type.newBuilder().setCode(TypeCode.STRING).build())
                        .setName(prefix + "id")
                        .build())
                .addFields(
                    Field.newBuilder()
                        .setType(Type.newBuilder().setCode(TypeCode.INT64).build())
                        .setName(prefix + "version_id")
                        .build())
                .addFields(
                    Field.newBuilder()
                        .setType(Type.newBuilder().setCode(TypeCode.TIMESTAMP).build())
                        .setName(prefix + "created_at")
                        .build())
                .addFields(
                    Field.newBuilder()
                        .setType(Type.newBuilder().setCode(TypeCode.TIMESTAMP).build())
                        .setName(prefix + "updated_at")
                        .build())
                .addFields(
                    Field.newBuilder()
                        .setType(Type.newBuilder().setCode(TypeCode.STRING).build())
                        .setName(prefix + "title")
                        .build())
                .addFields(
                    Field.newBuilder()
                        .setType(
                            Type.newBuilder()
                                .setCode(TypeCode.NUMERIC)
                                .setTypeAnnotation(TypeAnnotationCode.PG_NUMERIC)
                                .build())
                        .setName(prefix + "marketing_budget")
                        .build())
                .addFields(
                    Field.newBuilder()
                        .setType(Type.newBuilder().setCode(TypeCode.DATE).build())
                        .setName(prefix + "release_date")
                        .build())
                .addFields(
                    Field.newBuilder()
                        .setType(Type.newBuilder().setCode(TypeCode.BYTES).build())
                        .setName(prefix + "cover_picture")
                        .build())
                .addFields(
                    Field.newBuilder()
                        .setType(Type.newBuilder().setCode(TypeCode.STRING).build())
                        .setName(prefix + "singer_id")
                        .build())
                .build())
        .build();
  }

  static ListValue createAlbumRow(
      String id,
      String title,
      String marketingBudget,
      Date releaseDate,
      ByteArray coverPicture,
      String singerId,
      Timestamp createdAt,
      Timestamp updatedAt) {
    return ListValue.newBuilder()
        .addValues(Value.newBuilder().setStringValue(id).build())
        .addValues(Value.newBuilder().setStringValue("1").build())
        .addValues(Value.newBuilder().setStringValue(createdAt.toString()).build())
        .addValues(Value.newBuilder().setStringValue(updatedAt.toString()).build())
        .addValues(Value.newBuilder().setStringValue(title).build())
        .addValues(Value.newBuilder().setStringValue(marketingBudget).build())
        .addValues(Value.newBuilder().setStringValue(releaseDate.toString()).build())
        .addValues(Value.newBuilder().setStringValue(coverPicture.toBase64()).build())
        .addValues(Value.newBuilder().setStringValue(singerId).build())
        .build();
  }

  static ResultSetMetadata createTracksMetadata(String prefix) {
    return ResultSetMetadata.newBuilder()
        .setRowType(
            StructType.newBuilder()
                .addFields(
                    Field.newBuilder()
                        .setType(Type.newBuilder().setCode(TypeCode.INT64).build())
                        .setName(prefix + "version_id")
                        .build())
                .addFields(
                    Field.newBuilder()
                        .setType(Type.newBuilder().setCode(TypeCode.TIMESTAMP).build())
                        .setName(prefix + "created_at")
                        .build())
                .addFields(
                    Field.newBuilder()
                        .setType(Type.newBuilder().setCode(TypeCode.TIMESTAMP).build())
                        .setName(prefix + "updated_at")
                        .build())
                .addFields(
                    Field.newBuilder()
                        .setType(Type.newBuilder().setCode(TypeCode.STRING).build())
                        .setName(prefix + "id")
                        .build())
                .addFields(
                    Field.newBuilder()
                        .setType(Type.newBuilder().setCode(TypeCode.INT64).build())
                        .setName(prefix + "track_number")
                        .build())
                .addFields(
                    Field.newBuilder()
                        .setType(Type.newBuilder().setCode(TypeCode.STRING).build())
                        .setName(prefix + "title")
                        .build())
                .addFields(
                    Field.newBuilder()
                        .setType(Type.newBuilder().setCode(TypeCode.FLOAT64).build())
                        .setName(prefix + "sample_rate")
                        .build())
                .build())
        .build();
  }

  static ListValue createTrackRow(
      String id,
      long trackNumber,
      String title,
      double sampleRate,
      Timestamp createdAt,
      Timestamp updatedAt) {
    return ListValue.newBuilder()
        .addValues(Value.newBuilder().setStringValue("1").build())
        .addValues(Value.newBuilder().setStringValue(createdAt.toString()).build())
        .addValues(Value.newBuilder().setStringValue(updatedAt.toString()).build())
        .addValues(Value.newBuilder().setStringValue(id).build())
        .addValues(Value.newBuilder().setStringValue(String.valueOf(trackNumber)).build())
        .addValues(Value.newBuilder().setStringValue(title).build())
        .addValues(Value.newBuilder().setNumberValue(sampleRate).build())
        .build();
  }

  static ResultSetMetadata createConcertsMetadata(String prefix) {
    return ResultSetMetadata.newBuilder()
        .setRowType(
            StructType.newBuilder()
                .addFields(
                    Field.newBuilder()
                        .setType(Type.newBuilder().setCode(TypeCode.STRING).build())
                        .setName(prefix + "id")
                        .build())
                .addFields(
                    Field.newBuilder()
                        .setType(Type.newBuilder().setCode(TypeCode.INT64).build())
                        .setName(prefix + "version_id")
                        .build())
                .addFields(
                    Field.newBuilder()
                        .setType(Type.newBuilder().setCode(TypeCode.TIMESTAMP).build())
                        .setName(prefix + "created_at")
                        .build())
                .addFields(
                    Field.newBuilder()
                        .setType(Type.newBuilder().setCode(TypeCode.TIMESTAMP).build())
                        .setName(prefix + "updated_at")
                        .build())
                .addFields(
                    Field.newBuilder()
                        .setType(Type.newBuilder().setCode(TypeCode.STRING).build())
                        .setName(prefix + "name")
                        .build())
                .addFields(
                    Field.newBuilder()
                        .setType(Type.newBuilder().setCode(TypeCode.STRING).build())
                        .setName(prefix + "venue_id")
                        .build())
                .addFields(
                    Field.newBuilder()
                        .setType(Type.newBuilder().setCode(TypeCode.STRING).build())
                        .setName(prefix + "singer_id")
                        .build())
                .addFields(
                    Field.newBuilder()
                        .setType(Type.newBuilder().setCode(TypeCode.TIMESTAMP).build())
                        .setName(prefix + "start_time")
                        .build())
                .addFields(
                    Field.newBuilder()
                        .setType(Type.newBuilder().setCode(TypeCode.TIMESTAMP).build())
                        .setName(prefix + "end_time")
                        .build())
                .build())
        .build();
  }

  static ListValue createConcertRow(
      String id,
      String name,
      String venueId,
      String singerId,
      Timestamp startTime,
      Timestamp endTime,
      Timestamp createdAt,
      Timestamp updatedAt) {
    return ListValue.newBuilder()
        .addValues(Value.newBuilder().setStringValue(id).build())
        .addValues(Value.newBuilder().setStringValue("1").build())
        .addValues(Value.newBuilder().setStringValue(createdAt.toString()).build())
        .addValues(Value.newBuilder().setStringValue(updatedAt.toString()).build())
        .addValues(Value.newBuilder().setStringValue(name).build())
        .addValues(Value.newBuilder().setStringValue(venueId).build())
        .addValues(Value.newBuilder().setStringValue(singerId).build())
        .addValues(Value.newBuilder().setStringValue(startTime.toString()).build())
        .addValues(Value.newBuilder().setStringValue(endTime.toString()).build())
        .build();
  }

  static ResultSetMetadata createVenuesMetadata(String prefix) {
    return ResultSetMetadata.newBuilder()
        .setRowType(
            StructType.newBuilder()
                .addFields(
                    Field.newBuilder()
                        .setType(Type.newBuilder().setCode(TypeCode.STRING).build())
                        .setName(prefix + "id")
                        .build())
                .addFields(
                    Field.newBuilder()
                        .setType(Type.newBuilder().setCode(TypeCode.INT64).build())
                        .setName(prefix + "version_id")
                        .build())
                .addFields(
                    Field.newBuilder()
                        .setType(Type.newBuilder().setCode(TypeCode.TIMESTAMP).build())
                        .setName(prefix + "created_at")
                        .build())
                .addFields(
                    Field.newBuilder()
                        .setType(Type.newBuilder().setCode(TypeCode.TIMESTAMP).build())
                        .setName(prefix + "updated_at")
                        .build())
                .addFields(
                    Field.newBuilder()
                        .setType(Type.newBuilder().setCode(TypeCode.STRING).build())
                        .setName(prefix + "name")
                        .build())
                .addFields(
                    Field.newBuilder()
                        .setType(Type.newBuilder().setCode(TypeCode.STRING).build())
                        .setName(prefix + "description")
                        .build())
                .build())
        .build();
  }

  static ListValue createVenueRow(
      String id, String name, String description, Timestamp createdAt, Timestamp updatedAt) {
    return ListValue.newBuilder()
        .addValues(Value.newBuilder().setStringValue(id).build())
        .addValues(Value.newBuilder().setStringValue("1").build())
        .addValues(Value.newBuilder().setStringValue(createdAt.toString()).build())
        .addValues(Value.newBuilder().setStringValue(updatedAt.toString()).build())
        .addValues(Value.newBuilder().setStringValue(name).build())
        .addValues(Value.newBuilder().setStringValue(description).build())
        .build();
  }
}<|MERGE_RESOLUTION|>--- conflicted
+++ resolved
@@ -731,11 +731,7 @@
   public void testCreateDataModel() throws Exception {
     String checkTableExistsSql =
         "with "
-<<<<<<< HEAD
-            + PG_CLASS_PREFIX
-=======
             + EMULATED_PG_CLASS_PREFIX
->>>>>>> b0279f31
             + ",\n"
             + "pg_namespace as (\n"
             + "  select case schema_name when 'pg_catalog' then 11 when 'public' then 2200 else 0 end as oid,\n"
@@ -853,11 +849,7 @@
   public void testMetadataReflect() throws Exception {
     String sql =
         "with "
-<<<<<<< HEAD
-            + PG_CLASS_PREFIX
-=======
             + EMULATED_PG_CLASS_PREFIX
->>>>>>> b0279f31
             + ",\n"
             + "pg_namespace as (\n"
             + "  select case schema_name when 'pg_catalog' then 11 when 'public' then 2200 else 0 end as oid,\n"
