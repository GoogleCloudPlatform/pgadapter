--- conflicted
+++ resolved
@@ -145,28 +145,11 @@
 
     assertNull(res);
     List<ExecuteSqlRequest> requests = mockSpanner.getRequestsOfType(ExecuteSqlRequest.class);
-<<<<<<< HEAD
-    // The patched version of pgx sends the query two times.
-    // This will be one time when https://github.com/GoogleCloudPlatform/pgadapter/pull/80 has been
-    // merged.
-    // 1. DESCRIBE portal
-    // 2. EXECUTE portal
-=======
-    // pgx sends the query two times:
-    // 1. DESCRIBE statement
-    // 2. DESCRIBE/EXECUTE portal
->>>>>>> 98e430aa
-    assertEquals(2, requests.size());
-    int index = 0;
-    for (ExecuteSqlRequest request : requests) {
-      assertEquals(sql, request.getSql());
-      if (index < 1) {
-        assertEquals(QueryMode.PLAN, request.getQueryMode());
-      } else {
-        assertEquals(QueryMode.NORMAL, request.getQueryMode());
-      }
-      index++;
-    }
+    // The patched version of pgx sends the query one time.
+    assertEquals(1, requests.size());
+    ExecuteSqlRequest request = requests.get(0);
+    assertEquals(sql, request.getSql());
+    assertEquals(QueryMode.NORMAL, request.getQueryMode());
   }
 
   @Test
@@ -177,28 +160,11 @@
 
     assertNull(res);
     List<ExecuteSqlRequest> requests = mockSpanner.getRequestsOfType(ExecuteSqlRequest.class);
-<<<<<<< HEAD
-    // The patched version of pgx sends the query two times.
-    // This will be one time when https://github.com/GoogleCloudPlatform/pgadapter/pull/80 has been
-    // merged.
-    // 1. DESCRIBE portal
-    // 2. EXECUTE portal
-=======
-    // pgx sends the query two times:
-    // 1. DESCRIBE statement
-    // 2. DESCRIBE/EXECUTE portal
->>>>>>> 98e430aa
-    assertEquals(2, requests.size());
-    int index = 0;
-    for (ExecuteSqlRequest request : requests) {
-      assertEquals(sql, request.getSql());
-      if (index < 1) {
-        assertEquals(QueryMode.PLAN, request.getQueryMode());
-      } else {
-        assertEquals(QueryMode.NORMAL, request.getQueryMode());
-      }
-      index++;
-    }
+    // The patched version of pgx sends the query one time.
+    assertEquals(1, requests.size());
+    ExecuteSqlRequest request = requests.get(0);
+    assertEquals(sql, request.getSql());
+    assertEquals(QueryMode.NORMAL, request.getQueryMode());
   }
 
   @Test
@@ -238,28 +204,11 @@
 
     assertNull(res);
     List<ExecuteSqlRequest> requests = mockSpanner.getRequestsOfType(ExecuteSqlRequest.class);
-<<<<<<< HEAD
-    // The patched version of pgx sends the query two times.
-    // This will be one time when https://github.com/GoogleCloudPlatform/pgadapter/pull/80 has been
-    // merged.
-    // 1. DESCRIBE portal
-    // 2. EXECUTE portal
-=======
-    // pgx sends the query two times:
-    // 1. DESCRIBE statement
-    // 2. DESCRIBE/EXECUTE portal
->>>>>>> 98e430aa
-    assertEquals(2, requests.size());
-    int index = 0;
-    for (ExecuteSqlRequest request : requests) {
-      assertEquals(sql, request.getSql());
-      if (index < 1) {
-        assertEquals(QueryMode.PLAN, request.getQueryMode());
-      } else {
-        assertEquals(QueryMode.NORMAL, request.getQueryMode());
-      }
-      index++;
-    }
+    // The patched version of pgx sends the query one time.
+    assertEquals(1, requests.size());
+    ExecuteSqlRequest request = requests.get(0);
+    assertEquals(sql, request.getSql());
+    assertEquals(QueryMode.NORMAL, request.getQueryMode());
   }
 
   @Test
@@ -271,31 +220,10 @@
 
     assertNull(res);
     List<ExecuteSqlRequest> requests = mockSpanner.getRequestsOfType(ExecuteSqlRequest.class);
-<<<<<<< HEAD
-    // The patched version of pgx sends the query twice.
-    // Once https://github.com/GoogleCloudPlatform/pgadapter/pull/80 has been merged, we will be
-    // down to one query.
-    assertEquals(2, requests.size());
-    ExecuteSqlRequest planRequest = requests.get(0);
-    assertEquals(QueryMode.PLAN, planRequest.getQueryMode());
-    ExecuteSqlRequest executeRequest = requests.get(1);
-    assertEquals(QueryMode.NORMAL, executeRequest.getQueryMode());
-=======
-    // pgx sends the query two times:
-    // 1. DESCRIBE statement
-    // 2. EXECUTE portal
-    assertEquals(2, requests.size());
-    int index = 0;
-    for (ExecuteSqlRequest request : requests) {
-      assertEquals(sql, request.getSql());
-      if (index < 1) {
-        assertEquals(QueryMode.PLAN, request.getQueryMode());
-      } else {
-        assertEquals(QueryMode.NORMAL, request.getQueryMode());
-      }
-      index++;
-    }
->>>>>>> 98e430aa
+    // The patched version of pgx sends the query one time.
+    assertEquals(1, requests.size());
+    ExecuteSqlRequest request = requests.get(0);
+    assertEquals(QueryMode.NORMAL, request.getQueryMode());
   }
 
   @Test
