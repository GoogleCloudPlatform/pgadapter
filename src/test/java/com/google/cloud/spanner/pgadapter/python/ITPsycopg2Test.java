// Copyright 2022 Google LLC
//
// Licensed under the Apache License, Version 2.0 (the "License");
// you may not use this file except in compliance with the License.
// You may obtain a copy of the License at
//
//      http://www.apache.org/licenses/LICENSE-2.0
//
// Unless required by applicable law or agreed to in writing, software
// distributed under the License is distributed on an "AS IS" BASIS,
// WITHOUT WARRANTIES OR CONDITIONS OF ANY KIND, either express or implied.
// See the License for the specific language governing permissions and
// limitations under the License.

package com.google.cloud.spanner.pgadapter.python;

import static org.junit.Assert.assertEquals;
import static org.junit.Assume.assumeTrue;

import com.google.cloud.ByteArray;
import com.google.cloud.Date;
import com.google.cloud.Timestamp;
import com.google.cloud.spanner.Database;
import com.google.cloud.spanner.KeySet;
import com.google.cloud.spanner.Mutation;
import com.google.cloud.spanner.pgadapter.IntegrationTest;
import com.google.cloud.spanner.pgadapter.PgAdapterTestEnv;
import com.google.common.collect.ImmutableList;
import java.io.IOException;
import java.math.BigDecimal;
import java.util.ArrayList;
import java.util.Collections;
import java.util.List;
import org.junit.AfterClass;
import org.junit.Before;
import org.junit.BeforeClass;
import org.junit.Test;
import org.junit.experimental.categories.Category;
import org.junit.runner.RunWith;
import org.junit.runners.Parameterized;
import org.junit.runners.Parameterized.Parameter;
import org.junit.runners.Parameterized.Parameters;

@RunWith(Parameterized.class)
@Category(IntegrationTest.class)
public class ITPsycopg2Test extends PythonTestSetup {

  private static final PgAdapterTestEnv testEnv = new PgAdapterTestEnv();
  private static Database database;

  private static Iterable<String> getDdlStatements() {
    return Collections.singletonList(
        "create table all_types ("
            + "col_bigint bigint not null primary key, "
            + "col_bool bool, "
            + "col_bytea bytea, "
            + "col_float8 float8, "
            + "col_int int, "
            + "col_numeric numeric, "
            + "col_timestamptz timestamptz, "
            + "col_date date, "
            + "col_varchar varchar(100))");
  }

  @Parameter public String pgVersion;

  @Parameter(1)
  public String host;

  @Parameters(name = "pgVersion = {0}, host = {1}")
  public static List<Object[]> data() {
    return ImmutableList.of(
        new Object[] {"1.0", "localhost"},
        new Object[] {"1.0", "/tmp"},
        new Object[] {"14.1", "localhost"},
        new Object[] {"14.1", "/tmp"});
  }

  @BeforeClass
  public static void setup() throws Exception {
<<<<<<< HEAD
    assumeTrue(
        "Skipping ecosystem test because of missing dependency",
        isPythonAvailable()
            || System.getProperty("allowSkipUnsupportedEcosystemTest", "false")
                .equalsIgnoreCase("true"));
=======
    if (!isPythonAvailable()
        && !System.getProperty("allowSkipUnsupportedEcosystemTest", "false")
            .equalsIgnoreCase("true")) {
      throw new IllegalStateException(
          "python has not been set up on this system and allowSkipUnsupportedEcosystemTest has not been set");
    }
>>>>>>> 245cd7cc

    testEnv.setUp();
    database = testEnv.createDatabase(getDdlStatements());
    testEnv.startPGAdapterServerWithDefaultDatabase(database.getId(), Collections.emptyList());
  }

  @Before
  public void insertTestData() {
    String databaseId = database.getId().getDatabase();
    testEnv.write(databaseId, Collections.singleton(Mutation.delete("all_types", KeySet.all())));
    testEnv.write(
        databaseId,
        Collections.singletonList(
            Mutation.newInsertOrUpdateBuilder("all_types")
                .set("col_bigint")
                .to(1L)
                .set("col_bool")
                .to(true)
                .set("col_bytea")
                .to(ByteArray.copyFrom("test"))
                .set("col_float8")
                .to(3.14d)
                .set("col_int")
                .to(100)
                .set("col_numeric")
                .to(new BigDecimal("6.626"))
                .set("col_timestamptz")
                .to(Timestamp.parseTimestamp("2022-02-16T14:18:02+01:00"))
                .set("col_date")
                .to(Date.parseDate("2022-03-29"))
                .set("col_varchar")
                .to("test")
                .build()));
  }

  @AfterClass
  public static void teardown() {
    testEnv.stopPGAdapterServer();
    testEnv.cleanUp();
  }

  @Test
  public void testInsert() throws IOException, InterruptedException {
    String sql =
        "Insert into all_types("
            + "col_bigint, "
            + "col_bool , "
            + "col_bytea , "
            + "col_float8 , "
            + "col_int , "
            + "col_numeric , "
            + "col_timestamptz , "
            + "col_date , "
            + "col_varchar )"
            + " values("
            + "2, "
            + "TRUE, "
            + "'some string'::bytea, "
            + "9.7, "
            + "10, "
            + "300.321, "
            + "'2018-03-11 02:00:00'::timestamptz, "
            + "'2022-10-02', "
            + "'some string')";

    String actualOutput =
        executeWithoutParameters(pgVersion, host, testEnv.getPGAdapterPort(), sql, "update");
    String expectedOutput = "1\n";
    assertEquals(expectedOutput, actualOutput);
  }

  @Test
  public void testSelect() throws IOException, InterruptedException {
    String sql =
        "Select "
            + "col_bigint, "
            + "col_bool , "
            + "col_float8 , "
            + "col_int , "
            + "col_numeric , "
            + "col_timestamptz , "
            + "col_date , "
            + "col_varchar "
            + "from all_types where col_bigint = 1";
    String actualOutput =
        executeWithoutParameters(pgVersion, host, testEnv.getPGAdapterPort(), sql, "query");
    String expectedOutput =
        "(1, True, 3.14, 100, Decimal('6.626'), datetime.datetime(2022, 2, 16, 13, 18, 2, tzinfo=datetime.timezone.utc), datetime.date(2022, 3, 29), 'test')\n";
    assertEquals(expectedOutput, actualOutput);
  }

  @Test
  public void testUpdate() throws IOException, InterruptedException {
    String sql =
        "UPDATE all_types SET "
            + "col_bool = 'off',"
            + "col_float8 = 3.14, "
            + "col_int = 20, "
            + "col_numeric = 99.99, "
            + "col_timestamptz = '2019-05-12 14:30:00'::timestamptz, "
            + "col_date = '1989-09-02', "
            + "col_varchar = 'new string' "
            + "where col_bigint = 1";

    String actualOutput =
        executeWithoutParameters(pgVersion, host, testEnv.getPGAdapterPort(), sql, "update");
    String expectedOutput = "1\n";
    assertEquals(expectedOutput, actualOutput);

    sql =
        "Select "
            + "col_bigint, "
            + "col_bool , "
            + "col_float8 , "
            + "col_int , "
            + "col_numeric , "
            + "col_timestamptz , "
            + "col_date , "
            + "col_varchar "
            + "from all_types where col_bigint = 1";

    actualOutput =
        executeWithoutParameters(pgVersion, host, testEnv.getPGAdapterPort(), sql, "query");
    expectedOutput =
        "(1, False, 3.14, 20, Decimal('99.99'), datetime.datetime(2019, 5, 12, 21, 30, tzinfo=datetime.timezone.utc), datetime.date(1989, 9, 2), 'new string')\n";
    assertEquals(expectedOutput, actualOutput);
  }

  @Test
  public void testDelete() throws IOException, InterruptedException {
    String sql = "DELETE FROM all_types where col_bigint = 1";

    String actualOutput =
        executeWithoutParameters(pgVersion, host, testEnv.getPGAdapterPort(), sql, "update");
    String expectedOutput = "1\n";
    assertEquals(expectedOutput, actualOutput);

    sql = "Select COUNT(*) from all_types where col_bigint = 1";

    actualOutput =
        executeWithoutParameters(pgVersion, host, testEnv.getPGAdapterPort(), sql, "query");
    expectedOutput = "(0,)\n";
    assertEquals(expectedOutput, actualOutput);
  }

  @Test
  public void testInsertParameterized() throws IOException, InterruptedException {
    String sql =
        "Insert into all_types("
            + "col_bigint, "
            + "col_bool , "
            + "col_bytea , "
            + "col_float8 , "
            + "col_int , "
            + "col_numeric , "
            + "col_timestamptz , "
            + "col_date , "
            + "col_varchar )"
            + " values("
            + "%(bigint)s, "
            + "%(bool)s, "
            + "%(bytea)s, "
            + "%(float)s, "
            + "%(int)s, "
            + "%(numeric)s, "
            + "%(tstz)s, "
            + "%(date)s, "
            + "%(string)s)";

    ArrayList<String> parameters = new ArrayList<>();
    parameters.add("bool");
    parameters.add("bool");
    parameters.add("True");
    parameters.add("float");
    parameters.add("float");
    parameters.add("89.23");
    parameters.add("numeric");
    parameters.add("float");
    parameters.add("33.546");
    parameters.add("tstz");
    parameters.add("datetime.datetime");
    parameters.add("2019, 2, 3, 6, 30, 15, 0, pytz.UTC");
    parameters.add("string");
    parameters.add("str");
    parameters.add("'hello world'");
    parameters.add("date");
    parameters.add("datetime.date");
    parameters.add("2022, 7, 1");
    parameters.add("bigint");
    parameters.add("int");
    parameters.add("3");
    parameters.add("bytea");
    parameters.add("memoryview");
    parameters.add("b'alpha beta'");
    parameters.add("int");
    parameters.add("int");
    parameters.add("34");

    String actualOutput =
        executeWithNamedParameters(
            pgVersion, host, testEnv.getPGAdapterPort(), sql, "data_type_update", parameters);
    String expectedOutput = "1\n";
    assertEquals(expectedOutput, actualOutput);
  }

  @Test
  public void testSelectParameterized() throws IOException, InterruptedException {
    String sql =
        "Select "
            + "col_bigint, "
            + "col_bool , "
            + "col_float8 , "
            + "col_int , "
            + "col_numeric , "
            + "col_timestamptz , "
            + "col_date , "
            + "col_varchar "
            + "from all_types where col_varchar = %s";

    ArrayList<String> parameters = new ArrayList<>();
    parameters.add("test");

    String actualOutput =
        executeWithParameters(
            pgVersion, host, testEnv.getPGAdapterPort(), sql, "query", parameters);
    String expectedOutput =
        "(1, True, 3.14, 100, Decimal('6.626'), datetime.datetime(2022, 2, 16, 13, 18, 2, tzinfo=datetime.timezone.utc), datetime.date(2022, 3, 29), 'test')\n";
    assertEquals(expectedOutput, actualOutput);
  }

  @Test
  public void testUpdateParameterized() throws IOException, InterruptedException {
    String sql =
        "UPDATE all_types SET "
            + "col_bool = %(bool)s,"
            + "col_float8 = %(float8)s, "
            + "col_int = %(int)s, "
            + "col_numeric = %(numeric)s, "
            + "col_timestamptz = %(tstz)s, "
            + "col_date = %(date)s, "
            + "col_varchar = %(string)s "
            + "where col_bigint = %(bigint)s";

    ArrayList<String> parameters = new ArrayList<>();
    parameters.add("bool");
    parameters.add("bool");
    parameters.add("False");
    parameters.add("float8");
    parameters.add("float");
    parameters.add("98.6");
    parameters.add("numeric");
    parameters.add("float");
    parameters.add("77.46");
    parameters.add("tstz");
    parameters.add("datetime.datetime");
    parameters.add("2022, 10, 2, 14, 34, 26, 0, pytz.UTC");
    parameters.add("string");
    parameters.add("str");
    parameters.add("'hello psycopg2'");
    parameters.add("date");
    parameters.add("datetime.date");
    parameters.add("2021, 12, 23");
    parameters.add("bigint");
    parameters.add("int");
    parameters.add("1");
    parameters.add("int");
    parameters.add("int");
    parameters.add("69");

    String actualOutput =
        executeWithNamedParameters(
            pgVersion, host, testEnv.getPGAdapterPort(), sql, "data_type_update", parameters);
    String expectedOutput = "1\n";
    assertEquals(expectedOutput, actualOutput);

    sql =
        "Select "
            + "col_bigint, "
            + "col_bool , "
            + "col_float8 , "
            + "col_int , "
            + "col_numeric , "
            + "col_timestamptz , "
            + "col_date , "
            + "col_varchar "
            + "from all_types where col_bigint = %(bigint)s";
    parameters.clear();
    parameters.add("bigint");
    parameters.add("int");
    parameters.add("1");

    actualOutput =
        executeWithNamedParameters(
            pgVersion, host, testEnv.getPGAdapterPort(), sql, "data_type_query", parameters);
    expectedOutput =
        "(1, False, 98.6, 69, Decimal('77.46'), datetime.datetime(2022, 10, 2, 14, 34, 26, tzinfo=datetime.timezone.utc), datetime.date(2021, 12, 23), 'hello psycopg2')\n";
    assertEquals(expectedOutput, actualOutput);
  }

  @Test
  public void testDeleteParameterized() throws IOException, InterruptedException {
    String sql = "DELETE FROM all_types where col_varchar = %s";

    ArrayList<String> parameters = new ArrayList<>();
    parameters.add("test");
    String actualOutput =
        executeWithParameters(
            pgVersion, host, testEnv.getPGAdapterPort(), sql, "update", parameters);
    String expectedOutput = "1\n";
    assertEquals(expectedOutput, actualOutput);

    sql = "Select COUNT(*) from all_types where col_bigint = %(bigint)s";
    parameters.clear();
    parameters.add("bigint");
    parameters.add("int");
    parameters.add("1");

    actualOutput =
        executeWithNamedParameters(
            pgVersion, host, testEnv.getPGAdapterPort(), sql, "data_type_query", parameters);
    expectedOutput = "(0,)\n";
    assertEquals(expectedOutput, actualOutput);
  }

  @Test
  public void testInsertUsingExecuteMany() throws IOException, InterruptedException {
    String insertSql =
        "Insert into all_types("
            + "col_bigint, "
            + "col_bool , "
            + "col_bytea , "
            + "col_float8 , "
            + "col_int , "
            + "col_numeric , "
            + "col_timestamptz , "
            + "col_date , "
            + "col_varchar )"
            + " values("
            + "%(bigint)s, "
            + "%(bool)s, "
            + "%(bytea)s, "
            + "%(float)s, "
            + "%(int)s, "
            + "%(numeric)s, "
            + "%(tstz)s, "
            + "%(date)s, "
            + "%(varchar)s)";

    ArrayList<String> parameters = new ArrayList<>();
    parameters.add("9");
    parameters.add("bool");
    parameters.add("True");
    parameters.add("float");
    parameters.add("89.23");
    parameters.add("numeric");
    parameters.add("33.546");
    parameters.add("tstz");
    parameters.add("2022-02-16T14:18:02+01:00");
    parameters.add("varchar");
    parameters.add("hello world");
    parameters.add("date");
    parameters.add("2022-7-1");
    parameters.add("bigint");
    parameters.add("10");
    parameters.add("bytea");
    parameters.add("alpha beta");
    parameters.add("int");
    parameters.add("34");

    parameters.add("bool");
    parameters.add("False");
    parameters.add("float");
    parameters.add("74.567");
    parameters.add("numeric");
    parameters.add("99.9999");
    parameters.add("tstz");
    parameters.add("2021-02-16T14:18:02+01:00");
    parameters.add("varchar");
    parameters.add("bye bye world");
    parameters.add("date");
    parameters.add("2021-7-1");
    parameters.add("bigint");
    parameters.add("15");
    parameters.add("bytea");
    parameters.add("gamma theta");
    parameters.add("int");
    parameters.add("69");

    String actualOutput =
        executeInBatch(
            pgVersion,
            host,
            testEnv.getPGAdapterPort(),
            insertSql,
            "named_execute_many",
            parameters);
    String expectedOutput = "2\n";

    assertEquals(expectedOutput, actualOutput);

    String selectSql =
        "Select "
            + "col_bigint, "
            + "col_bool , "
            + "col_float8 , "
            + "col_int , "
            + "col_numeric , "
            + "col_timestamptz , "
            + "col_date , "
            + "col_varchar "
            + "from all_types "
            + "where col_bigint = 10 or col_bigint = 15 "
            + "order by col_bigint";

    expectedOutput =
        "(10, "
            + "True, "
            + "89.23, "
            + "34, "
            + "Decimal('33.546'), "
            + "datetime.datetime(2022, 2, 16, 13, 18, 2, tzinfo=datetime.timezone.utc), "
            + "datetime.date(2022, 7, 1), "
            + "'hello world')"
            + "\n"
            + "(15, "
            + "False, "
            + "74.567, "
            + "69, "
            + "Decimal('99.9999'), "
            + "datetime.datetime(2021, 2, 16, 13, 18, 2, tzinfo=datetime.timezone.utc), "
            + "datetime.date(2021, 7, 1), "
            + "'bye bye world')"
            + "\n";

    actualOutput =
        executeWithoutParameters(pgVersion, host, testEnv.getPGAdapterPort(), selectSql, "query");
    assertEquals(expectedOutput, actualOutput);
  }

  @Test
  public void testInsertUsingExecuteBatch() throws IOException, InterruptedException {
    String insertSql =
        "Insert into all_types("
            + "col_bigint, "
            + "col_bool , "
            + "col_bytea , "
            + "col_float8 , "
            + "col_int , "
            + "col_numeric , "
            + "col_timestamptz , "
            + "col_date , "
            + "col_varchar )"
            + " values("
            + "%(bigint)s, "
            + "%(bool)s, "
            + "%(bytea)s, "
            + "%(float)s, "
            + "%(int)s, "
            + "%(numeric)s, "
            + "%(tstz)s, "
            + "%(date)s, "
            + "%(varchar)s)";

    ArrayList<String> parameters = new ArrayList<>();
    parameters.add("9");
    parameters.add("bool");
    parameters.add("True");
    parameters.add("float");
    parameters.add("89.23");
    parameters.add("numeric");
    parameters.add("33.546");
    parameters.add("tstz");
    parameters.add("2022-02-16T14:18:02+01:00");
    parameters.add("varchar");
    parameters.add("hello world");
    parameters.add("date");
    parameters.add("2022-7-1");
    parameters.add("bigint");
    parameters.add("11");
    parameters.add("bytea");
    parameters.add("alpha beta");
    parameters.add("int");
    parameters.add("34");

    parameters.add("bool");
    parameters.add("False");
    parameters.add("float");
    parameters.add("74.567");
    parameters.add("numeric");
    parameters.add("99.9999");
    parameters.add("tstz");
    parameters.add("2021-02-16T14:18:02+01:00");
    parameters.add("varchar");
    parameters.add("bye bye world");
    parameters.add("date");
    parameters.add("2021-7-1");
    parameters.add("bigint");
    parameters.add("16");
    parameters.add("bytea");
    parameters.add("gamma theta");
    parameters.add("int");
    parameters.add("69");

    String actualOutput =
        executeInBatch(
            pgVersion,
            host,
            testEnv.getPGAdapterPort(),
            insertSql,
            "named_execute_batch",
            parameters);
    String expectedOutput = "1\n";

    assertEquals(expectedOutput, actualOutput);

    String selectSql =
        "Select "
            + "col_bigint, "
            + "col_bool , "
            + "col_float8 , "
            + "col_int , "
            + "col_numeric , "
            + "col_timestamptz , "
            + "col_date , "
            + "col_varchar "
            + "from all_types "
            + "where col_bigint = 11 or col_bigint = 16 "
            + "order by col_bigint";

    expectedOutput =
        "(11, "
            + "True, "
            + "89.23, "
            + "34, "
            + "Decimal('33.546'), "
            + "datetime.datetime(2022, 2, 16, 13, 18, 2, tzinfo=datetime.timezone.utc), "
            + "datetime.date(2022, 7, 1), "
            + "'hello world')"
            + "\n"
            + "(16, "
            + "False, "
            + "74.567, "
            + "69, "
            + "Decimal('99.9999'), "
            + "datetime.datetime(2021, 2, 16, 13, 18, 2, tzinfo=datetime.timezone.utc), "
            + "datetime.date(2021, 7, 1), "
            + "'bye bye world')"
            + "\n";

    actualOutput =
        executeWithoutParameters(pgVersion, host, testEnv.getPGAdapterPort(), selectSql, "query");
    assertEquals(expectedOutput, actualOutput);
  }

  @Test
  public void testInsertUsingExecuteValues() throws IOException, InterruptedException {
    String insertSql =
        "Insert into all_types("
            + "col_bigint, "
            + "col_bool , "
            + "col_bytea , "
            + "col_float8 , "
            + "col_int , "
            + "col_numeric , "
            + "col_timestamptz , "
            + "col_date , "
            + "col_varchar )"
            + " values %s";

    ArrayList<String> parameters = new ArrayList<>();
    parameters.add("9");

    parameters.add("12");
    parameters.add("True");
    parameters.add("alpha beta");
    parameters.add("89.23");
    parameters.add("34");
    parameters.add("33.546");
    parameters.add("2022-02-16T14:18:02+01:00");
    parameters.add("2022-7-1");
    parameters.add("hello world");

    parameters.add("17");
    parameters.add("False");
    parameters.add("gamma theta");
    parameters.add("74.567");
    parameters.add("69");
    parameters.add("99.9999");
    parameters.add("2021-02-16T14:18:02+01:00");
    parameters.add("2021-7-1");
    parameters.add("bye bye world");

    String actualOutput =
        executeInBatch(
            pgVersion, host, testEnv.getPGAdapterPort(), insertSql, "execute_values", parameters);
    String expectedOutput = "2\n";

    assertEquals(expectedOutput, actualOutput);

    String selectSql =
        "Select "
            + "col_bigint, "
            + "col_bool , "
            + "col_float8 , "
            + "col_int , "
            + "col_numeric , "
            + "col_timestamptz , "
            + "col_date , "
            + "col_varchar "
            + "from all_types "
            + "where col_bigint = 12 or col_bigint = 17 "
            + "order by col_bigint";

    expectedOutput =
        "(12, "
            + "True, "
            + "89.23, "
            + "34, "
            + "Decimal('33.546'), "
            + "datetime.datetime(2022, 2, 16, 13, 18, 2, tzinfo=datetime.timezone.utc), "
            + "datetime.date(2022, 7, 1), "
            + "'hello world')"
            + "\n"
            + "(17, "
            + "False, "
            + "74.567, "
            + "69, "
            + "Decimal('99.9999'), "
            + "datetime.datetime(2021, 2, 16, 13, 18, 2, tzinfo=datetime.timezone.utc), "
            + "datetime.date(2021, 7, 1), "
            + "'bye bye world')"
            + "\n";

    actualOutput =
        executeWithoutParameters(pgVersion, host, testEnv.getPGAdapterPort(), selectSql, "query");
    assertEquals(expectedOutput, actualOutput);
  }
}<|MERGE_RESOLUTION|>--- conflicted
+++ resolved
@@ -15,7 +15,6 @@
 package com.google.cloud.spanner.pgadapter.python;
 
 import static org.junit.Assert.assertEquals;
-import static org.junit.Assume.assumeTrue;
 
 import com.google.cloud.ByteArray;
 import com.google.cloud.Date;
@@ -78,20 +77,12 @@
 
   @BeforeClass
   public static void setup() throws Exception {
-<<<<<<< HEAD
-    assumeTrue(
-        "Skipping ecosystem test because of missing dependency",
-        isPythonAvailable()
-            || System.getProperty("allowSkipUnsupportedEcosystemTest", "false")
-                .equalsIgnoreCase("true"));
-=======
     if (!isPythonAvailable()
         && !System.getProperty("allowSkipUnsupportedEcosystemTest", "false")
             .equalsIgnoreCase("true")) {
       throw new IllegalStateException(
           "python has not been set up on this system and allowSkipUnsupportedEcosystemTest has not been set");
     }
->>>>>>> 245cd7cc
 
     testEnv.setUp();
     database = testEnv.createDatabase(getDdlStatements());
