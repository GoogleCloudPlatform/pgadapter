--- conflicted
+++ resolved
@@ -196,10 +196,7 @@
         new BackendConnection(
             NOOP_OTEL,
             NOOP_OTEL_METER,
-<<<<<<< HEAD
-=======
             METRIC_ATTRIBUTES,
->>>>>>> 4d65052a
             UUID.randomUUID().toString(),
             DO_NOTHING,
             connectionHandler.getDatabaseId(),
@@ -294,10 +291,7 @@
         new BackendConnection(
             NOOP_OTEL,
             NOOP_OTEL_METER,
-<<<<<<< HEAD
-=======
             METRIC_ATTRIBUTES,
->>>>>>> 4d65052a
             UUID.randomUUID().toString(),
             DO_NOTHING,
             connectionHandler.getDatabaseId(),
@@ -341,10 +335,7 @@
         new BackendConnection(
             NOOP_OTEL,
             NOOP_OTEL_METER,
-<<<<<<< HEAD
-=======
             METRIC_ATTRIBUTES,
->>>>>>> 4d65052a
             UUID.randomUUID().toString(),
             DO_NOTHING,
             connectionHandler.getDatabaseId(),
@@ -456,10 +447,7 @@
         new BackendConnection(
             NOOP_OTEL,
             NOOP_OTEL_METER,
-<<<<<<< HEAD
-=======
             METRIC_ATTRIBUTES,
->>>>>>> 4d65052a
             UUID.randomUUID().toString(),
             DO_NOTHING,
             connectionHandler.getDatabaseId(),
@@ -533,10 +521,7 @@
         new BackendConnection(
             NOOP_OTEL,
             NOOP_OTEL_METER,
-<<<<<<< HEAD
-=======
             ExtendedQueryProtocolHandler.createMetricAttributes(databaseId),
->>>>>>> 4d65052a
             UUID.randomUUID().toString(),
             DO_NOTHING,
             databaseId,
@@ -613,10 +598,7 @@
         new BackendConnection(
             NOOP_OTEL,
             NOOP_OTEL_METER,
-<<<<<<< HEAD
-=======
             METRIC_ATTRIBUTES,
->>>>>>> 4d65052a
             UUID.randomUUID().toString(),
             DO_NOTHING,
             connectionHandler.getDatabaseId(),
@@ -647,10 +629,7 @@
         new BackendConnection(
             NOOP_OTEL,
             NOOP_OTEL_METER,
-<<<<<<< HEAD
-=======
             ExtendedQueryProtocolHandler.createMetricAttributes(databaseId),
->>>>>>> 4d65052a
             UUID.randomUUID().toString(),
             DO_NOTHING,
             databaseId,
@@ -709,10 +688,7 @@
         new BackendConnection(
             NOOP_OTEL,
             NOOP_OTEL_METER,
-<<<<<<< HEAD
-=======
             ExtendedQueryProtocolHandler.createMetricAttributes(databaseId),
->>>>>>> 4d65052a
             UUID.randomUUID().toString(),
             DO_NOTHING,
             databaseId,
