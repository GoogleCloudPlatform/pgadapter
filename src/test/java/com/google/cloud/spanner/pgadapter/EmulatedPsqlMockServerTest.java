--- conflicted
+++ resolved
@@ -16,10 +16,7 @@
 
 import static org.junit.Assert.assertEquals;
 import static org.junit.Assert.assertFalse;
-<<<<<<< HEAD
 import static org.junit.Assert.assertThrows;
-=======
->>>>>>> 1b54771a
 import static org.junit.Assert.assertTrue;
 
 import com.google.cloud.spanner.MockSpannerServiceImpl.SimulatedExecutionTime;
@@ -236,7 +233,36 @@
     assertEquals(INSERT2, request.getStatements(1).getSql());
   }
 
-<<<<<<< HEAD
+  @Test
+  public void testNestedBlockComment() throws SQLException {
+    String sql1 =
+        "/* This block comment surrounds a query which itself has a block comment...\n"
+            + "SELECT /* embedded single line */ 'embedded' AS x2;\n"
+            + "*/\n"
+            + "SELECT 1";
+    String sql2 = "-- This is a line comment\n SELECT 2";
+    mockSpanner.putStatementResult(StatementResult.query(Statement.of(sql1), SELECT1_RESULTSET));
+    mockSpanner.putStatementResult(StatementResult.query(Statement.of(sql2), SELECT2_RESULTSET));
+
+    try (Connection connection = DriverManager.getConnection(createUrl("my-db"))) {
+      try (java.sql.Statement statement = connection.createStatement()) {
+        assertTrue(statement.execute(String.format("%s;%s;", sql1, sql2)));
+        try (ResultSet resultSet = statement.getResultSet()) {
+          assertTrue(resultSet.next());
+          assertEquals(1L, resultSet.getLong(1));
+          assertFalse(resultSet.next());
+        }
+        assertTrue(statement.getMoreResults());
+        try (ResultSet resultSet = statement.getResultSet()) {
+          assertTrue(resultSet.next());
+          assertEquals(2L, resultSet.getLong(1));
+          assertFalse(resultSet.next());
+        }
+        assertFalse(statement.getMoreResults());
+      }
+    }
+  }
+
   static StatusRuntimeException newStatusResourceNotFoundException(
       String shortName, String resourceType, String resourceName) {
     ResourceInfo resourceInfo =
@@ -253,35 +279,5 @@
     String message =
         String.format("%s not found: %s with id %s not found", shortName, shortName, resourceName);
     return Status.NOT_FOUND.withDescription(message).asRuntimeException(trailers);
-=======
-  @Test
-  public void testNestedBlockComment() throws SQLException {
-    String sql1 =
-        "/* This block comment surrounds a query which itself has a block comment...\n"
-            + "SELECT /* embedded single line */ 'embedded' AS x2;\n"
-            + "*/\n"
-            + "SELECT 1";
-    String sql2 = "-- This is a line comment\n SELECT 2";
-    mockSpanner.putStatementResult(StatementResult.query(Statement.of(sql1), SELECT1_RESULTSET));
-    mockSpanner.putStatementResult(StatementResult.query(Statement.of(sql2), SELECT2_RESULTSET));
-
-    try (Connection connection = DriverManager.getConnection(createUrl("my-db"))) {
-      try (java.sql.Statement statement = connection.createStatement()) {
-        assertTrue(statement.execute(String.format("%s;%s;", sql1, sql2)));
-        try (ResultSet resultSet = statement.getResultSet()) {
-          assertTrue(resultSet.next());
-          assertEquals(1L, resultSet.getLong(1));
-          assertFalse(resultSet.next());
-        }
-        assertTrue(statement.getMoreResults());
-        try (ResultSet resultSet = statement.getResultSet()) {
-          assertTrue(resultSet.next());
-          assertEquals(2L, resultSet.getLong(1));
-          assertFalse(resultSet.next());
-        }
-        assertFalse(statement.getMoreResults());
-      }
-    }
->>>>>>> 1b54771a
   }
 }