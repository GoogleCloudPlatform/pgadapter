--- conflicted
+++ resolved
@@ -154,168 +154,6 @@
     assertNotNull(statement.getStatementResult());
     assertEquals(ResultType.NO_RESULT, statement.getStatementResult().getResultType());
   }
-<<<<<<< HEAD
-=======
-
-  @Test
-  public void testTransformInsertValuesToSelectParams() {
-    assertEquals(
-        "select $1, $2 from (select col1=$1, col2=$2 from foo) p",
-        transformInsert("insert into foo (col1, col2) values ($1, $2)").getSql());
-    assertEquals(
-        "select $1, $2 from (select col1=$1, col2=$2 from foo) p",
-        transformInsert("insert into foo(col1, col2) values ($1, $2)").getSql());
-    assertEquals(
-        "select $1, $2 from (select col1=$1, col2=$2 from foo) p",
-        transformInsert("insert into foo (col1, col2) values($1, $2)").getSql());
-    assertEquals(
-        "select $1, $2 from (select col1=$1, col2=$2 from foo) p",
-        transformInsert("insert into foo(col1, col2) values($1, $2)").getSql());
-    assertEquals(
-        "select $1, $2 from (select col1=$1, col2=$2 from foo) p",
-        transformInsert("insert foo(col1, col2) values($1, $2)").getSql());
-    assertEquals(
-        "select $1, $2 from (select col1=$1, col2=$2 from foo) p",
-        transformInsert("insert foo (col1, col2) values ($1, $2)").getSql());
-    assertEquals(
-        "select $1, $2, $3, $4 from (select col1=$1, col2=$2, col1=$3, col2=$4 from foo) p",
-        transformInsert("insert into foo (col1, col2) values ($1, $2), ($3, $4)").getSql());
-    assertEquals(
-        "select $1, $2 from (select col1=$1::varchar, col2=$2::bigint from foo) p",
-        transformInsert("insert into foo (col1, col2) values ($1::varchar, $2::bigint)").getSql());
-    assertEquals(
-        "select $1, $2, $3, $4 from (select col1=($1 + $2), col2=$3 || to_char($4) from foo) p",
-        transformInsert("insert into foo (col1, col2) values (($1 + $2), $3 || to_char($4))")
-            .getSql());
-    assertEquals(
-        "select $1, $2, $3, $4 from (select col1=($1 + $2), col2=$3 || to_char($4) from foo) p",
-        transformInsert("insert into foo (col1, col2) values (($1 + $2), $3 || to_char($4))")
-            .getSql());
-    assertEquals(
-        "select $1, $2, $3, $4, $5 from (select col1=$1 + $2 + 5, col2=$3 || to_char($4) || coalesce($5, '') from foo) p",
-        transformInsert(
-                "insert\ninto\nfoo\n(col1,\ncol2  ) values ($1 + $2 + 5, $3 || to_char($4) || coalesce($5, ''))")
-            .getSql());
-    assertEquals(
-        "select $1, $2, $3, $4, $5, $6, $7, $8, $9, $10 from "
-            + "(select col1=$1, col2=$2, col3=$3, col4=$4, col5=$5, col6=$6, col7=$7, col8=$8, col9=$9, col10=$10 from foo) p",
-        transformInsert(
-                "insert into foo (col1, col2, col3, col4, col5, col6, col7, col8, col9, col10) "
-                    + "values ($1, $2, $3, $4, $5, $6, $7, $8, $9, $10)")
-            .getSql());
-    assertEquals(
-        "select $1, $2 from (select col1=$1, col2=$2 from \"foo\") p",
-        transformInsert("insert\"foo\"(col1, col2)values($1, $2)").getSql());
-  }
-
-  @Test
-  public void testTransformInsertSelectToSelectParams() {
-    assertEquals(
-        "select $1 from (select * from bar where some_col=$1) p",
-        transformInsert("insert into foo select * from bar where some_col=$1").getSql());
-    assertEquals(
-        "select $1 from ((select * from bar where some_col=$1)) p",
-        transformInsert("insert into foo (select * from bar where some_col=$1)").getSql());
-    assertEquals(
-        "select $1 from ((select * from(select col1, col2 from bar) where col2=$1)) p",
-        transformInsert("insert into foo (select * from(select col1, col2 from bar) where col2=$1)")
-            .getSql());
-    assertEquals(
-        "select $1 from (select * from bar where some_col=$1) p",
-        transformInsert("insert foo select * from bar where some_col=$1").getSql());
-    assertEquals(
-        "select $1 from (select * from bar where some_col=$1) p",
-        transformInsert("insert into foo (col1, col2) select * from bar where some_col=$1")
-            .getSql());
-    assertEquals(
-        "select $1 from (select * from bar where some_col=$1) p",
-        transformInsert("insert foo (col1, col2, col3) select * from bar where some_col=$1")
-            .getSql());
-    assertEquals(
-        "select $1, $2 from (select * from bar where some_col=$1 limit $2) p",
-        transformInsert(
-                "insert foo (col1, col2, col3) select * from bar where some_col=$1 limit $2")
-            .getSql());
-    assertNull(transformInsert("insert into foo (col1 values ('test')"));
-  }
-
-  @Test
-  public void testTransformUpdateToSelectParams() {
-    assertEquals(
-        "select $1, $2, $3 from (select col1=$1, col2=$2 from foo where id=$3) p",
-        transformUpdate("update foo set col1=$1, col2=$2  where id=$3").getSql());
-    assertEquals(
-        "select $1, $2, $3 from (select col1=col2 + $1, "
-            + "col2=coalesce($1, $2, $3, to_char(current_timestamp())), "
-            + "col3 = 15 "
-            + "from foo where id=$3 and value>100) p",
-        transformUpdate(
-                "update foo set col1=col2 + $1 , "
-                    + "col2=coalesce($1, $2, $3, to_char(current_timestamp())), "
-                    + "col3 = 15 "
-                    + "where id=$3 and value>100")
-            .getSql());
-    assertEquals(
-        "select $1 from (select col1=$1 from foo) p",
-        transformUpdate("update foo set col1=$1").getSql());
-
-    assertNull(transformUpdate("update foo col1=1"));
-    assertNull(transformUpdate("update foo col1=1 hwere col1=2"));
-    assertNull(transformUpdate("udpate foo col1=1 where col1=2"));
-
-    assertEquals(
-        "select $1, $2, $3, $4, $5, $6, $7, $8, $9, $10 from (select col1=$1, col2=$2, col3=$3, col4=$4, col5=$5, col6=$6, col7=$7, col8=$8, col9=$9 from foo where id=$10) p",
-        transformUpdate(
-                "update foo set col1=$1, col2=$2, col3=$3, col4=$4, col5=$5, col6=$6, col7=$7, col8=$8, col9=$9  where id=$10")
-            .getSql());
-    assertEquals(
-        "select $1, $2, $3 from (select col1=(select col2 from bar where col3=$1), col2=$2 from foo where id=$3) p",
-        transformUpdate(
-                "update foo set col1=(select col2 from bar where col3=$1), col2=$2 where id=$3")
-            .getSql());
-  }
-
-  @Test
-  public void testTransformDeleteToSelectParams() {
-    assertEquals(
-        "select $1 from (select 1 from foo where id=$1) p",
-        transformDelete("delete from foo where id=$1").getSql());
-    assertEquals(
-        "select $1, $2 from (select 1 from foo where id=$1 and bar > $2) p",
-        transformDelete("delete foo\nwhere id=$1 and bar > $2").getSql());
-    assertEquals(
-        "select $1, $2, $3, $4, $5, $6, $7, $8, $9, $10 "
-            + "from (select 1 from all_types "
-            + "where col_bigint=$1 "
-            + "and col_bool=$2 "
-            + "and col_bytea=$3 "
-            + "and col_float8=$4 "
-            + "and col_int=$5 "
-            + "and col_numeric=$6 "
-            + "and col_timestamptz=$7 "
-            + "and col_date=$8 "
-            + "and col_varchar=$9 "
-            + "and col_jsonb=$10"
-            + ") p",
-        transformDelete(
-                "delete "
-                    + "from all_types "
-                    + "where col_bigint=$1 "
-                    + "and col_bool=$2 "
-                    + "and col_bytea=$3 "
-                    + "and col_float8=$4 "
-                    + "and col_int=$5 "
-                    + "and col_numeric=$6 "
-                    + "and col_timestamptz=$7 "
-                    + "and col_date=$8 "
-                    + "and col_varchar=$9 "
-                    + "and col_jsonb=$10")
-            .getSql());
-
-    assertNull(transformDelete("delete from foo"));
-    assertNull(transformDelete("dlete from foo where id=$1"));
-    assertNull(transformDelete("delete from foo hwere col1=2"));
-  }
 
   @Test
   public void testInterruptedWhileWaitingForResult() throws Exception {
@@ -334,17 +172,4 @@
     PGException pgException = statement.getException();
     assertEquals(SQLState.QueryCanceled, pgException.getSQLState());
   }
-
-  private static Statement transformInsert(String sql) {
-    return transformInsertToSelectParams(mock(Connection.class), sql, extractParameters(sql));
-  }
-
-  private static Statement transformUpdate(String sql) {
-    return transformUpdateToSelectParams(sql, extractParameters(sql));
-  }
-
-  private static Statement transformDelete(String sql) {
-    return transformDeleteToSelectParams(sql, extractParameters(sql));
-  }
->>>>>>> e6ffe032
 }