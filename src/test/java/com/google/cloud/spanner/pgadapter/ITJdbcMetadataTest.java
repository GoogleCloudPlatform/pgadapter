// Copyright 2022 Google LLC
//
// Licensed under the Apache License, Version 2.0 (the "License");
// you may not use this file except in compliance with the License.
// You may obtain a copy of the License at
//
//      http://www.apache.org/licenses/LICENSE-2.0
//
// Unless required by applicable law or agreed to in writing, software
// distributed under the License is distributed on an "AS IS" BASIS,
// WITHOUT WARRANTIES OR CONDITIONS OF ANY KIND, either express or implied.
// See the License for the specific language governing permissions and
// limitations under the License.

package com.google.cloud.spanner.pgadapter;

import static org.junit.Assert.assertEquals;
import static org.junit.Assert.assertFalse;
import static org.junit.Assert.assertNotNull;
import static org.junit.Assert.assertThrows;
import static org.junit.Assert.assertTrue;

import com.google.cloud.spanner.Database;
import com.google.cloud.spanner.SpannerExceptionFactory;
import com.google.common.collect.ImmutableList;
import java.lang.reflect.Constructor;
import java.lang.reflect.Method;
import java.net.URL;
import java.net.URLClassLoader;
import java.sql.Connection;
import java.sql.DatabaseMetaData;
import java.sql.Driver;
import java.sql.DriverManager;
import java.sql.ResultSet;
import java.sql.SQLException;
import java.sql.SQLFeatureNotSupportedException;
import java.sql.Types;
import java.util.Arrays;
import java.util.HashMap;
import java.util.Map;
import java.util.function.BiConsumer;
import org.junit.AfterClass;
import org.junit.BeforeClass;
import org.junit.Ignore;
import org.junit.Test;
import org.junit.experimental.categories.Category;
import org.junit.runner.RunWith;
import org.junit.runners.Parameterized;
import org.junit.runners.Parameterized.Parameter;
import org.junit.runners.Parameterized.Parameters;

@Category(IntegrationTest.class)
@RunWith(Parameterized.class)
public class ITJdbcMetadataTest implements IntegrationTest {
  private static final String[] VERSIONS =
      new String[] {
        "42.5.0", "42.4.2", "42.4.1", "42.4.0", "42.3.6", "42.3.5", "42.3.4", "42.3.3", "42.3.2",
        "42.3.1", "42.3.0", "42.2.25", "42.2.24", "42.2.23", "42.2.22", "42.2.21", "42.2.20",
        "42.2.19", "42.2.18", "42.2.17", "42.2.16", "42.2.15", "42.2.14", "42.2.13", "42.2.12",
        "42.2.11", "42.2.10", "42.2.9", "42.2.8", "42.2.7", "42.2.6", "42.2.5", "42.2.4", "42.2.3",
        "42.2.2", "42.2.1", "42.2.0", "42.1.4", "42.1.3", "42.1.2", "42.1.1", "42.1.0", "42.0.0"
      };

  private static final PgAdapterTestEnv testEnv = new PgAdapterTestEnv();
  private static Database database;

  @Parameter public String pgVersion;

  @Parameters(name = "pgVersion = {0}")
  public static Object[] data() {
    return new Object[] {"1.0", "14.1"};
  }

  @BeforeClass
  public static void setup() {
    testEnv.setUp();
    database = testEnv.createDatabase(getDdlStatements());
    testEnv.startPGAdapterServerWithDefaultDatabase(database.getId(), ImmutableList.of());
  }

  @AfterClass
  public static void teardown() {
    testEnv.stopPGAdapterServer();
    testEnv.cleanUp();
  }

  private static Iterable<String> getDdlStatements() {
    ImmutableList.Builder<String> builder = ImmutableList.builder();
    builder.addAll(PgAdapterTestEnv.DEFAULT_DATA_MODEL);
    builder.addAll(
        Arrays.asList(
            "create unique index idx_numbers_name on numbers (name)",
            "create index idx_col_varchar_int on all_types (col_varchar, col_int)",
            "create table singers (singer_id int8 not null primary key, name varchar(200))",
            "create table albums (\n"
                + "\talbum_id int8 not null primary key,\n"
                + "\tsinger_id int8 not null references singers (singer_id),\n"
                + "\ttitle varchar(100)\n"
                + ")",
            "create table tracks (\n"
                + "\talbum_id int8 not null references albums (album_id),\n"
                + "\ttrack_number int8 not null,\n"
                + "\ttitle varchar(100),\n"
                + "\tprimary key (album_id, track_number)\n"
                + ")",
            "create table recording_attempt (\n"
                + "\talbum int8 not null references albums (album_id),\n"
                + "\ttrack int8 not null,\n"
                + "\tattempt int8 not null,\n"
                + "\trecording_time timestamptz not null,\n"
                + "\tprimary key (album, track, attempt),\n"
                + "\tforeign key (album, track) references tracks (album_id, track_number)\n"
                + ")"));
    return builder.build();
  }

  private String createUrl() {
    return String.format(
<<<<<<< HEAD
        "jdbc:postgresql://%s/?options=-c%%20spanner.replace_pg_catalog_tables=off",
        testEnv.getPGAdapterHostAndPort());
=======
        "jdbc:postgresql://%s/?options=-c%%20server_version=%s",
        testEnv.getPGAdapterHostAndPort(), pgVersion);
>>>>>>> 4dcceb19
  }

  private void runForAllVersions(BiConsumer<Connection, String> runnable) throws Exception {
    for (String version : VERSIONS) {
      String mavenUrl =
          String.format(
              "https://repo1.maven.org/maven2/org/postgresql/postgresql/%s/postgresql-%s.jar",
              version, version);
      // Create a class loader that will search the PostgreSQL JDBC driver jar that we download from
      // Maven and this class file for classes. In addition, we set the parent class loader of this
      // new class loader to be the same as the parent of the default class loader. This is the
      // class loader that will be used to load system classes. We do this because:
      // 1. We want to use a specific JDBC driver version that we download from Maven.
      // 2. We want to have access to the classes in this file.
      // 3. We do not want to have access to any of the other classes that are defined in this
      // repository (specifically: we do not want to have access to the PostgreSQL driver that is
      // included in the repository as a dependency). This is why we set the parent class loader to
      // be the system class loader (i.e. the parent of the default class loader), and we do not use
      // the default class loader as the parent for our custom class loader.
      ClassLoader defaultClassLoader = Thread.currentThread().getContextClassLoader();
      try {
        ClassLoader classLoader =
            new URLClassLoader(
                new URL[] {
                  new URL(mavenUrl),
                  ITJdbcMetadataTest.class.getProtectionDomain().getCodeSource().getLocation()
                },
                defaultClassLoader.getParent());
        Thread.currentThread().setContextClassLoader(classLoader);
        // Verify that we can load the PG JDBC driver from this class loader.
        try {
          classLoader.loadClass("org.postgresql.Driver");
        } catch (Throwable t) {
          throw new Exception(
              "Could not load PostgreSQL driver using URLClassLoader: " + t.getMessage(), t);
        }
        Class<?> runnerClass = classLoader.loadClass(TestRunner.class.getName());
        Constructor<?> constructor = runnerClass.getDeclaredConstructor();
        Object runner = constructor.newInstance();
        Method runMethod =
            runner
                .getClass()
                .getDeclaredMethod("run", String.class, String.class, BiConsumer.class);
        runMethod.invoke(runner, createUrl(), version, runnable);
      } catch (Throwable t) {
        throw new Exception(String.format("Error for version %s:", version) + t.getMessage(), t);
      } finally {
        Thread.currentThread().setContextClassLoader(defaultClassLoader);
      }
    }
  }

  public static class TestRunner {
    public void run(String url, String version, BiConsumer<Connection, String> runnable)
        throws Exception {
      // Dynamically load the PG JDBC driver using the default class loader of the current thread.
      Class.forName("org.postgresql.Driver");
      try (Connection connection = DriverManager.getConnection(url)) {
        runnable.accept(connection, version);
      }
      // Deregister the current driver from the DriverManager to prevent 'the driver has already
      // been registered' errors.
      Driver driver = DriverManager.getDriver(url);
      DriverManager.deregisterDriver(driver);
    }
  }

  @Test
  public void testDatabaseMetaDataVersion() throws Exception {
    runForAllVersions(
        (connection, version) -> {
          int lastPointIndex = version.lastIndexOf('.');
          int patchVersion = Integer.parseInt(version.substring(lastPointIndex + 1));
          String comparableVersion =
              version.substring(0, lastPointIndex + 1) + String.format("%03d", patchVersion);
          try {
            DatabaseMetaData metadata = connection.getMetaData();
            // Options in the connection string are only supported from version 42.2.6.
            if (comparableVersion.compareTo("42.2.006") >= 0) {
              assertEquals(pgVersion, metadata.getDatabaseProductVersion());
            } else if (testEnv.getServer() != null) {
              assertEquals(
                  pgVersion,
                  testEnv.getServer().getOptions().getServerVersion(),
                  metadata.getDatabaseProductVersion());
            }
          } catch (SQLException e) {
            throw SpannerExceptionFactory.asSpannerException(e);
          }
        });
  }

  @Test
  public void testSelectEdbRedwoodDateSetting() throws Exception {
    runForAllVersions(
        (connection, version) -> {
          try {
            try (ResultSet resultSet =
                connection
                    .createStatement()
                    .executeQuery(
                        "select setting from pg_settings where name = 'edb_redwood_date'")) {
              assertFalse(resultSet.next());
            }
          } catch (SQLException e) {
            throw SpannerExceptionFactory.asSpannerException(e);
          }
        });
  }

  @Test
  public void testDatabaseMetaDataTables() throws Exception {
    runForAllVersions(
        (connection, version) -> {
          try {
            DatabaseMetaData metadata = connection.getMetaData();
            try (ResultSet tables =
                metadata.getTables(null, "public", null, new String[] {"TABLE"})) {
              assertTrue(tables.next());
              assertEquals("albums", tables.getString("TABLE_NAME"));
              assertTrue(tables.next());
              assertEquals("all_types", tables.getString("TABLE_NAME"));
              assertTrue(tables.next());
              assertEquals("numbers", tables.getString("TABLE_NAME"));
              assertTrue(tables.next());
              assertEquals("recording_attempt", tables.getString("TABLE_NAME"));
              assertTrue(tables.next());
              assertEquals("singers", tables.getString("TABLE_NAME"));
              assertTrue(tables.next());
              assertEquals("tracks", tables.getString("TABLE_NAME"));

              assertFalse(tables.next());
            }
          } catch (SQLException e) {
            throw SpannerExceptionFactory.asSpannerException(e);
          }
        });
  }

  @Test
  public void testDatabaseMetaDataTables_Unfiltered() throws Exception {
    runForAllVersions(
        (connection, version) -> {
          try {
            DatabaseMetaData metadata = connection.getMetaData();
            try (ResultSet tables = metadata.getTables(null, null, null, null)) {
              // Just assert that there is at least one result.
              assertTrue(tables.next());
              //noinspection StatementWithEmptyBody
              while (tables.next()) {}
            }
          } catch (SQLException e) {
            throw SpannerExceptionFactory.asSpannerException(e);
          }
        });
  }

  @Test
  public void testDatabaseMetaDataTables_FilteredByName() throws Exception {
    runForAllVersions(
        (connection, version) -> {
          try {
            DatabaseMetaData metadata = connection.getMetaData();
            try (ResultSet tables =
                metadata.getTables(null, "public", "%a%", new String[] {"TABLE"})) {
              assertTrue(tables.next());
              assertEquals("albums", tables.getString("TABLE_NAME"));
              assertTrue(tables.next());
              assertEquals("all_types", tables.getString("TABLE_NAME"));
              assertTrue(tables.next());
              assertEquals("recording_attempt", tables.getString("TABLE_NAME"));
              assertTrue(tables.next());
              assertEquals("tracks", tables.getString("TABLE_NAME"));

              assertFalse(tables.next());
            }
          } catch (SQLException e) {
            throw SpannerExceptionFactory.asSpannerException(e);
          }
        });
  }

  @Test
  public void testDatabaseMetaDataTables_TablesAndViews() throws Exception {
    runForAllVersions(
        (connection, version) -> {
          try {
            DatabaseMetaData metadata = connection.getMetaData();
            try (ResultSet tables =
                metadata.getTables(null, "public", "%a%", new String[] {"TABLE", "VIEW"})) {
              assertTrue(tables.next());
              assertEquals("albums", tables.getString("TABLE_NAME"));
              assertTrue(tables.next());
              assertEquals("all_types", tables.getString("TABLE_NAME"));
              assertTrue(tables.next());
              assertEquals("recording_attempt", tables.getString("TABLE_NAME"));
              assertTrue(tables.next());
              assertEquals("tracks", tables.getString("TABLE_NAME"));

              assertFalse(tables.next());
            }
          } catch (SQLException e) {
            throw SpannerExceptionFactory.asSpannerException(e);
          }
        });
  }

  @Test
  public void testDatabaseMetaDataTables_AllTypes() throws Exception {
    runForAllVersions(
        (connection, version) -> {
          try {
            DatabaseMetaData metadata = connection.getMetaData();
            try (ResultSet tables =
                metadata.getTables(
                    null,
                    "public",
                    "%a%",
                    new String[] {
                      "TABLE",
                      "PARTITIONED TABLE",
                      "INDEX",
                      "PARTITIONED INDEX",
                      "SEQUENCE",
                      "TYPE",
                      "SYSTEM TABLE",
                      "SYSTEM TOAST TABLE",
                      "SYSTEM TOAST INDEX",
                      "SYSTEM VIEW",
                      "SYSTEM INDEX",
                      "TEMPORARY TABLE",
                      "TEMPORARY INDEX",
                      "TEMPORARY VIEW",
                      "TEMPORARY SEQUENCE",
                      "FOREIGN TABLE",
                      "MATERIALIZED VIEW",
                      "VIEW"
                    })) {
              assertTrue(tables.next());
              assertEquals("albums", tables.getString("TABLE_NAME"));
              assertTrue(tables.next());
              assertEquals("all_types", tables.getString("TABLE_NAME"));
              assertTrue(tables.next());
              assertEquals("recording_attempt", tables.getString("TABLE_NAME"));
              assertTrue(tables.next());
              assertEquals("tracks", tables.getString("TABLE_NAME"));

              assertFalse(tables.next());
            }
          } catch (SQLException e) {
            throw SpannerExceptionFactory.asSpannerException(e);
          }
        });
  }

  @Test
  public void testDatabaseMetaDataColumns() throws Exception {
    runForAllVersions(
        (connection, version) -> {
          try {
            DatabaseMetaData metadata = connection.getMetaData();
            try (ResultSet columns = metadata.getColumns(null, "public", "all_types", null)) {
              assertTrue(columns.next());
              assertEquals("col_bigint", columns.getString("COLUMN_NAME"));
              assertEquals(Types.BIGINT, columns.getInt("DATA_TYPE"));
              assertEquals("int8", columns.getString("TYPE_NAME"));

              assertTrue(columns.next());
              assertEquals("col_bool", columns.getString("COLUMN_NAME"));
              assertEquals(Types.BIT, columns.getInt("DATA_TYPE"));
              assertEquals("bool", columns.getString("TYPE_NAME"));

              assertTrue(columns.next());
              assertEquals("col_bytea", columns.getString("COLUMN_NAME"));
              assertEquals(Types.BINARY, columns.getInt("DATA_TYPE"));
              assertEquals("bytea", columns.getString("TYPE_NAME"));

              assertTrue(columns.next());
              assertEquals("col_float8", columns.getString("COLUMN_NAME"));
              assertEquals(Types.DOUBLE, columns.getInt("DATA_TYPE"));
              assertEquals("float8", columns.getString("TYPE_NAME"));

              assertTrue(columns.next());
              assertEquals("col_int", columns.getString("COLUMN_NAME"));
              assertEquals(Types.BIGINT, columns.getInt("DATA_TYPE"));
              assertEquals("int8", columns.getString("TYPE_NAME"));

              assertTrue(columns.next());
              assertEquals("col_numeric", columns.getString("COLUMN_NAME"));
              assertEquals(Types.NUMERIC, columns.getInt("DATA_TYPE"));
              assertEquals("numeric", columns.getString("TYPE_NAME"));

              assertTrue(columns.next());
              assertEquals("col_timestamptz", columns.getString("COLUMN_NAME"));
              assertEquals(Types.TIMESTAMP, columns.getInt("DATA_TYPE"));
              String name = columns.getString("TYPE_NAME");
              assertTrue("timestamptz".equals(name) || "timestamp with time zone".equals(name));

              assertTrue(columns.next());
              assertEquals("col_date", columns.getString("COLUMN_NAME"));
              assertEquals(Types.DATE, columns.getInt("DATA_TYPE"));
              assertEquals("date", columns.getString("TYPE_NAME"));

              assertTrue(columns.next());
              assertEquals("col_varchar", columns.getString("COLUMN_NAME"));
              assertEquals(Types.VARCHAR, columns.getInt("DATA_TYPE"));
              assertEquals("varchar", columns.getString("TYPE_NAME"));

              assertFalse(columns.next());
            }
          } catch (SQLException e) {
            throw SpannerExceptionFactory.asSpannerException(e);
          }
        });
  }

  @Test
  public void testDatabaseMetaDataColumns_FilteredByName() throws Exception {
    runForAllVersions(
        (connection, version) -> {
          try {
            DatabaseMetaData metadata = connection.getMetaData();
            try (ResultSet columns = metadata.getColumns(null, "public", "all_types", "%a%")) {
              assertTrue(columns.next());
              assertEquals("col_bytea", columns.getString("COLUMN_NAME"));
              assertEquals(Types.BINARY, columns.getInt("DATA_TYPE"));
              assertEquals("bytea", columns.getString("TYPE_NAME"));

              assertTrue(columns.next());
              assertEquals("col_float8", columns.getString("COLUMN_NAME"));
              assertEquals(Types.DOUBLE, columns.getInt("DATA_TYPE"));
              assertEquals("float8", columns.getString("TYPE_NAME"));

              assertTrue(columns.next());
              assertEquals("col_timestamptz", columns.getString("COLUMN_NAME"));
              assertEquals(Types.TIMESTAMP, columns.getInt("DATA_TYPE"));
              String name = columns.getString("TYPE_NAME");
              assertTrue("timestamptz".equals(name) || "timestamp with time zone".equals(name));

              assertTrue(columns.next());
              assertEquals("col_date", columns.getString("COLUMN_NAME"));
              assertEquals(Types.DATE, columns.getInt("DATA_TYPE"));
              assertEquals("date", columns.getString("TYPE_NAME"));

              assertTrue(columns.next());
              assertEquals("col_varchar", columns.getString("COLUMN_NAME"));
              assertEquals(Types.VARCHAR, columns.getInt("DATA_TYPE"));
              assertEquals("varchar", columns.getString("TYPE_NAME"));

              assertFalse(columns.next());
            }
          } catch (SQLException e) {
            throw SpannerExceptionFactory.asSpannerException(e);
          }
        });
  }

  @Test
  public void testDatabaseMetaDataIndexInfo() throws Exception {
    runForAllVersions(
        (connection, version) -> {
          try {
            DatabaseMetaData metadata = connection.getMetaData();
            try (ResultSet indexInfo =
                metadata.getIndexInfo(null, "public", "all_types", false, false)) {
              assertTrue(indexInfo.next());
              assertEquals("col_bigint", indexInfo.getString("COLUMN_NAME"));
              assertEquals("PRIMARY_KEY", indexInfo.getString("INDEX_NAME"));
              assertTrue(indexInfo.next());
              assertEquals("col_varchar", indexInfo.getString("COLUMN_NAME"));
              assertEquals("idx_col_varchar_int", indexInfo.getString("INDEX_NAME"));
              assertTrue(indexInfo.next());
              assertEquals("col_int", indexInfo.getString("COLUMN_NAME"));
              assertEquals("idx_col_varchar_int", indexInfo.getString("INDEX_NAME"));

              assertFalse(indexInfo.next());
            }
          } catch (SQLException e) {
            throw SpannerExceptionFactory.asSpannerException(e);
          }
        });
  }

  @Test
  public void testDatabaseMetaDataIndexInfo_Unique() throws Exception {
    runForAllVersions(
        (connection, version) -> {
          try {
            DatabaseMetaData metadata = connection.getMetaData();
            try (ResultSet indexInfo =
                metadata.getIndexInfo(null, "public", "numbers", true, false)) {
              assertTrue(indexInfo.next());
              assertEquals("num", indexInfo.getString("COLUMN_NAME"));
              assertEquals("PRIMARY_KEY", indexInfo.getString("INDEX_NAME"));
              assertTrue(indexInfo.next());
              assertEquals("name", indexInfo.getString("COLUMN_NAME"));
              assertEquals("idx_numbers_name", indexInfo.getString("INDEX_NAME"));

              assertFalse(indexInfo.next());
            }
          } catch (SQLException e) {
            throw SpannerExceptionFactory.asSpannerException(e);
          }
        });
  }

  @Test
  public void testDatabaseMetaDataPrimaryKeys() throws Exception {
    runForAllVersions(
        (connection, version) -> {
          try {
            DatabaseMetaData metadata = connection.getMetaData();
            try (ResultSet primaryKeys = metadata.getPrimaryKeys(null, "public", "all_types")) {
              assertTrue(primaryKeys.next());
              assertEquals("col_bigint", primaryKeys.getString("COLUMN_NAME"));
              assertEquals(1, primaryKeys.getShort("KEY_SEQ"));
              assertFalse(primaryKeys.next());
            }
            try (ResultSet primaryKeys = metadata.getPrimaryKeys(null, "public", "tracks")) {
              assertTrue(primaryKeys.next());
              assertEquals("album_id", primaryKeys.getString("COLUMN_NAME"));
              assertEquals(1, primaryKeys.getShort("KEY_SEQ"));
              assertTrue(primaryKeys.next());
              assertEquals("track_number", primaryKeys.getString("COLUMN_NAME"));
              assertEquals(2, primaryKeys.getShort("KEY_SEQ"));
              assertFalse(primaryKeys.next());
            }
          } catch (SQLException e) {
            throw SpannerExceptionFactory.asSpannerException(e);
          }
        });
  }

  @Test
  public void testDatabaseMetaDataExportedKeys() throws Exception {
    runForAllVersions(
        (connection, version) -> {
          try {
            DatabaseMetaData metadata = connection.getMetaData();
            try (ResultSet exportedKeys = metadata.getExportedKeys(null, "public", "singers")) {
              assertTrue(exportedKeys.next());
              assertEquals("singers", exportedKeys.getString("PKTABLE_NAME"));
              assertEquals("singer_id", exportedKeys.getString("PKCOLUMN_NAME"));
              assertEquals("albums", exportedKeys.getString("FKTABLE_NAME"));
              assertEquals("singer_id", exportedKeys.getString("FKCOLUMN_NAME"));
              assertEquals(1, exportedKeys.getShort("KEY_SEQ"));
              assertFalse(exportedKeys.next());
            }
            try (ResultSet exportedKeys = metadata.getExportedKeys(null, "public", "albums")) {
              assertTrue(exportedKeys.next());
              assertEquals("albums", exportedKeys.getString("PKTABLE_NAME"));
              assertEquals("album_id", exportedKeys.getString("PKCOLUMN_NAME"));
              assertEquals("recording_attempt", exportedKeys.getString("FKTABLE_NAME"));
              assertEquals("album", exportedKeys.getString("FKCOLUMN_NAME"));
              assertEquals(1, exportedKeys.getShort("KEY_SEQ"));

              assertTrue(exportedKeys.next());
              assertEquals("albums", exportedKeys.getString("PKTABLE_NAME"));
              assertEquals("album_id", exportedKeys.getString("PKCOLUMN_NAME"));
              assertEquals("tracks", exportedKeys.getString("FKTABLE_NAME"));
              assertEquals("album_id", exportedKeys.getString("FKCOLUMN_NAME"));
              assertEquals(1, exportedKeys.getShort("KEY_SEQ"));
              assertFalse(exportedKeys.next());
            }
            try (ResultSet exportedKeys = metadata.getExportedKeys(null, "public", "tracks")) {
              assertTrue(exportedKeys.next());
              assertEquals("tracks", exportedKeys.getString("PKTABLE_NAME"));
              assertEquals("album_id", exportedKeys.getString("PKCOLUMN_NAME"));
              assertEquals("recording_attempt", exportedKeys.getString("FKTABLE_NAME"));
              assertEquals("album", exportedKeys.getString("FKCOLUMN_NAME"));
              assertEquals(1, exportedKeys.getShort("KEY_SEQ"));
              assertTrue(exportedKeys.next());
              assertEquals("tracks", exportedKeys.getString("PKTABLE_NAME"));
              assertEquals("track_number", exportedKeys.getString("PKCOLUMN_NAME"));
              assertEquals("recording_attempt", exportedKeys.getString("FKTABLE_NAME"));
              assertEquals("track", exportedKeys.getString("FKCOLUMN_NAME"));
              assertEquals(2, exportedKeys.getShort("KEY_SEQ"));

              assertFalse(exportedKeys.next());
            }
          } catch (SQLException e) {
            throw SpannerExceptionFactory.asSpannerException(e);
          }
        });
  }

  @Test
  public void testDatabaseMetaDataImportedKeys() throws Exception {
    runForAllVersions(
        (connection, version) -> {
          try {
            DatabaseMetaData metadata = connection.getMetaData();
            try (ResultSet importedKeys = metadata.getImportedKeys(null, "public", "albums")) {
              assertTrue(importedKeys.next());
              assertEquals("singers", importedKeys.getString("PKTABLE_NAME"));
              assertEquals("singer_id", importedKeys.getString("PKCOLUMN_NAME"));
              assertEquals("albums", importedKeys.getString("FKTABLE_NAME"));
              assertEquals("singer_id", importedKeys.getString("FKCOLUMN_NAME"));
              assertEquals(1, importedKeys.getShort("KEY_SEQ"));
              assertFalse(importedKeys.next());
            }
            try (ResultSet importedKeys = metadata.getImportedKeys(null, "public", "tracks")) {
              assertTrue(importedKeys.next());
              assertEquals("albums", importedKeys.getString("PKTABLE_NAME"));
              assertEquals("album_id", importedKeys.getString("PKCOLUMN_NAME"));
              assertEquals("tracks", importedKeys.getString("FKTABLE_NAME"));
              assertEquals("album_id", importedKeys.getString("FKCOLUMN_NAME"));
              assertEquals(1, importedKeys.getShort("KEY_SEQ"));
              assertFalse(importedKeys.next());
            }
            try (ResultSet importedKeys =
                metadata.getImportedKeys(null, "public", "recording_attempt")) {
              assertTrue(importedKeys.next());
              assertEquals("albums", importedKeys.getString("PKTABLE_NAME"));
              assertEquals("album_id", importedKeys.getString("PKCOLUMN_NAME"));
              assertEquals("recording_attempt", importedKeys.getString("FKTABLE_NAME"));
              assertEquals("album", importedKeys.getString("FKCOLUMN_NAME"));
              assertEquals(1, importedKeys.getShort("KEY_SEQ"));

              assertTrue(importedKeys.next());
              assertEquals("tracks", importedKeys.getString("PKTABLE_NAME"));
              assertEquals("album_id", importedKeys.getString("PKCOLUMN_NAME"));
              assertEquals("recording_attempt", importedKeys.getString("FKTABLE_NAME"));
              assertEquals("album", importedKeys.getString("FKCOLUMN_NAME"));
              assertEquals(1, importedKeys.getShort("KEY_SEQ"));
              assertTrue(importedKeys.next());
              assertEquals("tracks", importedKeys.getString("PKTABLE_NAME"));
              assertEquals("track_number", importedKeys.getString("PKCOLUMN_NAME"));
              assertEquals("recording_attempt", importedKeys.getString("FKTABLE_NAME"));
              assertEquals("track", importedKeys.getString("FKCOLUMN_NAME"));
              assertEquals(2, importedKeys.getShort("KEY_SEQ"));

              assertFalse(importedKeys.next());
            }
          } catch (SQLException e) {
            throw SpannerExceptionFactory.asSpannerException(e);
          }
        });
  }

  @Test
  public void testDatabaseMetaDataCrossReference() throws Exception {
    runForAllVersions(
        (connection, version) -> {
          try {
            DatabaseMetaData metadata = connection.getMetaData();
            // Retrieve the references from albums (foreign table) to singers (parent table).
            try (ResultSet references =
                metadata.getCrossReference(null, "public", "singers", null, "public", "albums")) {
              assertTrue(references.next());
              assertEquals("singers", references.getString("PKTABLE_NAME"));
              assertEquals("singer_id", references.getString("PKCOLUMN_NAME"));
              assertEquals("albums", references.getString("FKTABLE_NAME"));
              assertEquals("singer_id", references.getString("FKCOLUMN_NAME"));
              assertEquals(1, references.getShort("KEY_SEQ"));
              assertFalse(references.next());
            }
            // Retrieve the references from tracks to albums.
            try (ResultSet references =
                metadata.getCrossReference(null, "public", "albums", null, "public", "tracks")) {
              assertTrue(references.next());
              assertEquals("albums", references.getString("PKTABLE_NAME"));
              assertEquals("album_id", references.getString("PKCOLUMN_NAME"));
              assertEquals("tracks", references.getString("FKTABLE_NAME"));
              assertEquals("album_id", references.getString("FKCOLUMN_NAME"));
              assertEquals(1, references.getShort("KEY_SEQ"));
              assertFalse(references.next());
            }
            // Retrieve the references from recording_attempt to albums.
            try (ResultSet references =
                metadata.getCrossReference(
                    null, "public", "albums", null, "public", "recording_attempt")) {
              assertTrue(references.next());
              assertEquals("albums", references.getString("PKTABLE_NAME"));
              assertEquals("album_id", references.getString("PKCOLUMN_NAME"));
              assertEquals("recording_attempt", references.getString("FKTABLE_NAME"));
              assertEquals("album", references.getString("FKCOLUMN_NAME"));
              assertEquals(1, references.getShort("KEY_SEQ"));

              assertFalse(references.next());
            }
            // Retrieve the references from recording_attempt to tracks.
            try (ResultSet references =
                metadata.getCrossReference(
                    null, "public", "tracks", null, "public", "recording_attempt")) {
              assertTrue(references.next());
              assertEquals("tracks", references.getString("PKTABLE_NAME"));
              assertEquals("album_id", references.getString("PKCOLUMN_NAME"));
              assertEquals("recording_attempt", references.getString("FKTABLE_NAME"));
              assertEquals("album", references.getString("FKCOLUMN_NAME"));
              assertEquals(1, references.getShort("KEY_SEQ"));
              assertTrue(references.next());
              assertEquals("tracks", references.getString("PKTABLE_NAME"));
              assertEquals("track_number", references.getString("PKCOLUMN_NAME"));
              assertEquals("recording_attempt", references.getString("FKTABLE_NAME"));
              assertEquals("track", references.getString("FKCOLUMN_NAME"));
              assertEquals(2, references.getShort("KEY_SEQ"));

              assertFalse(references.next());
            }
          } catch (SQLException e) {
            throw SpannerExceptionFactory.asSpannerException(e);
          }
        });
  }

  @Test
  public void testDatabaseMetaDataTypeInfo() throws Exception {
    runForAllVersions(
        (connection, version) -> {
          try {
            DatabaseMetaData metadata = connection.getMetaData();
            Map<String, Integer> results = new HashMap<>();
            try (ResultSet types = metadata.getTypeInfo()) {
              while (types.next()) {
                results.put(types.getString("TYPE_NAME"), types.getInt("DATA_TYPE"));
              }
            }
            assertTrue(results.containsKey("bool"));
            assertEquals(Types.BIT, results.get("bool").intValue());
            assertTrue(results.containsKey("bytea"));
            assertEquals(Types.BINARY, results.get("bytea").intValue());
            assertTrue(results.containsKey("float8"));
            assertEquals(Types.DOUBLE, results.get("float8").intValue());
            assertTrue(results.containsKey("int8"));
            assertEquals(Types.BIGINT, results.get("int8").intValue());
            assertTrue(results.containsKey("numeric"));
            assertEquals(Types.NUMERIC, results.get("numeric").intValue());
            assertTrue(results.containsKey("timestamptz"));
            assertEquals(Types.TIMESTAMP, results.get("timestamptz").intValue());
            assertTrue(results.containsKey("date"));
            assertEquals(Types.DATE, results.get("date").intValue());
            assertTrue(results.containsKey("varchar"));
            assertEquals(Types.VARCHAR, results.get("varchar").intValue());
          } catch (SQLException e) {
            throw SpannerExceptionFactory.asSpannerException(e);
          }
        });
  }

  @Test
  public void testDatabaseMetaDataSuperTypes() throws Exception {
    runForAllVersions(
        (connection, version) -> {
          try {
            DatabaseMetaData metadata = connection.getMetaData();
            // This method is not supported by the PG JDBC driver.
            assertThrows(
                SQLFeatureNotSupportedException.class,
                () -> metadata.getSuperTypes(null, null, null));
          } catch (SQLException e) {
            throw SpannerExceptionFactory.asSpannerException(e);
          }
        });
  }

  @Test
  public void testDatabaseMetaDataTableTypes() throws Exception {
    runForAllVersions(
        (connection, version) -> {
          try {
            DatabaseMetaData metadata = connection.getMetaData();
            boolean hasTable = false;
            boolean hasView = false;
            try (ResultSet tableTypes = metadata.getTableTypes()) {
              while (tableTypes.next()) {
                hasTable = hasTable || "TABLE".equals(tableTypes.getString("TABLE_TYPE"));
                hasView = hasView || "VIEW".equals(tableTypes.getString("TABLE_TYPE"));
              }
            }
            assertTrue(hasTable);
            assertTrue(hasView);
          } catch (SQLException e) {
            throw SpannerExceptionFactory.asSpannerException(e);
          }
        });
  }

  @Test
  public void testDatabaseMetaDataTablePrivileges() throws Exception {
    runForAllVersions(
        (connection, version) -> {
          try {
            DatabaseMetaData metadata = connection.getMetaData();
            try (ResultSet tablePrivileges = metadata.getTablePrivileges(null, null, null)) {
              assertFalse(tablePrivileges.next());
            }
            try (ResultSet tablePrivileges =
                metadata.getTablePrivileges(null, "public", "all_types")) {
              assertFalse(tablePrivileges.next());
            }
          } catch (SQLException e) {
            throw SpannerExceptionFactory.asSpannerException(e);
          }
        });
  }

  @Test
  public void testDatabaseMetaDataColumnPrivileges() throws Exception {
    runForAllVersions(
        (connection, version) -> {
          try {
            DatabaseMetaData metadata = connection.getMetaData();
            try (ResultSet columnPrivileges =
                metadata.getColumnPrivileges(null, null, null, null)) {
              assertFalse(columnPrivileges.next());
            }
            try (ResultSet columnPrivileges =
                metadata.getColumnPrivileges(null, "public", "all_types", null)) {
              assertFalse(columnPrivileges.next());
            }
            try (ResultSet columnPrivileges =
                metadata.getColumnPrivileges(null, null, null, "col_bigint")) {
              assertFalse(columnPrivileges.next());
            }
          } catch (SQLException e) {
            throw SpannerExceptionFactory.asSpannerException(e);
          }
        });
  }

  @Test
  public void testDatabaseMetaDataAttributes() throws Exception {
    runForAllVersions(
        (connection, version) -> {
          try {
            DatabaseMetaData metadata = connection.getMetaData();
            // This method is not supported by the PG JDBC driver.
            assertThrows(
                SQLFeatureNotSupportedException.class,
                () -> metadata.getAttributes(null, null, null, null));
          } catch (SQLException e) {
            throw SpannerExceptionFactory.asSpannerException(e);
          }
        });
  }

  @Ignore("Not yet supported")
  @Test
  public void testDatabaseMetaDataBestRowIdentifier() throws Exception {
    runForAllVersions(
        (connection, version) -> {
          try {
            DatabaseMetaData metadata = connection.getMetaData();
            // PG just returns the primary key of each table for this method.
            try (ResultSet rowIdentifiers =
                metadata.getBestRowIdentifier(
                    null, "public", "singers", DatabaseMetaData.bestRowTransaction, false)) {
              assertTrue(rowIdentifiers.next());
              assertEquals("singer_id", rowIdentifiers.getString("COLUMN_NAME"));
              assertEquals("int8", rowIdentifiers.getString("TYPE_NAME"));
              assertFalse(rowIdentifiers.next());
            }
            try (ResultSet rowIdentifiers =
                metadata.getBestRowIdentifier(
                    null, "public", "tracks", DatabaseMetaData.bestRowTransaction, false)) {
              assertTrue(rowIdentifiers.next());
              assertEquals("album_id", rowIdentifiers.getString("COLUMN_NAME"));
              assertEquals("int8", rowIdentifiers.getString("TYPE_NAME"));
              assertTrue(rowIdentifiers.next());
              assertEquals("track_number", rowIdentifiers.getString("COLUMN_NAME"));
              assertEquals("int8", rowIdentifiers.getString("TYPE_NAME"));
              assertFalse(rowIdentifiers.next());
            }
          } catch (SQLException e) {
            throw SpannerExceptionFactory.asSpannerException(e);
          }
        });
  }

  @Test
  public void testDatabaseMetaDataBestRowIdentifier_NoData() throws Exception {
    runForAllVersions(
        (connection, version) -> {
          try {
            DatabaseMetaData metadata = connection.getMetaData();
            // The current replacement returns an empty result set.
            try (ResultSet rowIdentifiers =
                metadata.getBestRowIdentifier(
                    null, "public", "singers", DatabaseMetaData.bestRowTransaction, false)) {
              assertFalse(rowIdentifiers.next());
            }
            try (ResultSet rowIdentifiers =
                metadata.getBestRowIdentifier(
                    null, "public", "tracks", DatabaseMetaData.bestRowTransaction, false)) {
              assertFalse(rowIdentifiers.next());
            }
          } catch (SQLException e) {
            throw SpannerExceptionFactory.asSpannerException(e);
          }
        });
  }

  @Test
  public void testDatabaseMetaDataCatalogs() throws Exception {
    runForAllVersions(
        (connection, version) -> {
          try {
            DatabaseMetaData metadata = connection.getMetaData();
            try (ResultSet catalogs = metadata.getCatalogs()) {
              assertTrue(catalogs.next());
              assertNotNull(catalogs.getString("TABLE_CAT"));
              assertFalse(catalogs.next());
            }
          } catch (SQLException e) {
            throw SpannerExceptionFactory.asSpannerException(e);
          }
        });
  }

  @Test
  public void testDatabaseMetaDataSchemas() throws Exception {
    runForAllVersions(
        (connection, version) -> {
          try {
            DatabaseMetaData metadata = connection.getMetaData();
            try (ResultSet schemas = metadata.getSchemas()) {
              assertTrue(schemas.next());
              assertEquals(database.getId().getDatabase(), schemas.getString("TABLE_CATALOG"));
              assertEquals("information_schema", schemas.getString("TABLE_SCHEM"));

              assertTrue(schemas.next());
              assertEquals(database.getId().getDatabase(), schemas.getString("TABLE_CATALOG"));
              assertEquals("pg_catalog", schemas.getString("TABLE_SCHEM"));

              assertTrue(schemas.next());
              assertEquals(database.getId().getDatabase(), schemas.getString("TABLE_CATALOG"));
              assertEquals("public", schemas.getString("TABLE_SCHEM"));

              assertTrue(schemas.next());
              assertEquals(database.getId().getDatabase(), schemas.getString("TABLE_CATALOG"));
              assertEquals("spanner_sys", schemas.getString("TABLE_SCHEM"));

              assertFalse(schemas.next());
            }

            try (ResultSet schemas = metadata.getSchemas(null, "public")) {
              assertTrue(schemas.next());
              assertEquals(database.getId().getDatabase(), schemas.getString("TABLE_CATALOG"));
              assertEquals("public", schemas.getString("TABLE_SCHEM"));

              assertFalse(schemas.next());
            }
          } catch (SQLException e) {
            throw SpannerExceptionFactory.asSpannerException(e);
          }
        });
  }

  @Test
  public void testDatabaseMetaDataClientInfoProperties() throws Exception {
    runForAllVersions(
        (connection, version) -> {
          try {
            DatabaseMetaData metadata = connection.getMetaData();
            try (ResultSet clientInfoProperties = metadata.getClientInfoProperties()) {
              // Ignore values, just check that it does not fail.
              clientInfoProperties.next();
            }
          } catch (SQLException e) {
            throw SpannerExceptionFactory.asSpannerException(e);
          }
        });
  }

  @Test
  public void testDatabaseMetaDataFunctions() throws Exception {
    runForAllVersions(
        (connection, version) -> {
          try {
            DatabaseMetaData metadata = connection.getMetaData();
            try (ResultSet functions = metadata.getFunctions(null, null, null)) {
              assertFalse(functions.next());
            }
          } catch (SQLException e) {
            throw SpannerExceptionFactory.asSpannerException(e);
          }
        });
  }

  @Test
  public void testDatabaseMetaDataFunctionColumns() throws Exception {
    runForAllVersions(
        (connection, version) -> {
          try {
            DatabaseMetaData metadata = connection.getMetaData();
            try (ResultSet functionColumns = metadata.getFunctionColumns(null, null, null, null)) {
              assertFalse(functionColumns.next());
            }
          } catch (SQLException e) {
            throw SpannerExceptionFactory.asSpannerException(e);
          }
        });
  }

  @Test
  public void testDatabaseMetaDataProcedures() throws Exception {
    runForAllVersions(
        (connection, version) -> {
          try {
            DatabaseMetaData metadata = connection.getMetaData();
            try (ResultSet procedures = metadata.getProcedures(null, null, null)) {
              assertFalse(procedures.next());
            }
          } catch (SQLException e) {
            throw SpannerExceptionFactory.asSpannerException(e);
          }
        });
  }

  @Test
  public void testDatabaseMetaDataProcedureColumns() throws Exception {
    runForAllVersions(
        (connection, version) -> {
          try {
            DatabaseMetaData metadata = connection.getMetaData();
            try (ResultSet procedureColumns =
                metadata.getProcedureColumns(null, null, null, null)) {
              assertFalse(procedureColumns.next());
            }
          } catch (SQLException e) {
            throw SpannerExceptionFactory.asSpannerException(e);
          }
        });
  }

  @Test
  public void testDatabaseMetaDataPseudoColumns() throws Exception {
    runForAllVersions(
        (connection, version) -> {
          try {
            DatabaseMetaData metadata = connection.getMetaData();
            assertThrows(
                SQLFeatureNotSupportedException.class,
                () -> metadata.getPseudoColumns(null, null, null, null));
          } catch (SQLException e) {
            throw SpannerExceptionFactory.asSpannerException(e);
          }
        });
  }

  @Test
  public void testDatabaseMetaDataVersionColumns() throws Exception {
    runForAllVersions(
        (connection, version) -> {
          try {
            DatabaseMetaData metadata = connection.getMetaData();
            try (ResultSet versionColumns = metadata.getVersionColumns(null, null, null)) {
              // Just ensure it does not fail, ignore any results.
              assertTrue(versionColumns.next());
            }
          } catch (SQLException e) {
            throw SpannerExceptionFactory.asSpannerException(e);
          }
        });
  }

  @Test
  public void testDatabaseMetaDataUDTs() throws Exception {
    runForAllVersions(
        (connection, version) -> {
          try {
            DatabaseMetaData metadata = connection.getMetaData();
            try (ResultSet types = metadata.getUDTs(null, null, null, null)) {
              assertFalse(types.next());
            }
          } catch (SQLException e) {
            throw SpannerExceptionFactory.asSpannerException(e);
          }
        });
  }

  @Test
  public void testDatabaseMetaDataMaxNameLength() throws Exception {
    runForAllVersions(
        (connection, version) -> {
          try {
            DatabaseMetaData metadata = connection.getMetaData();
            assertEquals(128, metadata.getMaxColumnNameLength());
          } catch (SQLException e) {
            throw SpannerExceptionFactory.asSpannerException(e);
          }
        });
  }

  @Test
  public void testDatabaseMetaDataSQLKeywords() throws Exception {
    runForAllVersions(
        (connection, version) -> {
          try {
            DatabaseMetaData metadata = connection.getMetaData();
            assertTrue(metadata.getSQLKeywords().length() > 0);
          } catch (SQLException e) {
            throw SpannerExceptionFactory.asSpannerException(e);
          }
        });
  }
}<|MERGE_RESOLUTION|>--- conflicted
+++ resolved
@@ -116,13 +116,8 @@
 
   private String createUrl() {
     return String.format(
-<<<<<<< HEAD
-        "jdbc:postgresql://%s/?options=-c%%20spanner.replace_pg_catalog_tables=off",
-        testEnv.getPGAdapterHostAndPort());
-=======
         "jdbc:postgresql://%s/?options=-c%%20server_version=%s",
         testEnv.getPGAdapterHostAndPort(), pgVersion);
->>>>>>> 4dcceb19
   }
 
   private void runForAllVersions(BiConsumer<Connection, String> runnable) throws Exception {
