--- conflicted
+++ resolved
@@ -311,11 +311,7 @@
     assertEquals(
         WellKnownClient.NPGSQL,
         ClientAutoDetector.detectClient(
-<<<<<<< HEAD
-            Collections.emptyList(),
-=======
             ImmutableList.of(),
->>>>>>> b67e9da7
             ImmutableList.of(
                 Statement.of(
                     "SELECT version();\n"
@@ -324,19 +320,11 @@
     assertEquals(
         WellKnownClient.UNSPECIFIED,
         ClientAutoDetector.detectClient(
-<<<<<<< HEAD
-            Collections.emptyList(), ImmutableList.of(Statement.of("SELECT version()"))));
-    assertEquals(
-        WellKnownClient.UNSPECIFIED,
-        ClientAutoDetector.detectClient(
-            Collections.emptyList(),
-=======
             ImmutableList.of(), ImmutableList.of(Statement.of("SELECT version()"))));
     assertEquals(
         WellKnownClient.UNSPECIFIED,
         ClientAutoDetector.detectClient(
             ImmutableList.of(),
->>>>>>> b67e9da7
             ImmutableList.of(
                 Statement.of(
                     "SELECT version();\n"
