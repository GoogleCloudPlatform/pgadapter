--- conflicted
+++ resolved
@@ -1432,116 +1432,6 @@
   }
 
   @Test
-<<<<<<< HEAD
-=======
-  public void testCopyBatchSizeLimit() throws Exception {
-    setupQueryInformationSchemaResults();
-    when(connection.getDatabaseClient()).thenReturn(mock(DatabaseClient.class));
-
-    byte[] payload = Files.readAllBytes(Paths.get("./src/test/resources/batch-size-test.txt"));
-
-    String sql = "COPY keyvalue FROM STDIN;";
-    CopyStatement copyStatement =
-        new CopyStatement(
-            connectionHandler, mock(OptionsMetadata.class), parse(sql), Statement.of(sql));
-
-    assertFalse(copyStatement.isExecuted());
-    copyStatement.execute();
-    assertTrue(copyStatement.isExecuted());
-
-    MutationWriter mw = copyStatement.getMutationWriter();
-    mw.addCopyData(payload);
-    mw.close();
-
-    assertEquals("TEXT", copyStatement.getFormatType());
-    assertEquals('\t', copyStatement.getDelimiterChar());
-    assertFalse(copyStatement.hasException());
-    assertEquals(12L, copyStatement.getUpdateCount());
-    assertEquals(12L, mw.getRowCount());
-
-    copyStatement.close();
-  }
-
-  @Test
-  public void testCopyDataRowLengthMismatchLimit() throws Exception {
-    setupQueryInformationSchemaResults();
-
-    byte[] payload = "1\t'one'\n2".getBytes();
-
-    String sql = "COPY keyvalue FROM STDIN;";
-    CopyStatement copyStatement =
-        new CopyStatement(
-            connectionHandler, mock(OptionsMetadata.class), parse(sql), Statement.of(sql));
-
-    assertFalse(copyStatement.isExecuted());
-    copyStatement.execute();
-    assertTrue(copyStatement.isExecuted());
-
-    MutationWriter mw = copyStatement.getMutationWriter();
-    mw.addCopyData(payload);
-    mw.close();
-
-    SpannerException thrown = assertThrows(SpannerException.class, copyStatement::getUpdateCount);
-    assertEquals(ErrorCode.INVALID_ARGUMENT, thrown.getErrorCode());
-    assertEquals(
-        "INVALID_ARGUMENT: Invalid COPY data: Row length mismatched. Expected 2 columns, but only found 1",
-        thrown.getMessage());
-
-    copyStatement.close();
-  }
-
-  @Test
-  public void testCopyResumeErrorOutputFile() throws Exception {
-    setupQueryInformationSchemaResults();
-
-    byte[] payload = Files.readAllBytes(Paths.get("./src/test/resources/test-copy-output.txt"));
-
-    String sql = "COPY keyvalue FROM STDIN;";
-    CopyStatement copyStatement =
-        new CopyStatement(
-            connectionHandler, mock(OptionsMetadata.class), parse(sql), Statement.of(sql));
-    assertFalse(copyStatement.isExecuted());
-    copyStatement.execute();
-    assertTrue(copyStatement.isExecuted());
-
-    MutationWriter mw = copyStatement.getMutationWriter();
-    mw.addCopyData(payload);
-
-    SpannerException thrown = assertThrows(SpannerException.class, copyStatement::getUpdateCount);
-    assertEquals(ErrorCode.INVALID_ARGUMENT, thrown.getErrorCode());
-    assertEquals(
-        "INVALID_ARGUMENT: Invalid input syntax for type INT64:\"'5'\"", thrown.getMessage());
-
-    copyStatement.close();
-  }
-
-  @Test
-  public void testCopyResumeErrorStartOutputFile() throws Exception {
-    setupQueryInformationSchemaResults();
-
-    byte[] payload =
-        Files.readAllBytes(Paths.get("./src/test/resources/test-copy-start-output.txt"));
-
-    String sql = "COPY keyvalue FROM STDIN;";
-    CopyStatement copyStatement =
-        new CopyStatement(connectionHandler, options, parse(sql), Statement.of(sql));
-    assertFalse(copyStatement.isExecuted());
-    copyStatement.execute();
-    assertTrue(copyStatement.isExecuted());
-
-    MutationWriter mw = copyStatement.getMutationWriter();
-    mw.addCopyData(payload);
-
-    SpannerException thrown = assertThrows(SpannerException.class, copyStatement::getUpdateCount);
-    assertEquals(ErrorCode.INVALID_ARGUMENT, thrown.getErrorCode());
-    assertEquals(
-        "INVALID_ARGUMENT: Invalid input syntax for type INT64:\"'1'\"", thrown.getMessage());
-
-    copyStatement.close();
-  }
-
-  @Test
->>>>>>> 823a72fe
   public void testFunctionCallMessageThrowsException() throws Exception {
     byte[] messageMetadata = {'F'};
     byte[] functionId = intToBytes(1);
@@ -1959,7 +1849,6 @@
     when(connectionHandler.getStatus()).thenReturn(ConnectionStatus.AUTHENTICATED);
     doCallRealMethod().when(connectionHandler).increaseInvalidMessageCount();
     when(connectionHandler.getInvalidMessageCount()).thenCallRealMethod();
-    doCallRealMethod().when(connectionHandler).clearInvalidMessageCount();
 
     for (int i = 0; i < MAX_INVALID_MESSAGE_COUNT; i++) {
       ControlMessage message = ControlMessage.create(connectionHandler);
