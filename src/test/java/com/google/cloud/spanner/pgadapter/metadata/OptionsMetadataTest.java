--- conflicted
+++ resolved
@@ -72,7 +72,6 @@
   }
 
   @Test
-<<<<<<< HEAD
   public void testDatabaseName() {
     assertFalse(
         new OptionsMetadata(new String[] {"-c", "credentials.json"}).hasDefaultConnectionUrl());
@@ -200,13 +199,14 @@
     OptionsMetadata options = new OptionsMetadata(new String[] {"-c", "credentials.json"});
     assertFalse(options.shouldAuthenticate());
     assertEquals("credentials.json", options.buildCredentialsFile());
-=======
+  }
+
+  @Test
   public void testDisableAutoDetectClient() {
     OptionsMetadata options = new OptionsMetadata(new String[] {"-p p", "-i i"});
     assertTrue(options.shouldAutoDetectClient());
 
     options = new OptionsMetadata(new String[] {"-p p", "-i i", "-disable_auto_detect_client"});
     assertFalse(options.shouldAutoDetectClient());
->>>>>>> e3016d14
   }
 }