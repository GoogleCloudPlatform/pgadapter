--- conflicted
+++ resolved
@@ -82,6 +82,7 @@
 import java.util.HashMap;
 import java.util.List;
 import java.util.Map;
+import javax.swing.text.html.Option;
 import org.json.simple.JSONObject;
 import org.json.simple.parser.JSONParser;
 import org.junit.AfterClass;
@@ -1376,18 +1377,7 @@
 
     byte[] payload = Files.readAllBytes(Paths.get("./src/test/resources/small-file-test.txt"));
 
-<<<<<<< HEAD
-    ResultSet spannerType = Mockito.mock(ResultSet.class);
-    Mockito.when(spannerType.getString("column_name")).thenReturn("key", "value");
-    Mockito.when(spannerType.getString("data_type")).thenReturn("bigint", "character varying");
-    Mockito.when(spannerType.next()).thenReturn(true, true, false);
-    Mockito.when(connection.executeQuery(any(Statement.class))).thenReturn(spannerType);
-
-    CopyStatement copyStatement =
-        new CopyStatement(options, "COPY keyvalue FROM STDIN;", connection);
-=======
-    CopyStatement copyStatement = new CopyStatement("COPY keyvalue FROM STDIN;", connection);
->>>>>>> b773999b
+    CopyStatement copyStatement = new CopyStatement(mock(OptionsMetadata.class), "COPY keyvalue FROM STDIN;", connection);
     copyStatement.execute();
 
     MutationWriter mw = copyStatement.getMutationWriter();
@@ -1409,18 +1399,7 @@
 
     byte[] payload = Files.readAllBytes(Paths.get("./src/test/resources/batch-size-test.txt"));
 
-<<<<<<< HEAD
-    ResultSet spannerType = Mockito.mock(ResultSet.class);
-    Mockito.when(spannerType.getString("column_name")).thenReturn("key", "value");
-    Mockito.when(spannerType.getString("data_type")).thenReturn("bigint", "character varying");
-    Mockito.when(spannerType.next()).thenReturn(true, true, false);
-    Mockito.when(connection.executeQuery(any(Statement.class))).thenReturn(spannerType);
-
-    CopyStatement copyStatement =
-        new CopyStatement(options, "COPY keyvalue FROM STDIN;", connection);
-=======
-    CopyStatement copyStatement = new CopyStatement("COPY keyvalue FROM STDIN;", connection);
->>>>>>> b773999b
+    CopyStatement copyStatement = new CopyStatement(mock(OptionsMetadata.class), "COPY keyvalue FROM STDIN;", connection);
 
     Assert.assertFalse(copyStatement.isExecuted());
     copyStatement.execute();
@@ -1453,18 +1432,7 @@
 
     byte[] payload = "1\t'one'\n2".getBytes();
 
-<<<<<<< HEAD
-    ResultSet spannerType = Mockito.mock(ResultSet.class);
-    Mockito.when(spannerType.getString("column_name")).thenReturn("key", "value");
-    Mockito.when(spannerType.getString("data_type")).thenReturn("bigint", "character varying");
-    Mockito.when(spannerType.next()).thenReturn(true, true, false);
-    Mockito.when(connection.executeQuery(any(Statement.class))).thenReturn(spannerType);
-
-    CopyStatement copyStatement =
-        new CopyStatement(options, "COPY keyvalue FROM STDIN;", connection);
-=======
-    CopyStatement copyStatement = new CopyStatement("COPY keyvalue FROM STDIN;", connection);
->>>>>>> b773999b
+    CopyStatement copyStatement = new CopyStatement(mock(OptionsMetadata.class), "COPY keyvalue FROM STDIN;", connection);
 
     Assert.assertFalse(copyStatement.isExecuted());
     copyStatement.execute();
@@ -1496,18 +1464,7 @@
 
     byte[] payload = Files.readAllBytes(Paths.get("./src/test/resources/test-copy-output.txt"));
 
-<<<<<<< HEAD
-    ResultSet spannerType = Mockito.mock(ResultSet.class);
-    Mockito.when(spannerType.getString("column_name")).thenReturn("key", "value");
-    Mockito.when(spannerType.getString("data_type")).thenReturn("bigint", "character varying");
-    Mockito.when(spannerType.next()).thenReturn(true, true, false);
-    Mockito.when(connection.executeQuery(any(Statement.class))).thenReturn(spannerType);
-
-    CopyStatement copyStatement =
-        new CopyStatement(options, "COPY keyvalue FROM STDIN;", connection);
-=======
-    CopyStatement copyStatement = new CopyStatement("COPY keyvalue FROM STDIN;", connection);
->>>>>>> b773999b
+    CopyStatement copyStatement = new CopyStatement(mock(OptionsMetadata.class), "COPY keyvalue FROM STDIN;", connection);
     Assert.assertFalse(copyStatement.isExecuted());
     copyStatement.execute();
     assertTrue(copyStatement.isExecuted());
