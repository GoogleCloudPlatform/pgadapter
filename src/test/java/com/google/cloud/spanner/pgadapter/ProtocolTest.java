--- conflicted
+++ resolved
@@ -20,10 +20,7 @@
 import static org.mockito.ArgumentMatchers.anyLong;
 import static org.mockito.ArgumentMatchers.anyString;
 import static org.mockito.Mockito.mock;
-<<<<<<< HEAD
-=======
 import static org.mockito.Mockito.when;
->>>>>>> b401519c
 
 import com.google.cloud.spanner.jdbc.CloudSpannerJdbcConnection;
 import com.google.cloud.spanner.jdbc.JdbcConstants;
@@ -32,6 +29,7 @@
 import com.google.cloud.spanner.pgadapter.metadata.DescribePortalMetadata;
 import com.google.cloud.spanner.pgadapter.metadata.DescribeStatementMetadata;
 import com.google.cloud.spanner.pgadapter.metadata.OptionsMetadata;
+import com.google.cloud.spanner.pgadapter.metadata.OptionsMetadata.TextFormat;
 import com.google.cloud.spanner.pgadapter.statements.IntermediatePortalStatement;
 import com.google.cloud.spanner.pgadapter.statements.IntermediatePreparedStatement;
 import com.google.cloud.spanner.pgadapter.statements.IntermediateStatement;
@@ -65,12 +63,14 @@
 import java.nio.charset.StandardCharsets;
 import java.sql.Connection;
 import java.sql.ResultSet;
+import java.sql.ResultSetMetaData;
 import java.sql.Statement;
 import java.util.ArrayList;
 import java.util.Arrays;
 import java.util.HashMap;
 import java.util.List;
 import java.util.Map;
+import javax.swing.text.html.Option;
 import org.json.simple.JSONObject;
 import org.json.simple.parser.JSONParser;
 import org.junit.Assert;
@@ -1043,25 +1043,21 @@
 
   @Test
   public void testQueryMessageInTransaction() throws Exception {
-    byte[] messageMetadata = {'Q', 0, 0, 0, 24};
-    String payload = "SELECT * FROM users\0";
+    byte[] messageMetadata = {'Q', 0, 0, 0, 22};
+    String payload = "INSERT INTO users\0";
     byte[] value = Bytes.concat(messageMetadata, payload.getBytes());
 
     DataInputStream inputStream = new DataInputStream(new ByteArrayInputStream(value));
     ByteArrayOutputStream result = new ByteArrayOutputStream();
     DataOutputStream outputStream = new DataOutputStream(result);
 
-    String expectedSQL = "SELECT * FROM users";
+    String expectedSQL = "INSERT INTO users";
 
     CloudSpannerJdbcConnection cloudSpannerConnection = mock(CloudSpannerJdbcConnection.class);
     when(cloudSpannerConnection.isInTransaction()).thenReturn(true);
     when(connectionHandler.getJdbcConnection()).thenReturn(connection);
     when(connection.unwrap(CloudSpannerJdbcConnection.class)).thenReturn(cloudSpannerConnection);
     when(connection.createStatement()).thenReturn(statement);
-    // TODO: Remove the following mock result, as this is wrong, but is currently needed because of
-    // a bug in the way that PgAdapter determines the result type of a statement. That is fixed in
-    // https://github.com/GoogleCloudPlatform/pgadapter/pull/23
-    when(statement.getUpdateCount()).thenReturn(JdbcConstants.STATEMENT_NO_RESULT);
     when(connectionHandler.getConnectionMetadata()).thenReturn(connectionMetadata);
     when(connectionHandler.getServer()).thenReturn(server);
     when(server.getOptions()).thenReturn(mock(OptionsMetadata.class));
@@ -1080,11 +1076,11 @@
     assertEquals('\0', outputResult.readByte());
     assertEquals('\0', outputResult.readByte());
     assertEquals('\0', outputResult.readByte());
-    // 11 = 4 + "SELECT".length() + 1 (header + command length + null terminator)
-    assertEquals(11, outputResult.readByte());
-    byte[] command = new byte[6];
-    assertEquals(6, outputResult.read(command, 0, 6));
-    assertEquals("SELECT", new String(command));
+    // 15 = 4 + "INSERT".length() + " 0 0".length() + 1 (header + command length + null terminator)
+    assertEquals(15, outputResult.readByte());
+    byte[] command = new byte[10];
+    assertEquals(10, outputResult.read(command, 0, 10));
+    assertEquals("INSERT 0 0", new String(command));
     assertEquals('\0', outputResult.readByte());
     // ReadyResponse in transaction ('T')
     assertEquals('Z', outputResult.readByte());
