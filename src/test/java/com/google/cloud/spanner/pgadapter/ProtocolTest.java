// Copyright 2020 Google LLC
//
// Licensed under the Apache License, Version 2.0 (the "License");
// you may not use this file except in compliance with the License.
// You may obtain a copy of the License at
//
//      http://www.apache.org/licenses/LICENSE-2.0
//
// Unless required by applicable law or agreed to in writing, software
// distributed under the License is distributed on an "AS IS" BASIS,
// WITHOUT WARRANTIES OR CONDITIONS OF ANY KIND, either express or implied.
// See the License for the specific language governing permissions and
// limitations under the License.

package com.google.cloud.spanner.pgadapter;

import static org.hamcrest.CoreMatchers.is;
import static org.junit.Assert.assertEquals;
import static org.mockito.ArgumentMatchers.any;
import static org.mockito.ArgumentMatchers.anyLong;
import static org.mockito.ArgumentMatchers.anyString;
import static org.mockito.Mockito.mock;
import static org.mockito.Mockito.when;

import com.google.cloud.spanner.ErrorCode;
import com.google.cloud.spanner.ResultSet;
import com.google.cloud.spanner.SpannerException;
import com.google.cloud.spanner.Statement;
import com.google.cloud.spanner.connection.Connection;
import com.google.cloud.spanner.connection.StatementResult;
import com.google.cloud.spanner.pgadapter.ConnectionHandler.QueryMode;
import com.google.cloud.spanner.pgadapter.metadata.ConnectionMetadata;
import com.google.cloud.spanner.pgadapter.metadata.DescribePortalMetadata;
import com.google.cloud.spanner.pgadapter.metadata.DescribeStatementMetadata;
import com.google.cloud.spanner.pgadapter.metadata.OptionsMetadata;
import com.google.cloud.spanner.pgadapter.metadata.OptionsMetadata.TextFormat;
import com.google.cloud.spanner.pgadapter.statements.CopyStatement;
import com.google.cloud.spanner.pgadapter.statements.IntermediatePortalStatement;
import com.google.cloud.spanner.pgadapter.statements.IntermediatePreparedStatement;
import com.google.cloud.spanner.pgadapter.statements.IntermediateStatement;
import com.google.cloud.spanner.pgadapter.statements.MatcherStatement;
import com.google.cloud.spanner.pgadapter.utils.MutationWriter;
import com.google.cloud.spanner.pgadapter.wireprotocol.BindMessage;
import com.google.cloud.spanner.pgadapter.wireprotocol.BootstrapMessage;
import com.google.cloud.spanner.pgadapter.wireprotocol.CancelMessage;
import com.google.cloud.spanner.pgadapter.wireprotocol.CloseMessage;
import com.google.cloud.spanner.pgadapter.wireprotocol.ControlMessage;
import com.google.cloud.spanner.pgadapter.wireprotocol.ControlMessage.PreparedType;
import com.google.cloud.spanner.pgadapter.wireprotocol.CopyDataMessage;
import com.google.cloud.spanner.pgadapter.wireprotocol.CopyDoneMessage;
import com.google.cloud.spanner.pgadapter.wireprotocol.CopyFailMessage;
import com.google.cloud.spanner.pgadapter.wireprotocol.DescribeMessage;
import com.google.cloud.spanner.pgadapter.wireprotocol.ExecuteMessage;
import com.google.cloud.spanner.pgadapter.wireprotocol.FlushMessage;
import com.google.cloud.spanner.pgadapter.wireprotocol.FunctionCallMessage;
import com.google.cloud.spanner.pgadapter.wireprotocol.ParseMessage;
import com.google.cloud.spanner.pgadapter.wireprotocol.QueryMessage;
import com.google.cloud.spanner.pgadapter.wireprotocol.SSLMessage;
import com.google.cloud.spanner.pgadapter.wireprotocol.StartupMessage;
import com.google.cloud.spanner.pgadapter.wireprotocol.SyncMessage;
import com.google.cloud.spanner.pgadapter.wireprotocol.TerminateMessage;
import com.google.cloud.spanner.pgadapter.wireprotocol.WireMessage;
import com.google.common.primitives.Bytes;
import java.io.ByteArrayInputStream;
import java.io.ByteArrayOutputStream;
import java.io.DataInputStream;
import java.io.DataOutputStream;
import java.io.File;
import java.io.IOException;
import java.nio.charset.StandardCharsets;
import java.nio.file.Files;
import java.nio.file.Paths;
import java.util.ArrayList;
import java.util.Arrays;
import java.util.Collections;
import java.util.HashMap;
import java.util.List;
import java.util.Map;
import org.json.simple.JSONObject;
import org.json.simple.parser.JSONParser;
import org.junit.AfterClass;
import org.junit.Assert;
import org.junit.Rule;
import org.junit.Test;
import org.junit.runner.RunWith;
import org.junit.runners.JUnit4;
import org.mockito.ArgumentMatchers;
import org.mockito.Mock;
import org.mockito.Mockito;
import org.mockito.junit.MockitoJUnit;
import org.mockito.junit.MockitoRule;
import org.postgresql.util.ByteConverter;

@RunWith(JUnit4.class)
public class ProtocolTest {

  @Rule public MockitoRule rule = MockitoJUnit.rule();
  @Mock private ConnectionHandler connectionHandler;
  @Mock private Connection connection;
  @Mock private ProxyServer server;
  @Mock private OptionsMetadata options;
  @Mock private IntermediateStatement intermediateStatement;
  @Mock private IntermediatePreparedStatement intermediatePreparedStatement;
  @Mock private IntermediatePortalStatement intermediatePortalStatement;
  @Mock private DescribeStatementMetadata describeStatementMetadata;
  @Mock private DescribePortalMetadata describePortalMetadata;
  @Mock private ConnectionMetadata connectionMetadata;
  @Mock private DataOutputStream outputStream;
  @Mock private ResultSet resultSet;
<<<<<<< HEAD
  @Mock private StatementResult statementResult;
=======
  @Mock private MutationWriter mutationWriter;
>>>>>>> 24eeedcb

  private byte[] intToBytes(int value) {
    byte[] parameters = new byte[4];
    ByteConverter.int4(parameters, 0, value);
    return parameters;
  }

  private DataInputStream inputStreamFromOutputStream(ByteArrayOutputStream output) {
    return new DataInputStream(new ByteArrayInputStream(output.toByteArray()));
  }

  private String readUntil(DataInputStream input, int length) throws Exception {
    byte[] item = new byte[length];
    input.read(item, 0, length);
    return new String(item, StandardCharsets.UTF_8);
  }

  private String readUntil(DataInputStream input, char delimeter) throws Exception {
    String result = "";
    byte c;
    do {
      c = input.readByte();
      result += (char) c;
    } while (c != '\0');
    return result;
  }

  @AfterClass
  public static void cleanup() {
    // TODO: Make error log file configurable and turn off writing to a file during tests.
    File outputFile = new File("output.txt");
    outputFile.delete();
  }

  @Test
  public void testQueryMessage() throws Exception {
    byte[] messageMetadata = {'Q', 0, 0, 0, 24};
    String payload = "SELECT * FROM users\0";
    byte[] value = Bytes.concat(messageMetadata, payload.getBytes());

    DataInputStream inputStream = new DataInputStream(new ByteArrayInputStream(value));

    String expectedSQL = "SELECT * FROM users";

    Mockito.when(connection.execute(Statement.of(expectedSQL))).thenReturn(statementResult);
    when(statementResult.getResultSet()).thenReturn(resultSet);
    Mockito.when(connectionHandler.getServer()).thenReturn(server);
    Mockito.when(server.getOptions()).thenReturn(options);
    Mockito.when(options.requiresMatcher()).thenReturn(false);
    Mockito.when(connectionHandler.getSpannerConnection()).thenReturn(connection);
    Mockito.when(connectionHandler.getConnectionMetadata()).thenReturn(connectionMetadata);
    Mockito.when(connectionMetadata.getInputStream()).thenReturn(inputStream);
    Mockito.when(connectionMetadata.getOutputStream()).thenReturn(outputStream);

    WireMessage message = ControlMessage.create(connectionHandler);
    Assert.assertEquals(message.getClass(), QueryMessage.class);
    Assert.assertEquals(((QueryMessage) message).getStatement().getSql(), expectedSQL);

    QueryMessage messageSpy = (QueryMessage) Mockito.spy(message);

    Mockito.doNothing().when(messageSpy).handleQuery();

    messageSpy.send();
    // Execute
    Mockito.verify(connection, Mockito.times(1)).execute(Statement.of(expectedSQL));
  }

  @Test
  public void testQueryUsesPSQLStatementWhenPSQLModeSelectedMessage() throws Exception {
    JSONParser parser = new JSONParser();
    byte[] messageMetadata = {'Q', 0, 0, 0, 24};
    String payload = "SELECT * FROM users\0";
    byte[] value = Bytes.concat(messageMetadata, payload.getBytes());

    DataInputStream inputStream = new DataInputStream(new ByteArrayInputStream(value));

    String expectedSQL = "SELECT * FROM users";

    when(connection.execute(Statement.of(expectedSQL))).thenReturn(statementResult);
    Mockito.when(statementResult.getResultSet()).thenReturn(resultSet);
    Mockito.when(connectionHandler.getServer()).thenReturn(server);
    Mockito.when(server.getOptions()).thenReturn(options);
    Mockito.when(options.requiresMatcher()).thenReturn(true);
    Mockito.when(options.getCommandMetadataJSON())
        .thenReturn((JSONObject) parser.parse("{\"commands\": []}"));
    Mockito.when(connectionHandler.getSpannerConnection()).thenReturn(connection);
    Mockito.when(connectionHandler.getConnectionMetadata()).thenReturn(connectionMetadata);
    Mockito.when(connectionMetadata.getInputStream()).thenReturn(inputStream);
    Mockito.when(connectionMetadata.getOutputStream()).thenReturn(outputStream);

    WireMessage message = ControlMessage.create(connectionHandler);
    Assert.assertEquals(message.getClass(), QueryMessage.class);
    Assert.assertEquals(((QueryMessage) message).getStatement().getClass(), MatcherStatement.class);
    Assert.assertEquals(((QueryMessage) message).getStatement().getSql(), expectedSQL);

    QueryMessage messageSpy = (QueryMessage) Mockito.spy(message);

    Mockito.doNothing().when(messageSpy).handleQuery();

    messageSpy.send();
    Mockito.verify(connection, Mockito.times(1)).execute(Statement.of(expectedSQL));
  }

  @Test(expected = IOException.class)
  public void testQueryMessageFailsWhenNotNullTerminated() throws Exception {
    byte[] messageMetadata = {'Q', 0, 0, 0, 23};
    String payload = "SELECT * FROM users";
    byte[] value = Bytes.concat(messageMetadata, payload.getBytes());

    DataInputStream inputStream = new DataInputStream(new ByteArrayInputStream(value));

    Mockito.when(connectionHandler.getServer()).thenReturn(server);
    Mockito.when(server.getOptions()).thenReturn(options);
    Mockito.when(options.requiresMatcher()).thenReturn(false);
    Mockito.when(connectionHandler.getConnectionMetadata()).thenReturn(connectionMetadata);
    Mockito.when(connectionMetadata.getInputStream()).thenReturn(inputStream);
    Mockito.when(connectionMetadata.getOutputStream()).thenReturn(outputStream);

    ControlMessage.create(connectionHandler);
  }

  @Test
  public void testParseMessageGsqlException() throws Exception {
    byte[] messageMetadata = {'P'};
    String statementName = "some statement\0";
    String payload = "/*GSQL*/ SELECT * FROM users WHERE name = $1\0";

    byte[] parameterCount = {0, 1};
    byte[] parameters = intToBytes(1002);

    byte[] length =
        intToBytes(
            4
                + statementName.length()
                + payload.length()
                + parameterCount.length
                + parameters.length);

    byte[] value =
        Bytes.concat(
            messageMetadata,
            length,
            statementName.getBytes(),
            payload.getBytes(),
            parameterCount,
            parameters);

    List<Integer> expectedParameterDataTypes = Arrays.asList(1002);
    String expectedSQL = "/*GSQL*/SELECT * FROM users WHERE name = $1";
    String expectedMessageName = "some statement";

    DataInputStream inputStream = new DataInputStream(new ByteArrayInputStream(value));
    ByteArrayOutputStream result = new ByteArrayOutputStream();
    DataOutputStream outputStream = new DataOutputStream(result);

    Mockito.when(connectionHandler.getSpannerConnection()).thenReturn(connection);
    Mockito.when(connectionHandler.getConnectionMetadata()).thenReturn(connectionMetadata);
    Mockito.when(connectionMetadata.getInputStream()).thenReturn(inputStream);
    Mockito.when(connectionMetadata.getOutputStream()).thenReturn(outputStream);

    WireMessage message = ControlMessage.create(connectionHandler);
    Assert.assertEquals(message.getClass(), ParseMessage.class);
    Assert.assertEquals(((ParseMessage) message).getName(), expectedMessageName);
    Assert.assertEquals(((ParseMessage) message).getStatement().getSql(), expectedSQL);
    Assert.assertThat(
        ((ParseMessage) message).getStatement().getParameterDataTypes(),
        is(expectedParameterDataTypes));

    Mockito.when(connectionHandler.hasStatement(anyString())).thenReturn(false);
    message.send();
    Mockito.verify(connectionHandler, Mockito.times(1))
        .registerStatement(expectedMessageName, ((ParseMessage) message).getStatement());

    // ParseCompleteResponse
    DataInputStream outputResult = inputStreamFromOutputStream(result);
    Assert.assertEquals(outputResult.readByte(), '1');
    Assert.assertEquals(outputResult.readInt(), 4);
  }

  @Test
  public void testParseMessage() throws Exception {
    byte[] messageMetadata = {'P'};
    String statementName = "some statement\0";
    String payload =
        "SELECT * FROM users WHERE name = $1 /*This is a comment*/ --this is another comment\0";

    byte[] parameterCount = {0, 1};
    byte[] parameters = intToBytes(1002);

    byte[] length =
        intToBytes(
            4
                + statementName.length()
                + payload.length()
                + parameterCount.length
                + parameters.length);

    byte[] value =
        Bytes.concat(
            messageMetadata,
            length,
            statementName.getBytes(),
            payload.getBytes(),
            parameterCount,
            parameters);

    List<Integer> expectedParameterDataTypes = Arrays.asList(1002);
    String expectedSQL = "SELECT * FROM users WHERE name = $1";
    String expectedMessageName = "some statement";

    DataInputStream inputStream = new DataInputStream(new ByteArrayInputStream(value));
    ByteArrayOutputStream result = new ByteArrayOutputStream();
    DataOutputStream outputStream = new DataOutputStream(result);

    Mockito.when(connectionHandler.getSpannerConnection()).thenReturn(connection);
    Mockito.when(connectionHandler.getConnectionMetadata()).thenReturn(connectionMetadata);
    Mockito.when(connectionMetadata.getInputStream()).thenReturn(inputStream);
    Mockito.when(connectionMetadata.getOutputStream()).thenReturn(outputStream);

    WireMessage message = ControlMessage.create(connectionHandler);
    Assert.assertEquals(message.getClass(), ParseMessage.class);
    Assert.assertEquals(((ParseMessage) message).getName(), expectedMessageName);
    Assert.assertEquals(((ParseMessage) message).getStatement().getSql(), expectedSQL);
    Assert.assertThat(
        ((ParseMessage) message).getStatement().getParameterDataTypes(),
        is(expectedParameterDataTypes));

    Mockito.when(connectionHandler.hasStatement(anyString())).thenReturn(false);
    message.send();
    Mockito.verify(connectionHandler, Mockito.times(1))
        .registerStatement(expectedMessageName, ((ParseMessage) message).getStatement());

    // ParseCompleteResponse
    DataInputStream outputResult = inputStreamFromOutputStream(result);
    Assert.assertEquals(outputResult.readByte(), '1');
    Assert.assertEquals(outputResult.readInt(), 4);
  }

  @Test
  public void testParseMessageAcceptsUntypedParameter() throws Exception {
    byte[] messageMetadata = {'P'};
    String statementName = "some statement\0";
    String payload =
        "SELECT * FROM users WHERE name = $1 /*This is a comment*/ --this is another comment\0";

    byte[] parameterCount = {0, 1};
    // Unspecifed parameter type.
    byte[] parameters = intToBytes(0);

    byte[] length =
        intToBytes(
            4
                + statementName.length()
                + payload.length()
                + parameterCount.length
                + parameters.length);

    byte[] value =
        Bytes.concat(
            messageMetadata,
            length,
            statementName.getBytes(),
            payload.getBytes(),
            parameterCount,
            parameters);

    List<Integer> expectedParameterDataTypes = Arrays.asList(0);
    String expectedSQL = "SELECT * FROM users WHERE name = $1";
    String expectedMessageName = "some statement";

    DataInputStream inputStream = new DataInputStream(new ByteArrayInputStream(value));
    ByteArrayOutputStream result = new ByteArrayOutputStream();
    DataOutputStream outputStream = new DataOutputStream(result);

    Mockito.when(connectionHandler.getSpannerConnection()).thenReturn(connection);
    Mockito.when(connectionHandler.getConnectionMetadata()).thenReturn(connectionMetadata);
    Mockito.when(connectionMetadata.getInputStream()).thenReturn(inputStream);
    Mockito.when(connectionMetadata.getOutputStream()).thenReturn(outputStream);

    WireMessage message = ControlMessage.create(connectionHandler);
    Assert.assertEquals(message.getClass(), ParseMessage.class);
    Assert.assertEquals(((ParseMessage) message).getName(), expectedMessageName);
    Assert.assertEquals(((ParseMessage) message).getStatement().getSql(), expectedSQL);
    Assert.assertThat(
        ((ParseMessage) message).getStatement().getParameterDataTypes(),
        is(expectedParameterDataTypes));

    Mockito.when(connectionHandler.hasStatement(anyString())).thenReturn(false);
    message.send();
    Mockito.verify(connectionHandler, Mockito.times(1))
        .registerStatement(expectedMessageName, ((ParseMessage) message).getStatement());

    // ParseCompleteResponse
    DataInputStream outputResult = inputStreamFromOutputStream(result);
    Assert.assertEquals(outputResult.readByte(), '1');
    Assert.assertEquals(outputResult.readInt(), 4);
  }

  @Test
  public void testParseMessageWithNonMatchingParameterTypeCount() throws Exception {
    byte[] messageMetadata = {'P'};
    String statementName = "some statement\0";
    String payload =
        "SELECT * FROM users WHERE name = $1 /*This is a comment*/ --this is another comment\0";

    byte[] length = intToBytes(4 + statementName.length() + payload.length() + 1);

    byte[] value =
        Bytes.concat(
            messageMetadata, length, statementName.getBytes(), payload.getBytes(), intToBytes(0));

    List<Integer> expectedParameterDataTypes = Collections.emptyList();
    String expectedSQL = "SELECT * FROM users WHERE name = $1";
    String expectedMessageName = "some statement";

    DataInputStream inputStream = new DataInputStream(new ByteArrayInputStream(value));
    ByteArrayOutputStream result = new ByteArrayOutputStream();
    DataOutputStream outputStream = new DataOutputStream(result);

    Mockito.when(connectionHandler.getSpannerConnection()).thenReturn(connection);
    Mockito.when(connectionHandler.getConnectionMetadata()).thenReturn(connectionMetadata);
    Mockito.when(connectionMetadata.getInputStream()).thenReturn(inputStream);
    Mockito.when(connectionMetadata.getOutputStream()).thenReturn(outputStream);

    WireMessage message = ControlMessage.create(connectionHandler);
    Assert.assertEquals(message.getClass(), ParseMessage.class);
    Assert.assertEquals(((ParseMessage) message).getName(), expectedMessageName);
    Assert.assertEquals(((ParseMessage) message).getStatement().getSql(), expectedSQL);
    Assert.assertThat(
        ((ParseMessage) message).getStatement().getParameterDataTypes(),
        is(expectedParameterDataTypes));

    Mockito.when(connectionHandler.hasStatement(anyString())).thenReturn(false);
    message.send();
    Mockito.verify(connectionHandler, Mockito.times(1))
        .registerStatement(expectedMessageName, ((ParseMessage) message).getStatement());

    // ParseCompleteResponse
    DataInputStream outputResult = inputStreamFromOutputStream(result);
    Assert.assertEquals(outputResult.readByte(), '1');
    Assert.assertEquals(outputResult.readInt(), 4);
  }

  @Test(expected = IllegalStateException.class)
  public void testParseMessageExceptsIfNameIsInUse() throws Exception {
    byte[] messageMetadata = {'P'};
    String statementName = "some statement\0";
    String payload =
        "SELECT * FROM users WHERE name = $1 /*This is a comment*/ --this is another comment\0";

    byte[] parameterCount = {0, 1};
    byte[] parameters = intToBytes(1002);

    byte[] length =
        intToBytes(
            4
                + statementName.length()
                + payload.length()
                + parameterCount.length
                + parameters.length);

    byte[] value =
        Bytes.concat(
            messageMetadata,
            length,
            statementName.getBytes(),
            payload.getBytes(),
            parameterCount,
            parameters);

    DataInputStream inputStream = new DataInputStream(new ByteArrayInputStream(value));

    Mockito.when(connectionHandler.getSpannerConnection()).thenReturn(connection);
    Mockito.when(connectionHandler.getConnectionMetadata()).thenReturn(connectionMetadata);
    Mockito.when(connectionMetadata.getInputStream()).thenReturn(inputStream);
    Mockito.when(connectionMetadata.getOutputStream()).thenReturn(outputStream);

    WireMessage message = ControlMessage.create(connectionHandler);

    Mockito.when(connectionHandler.hasStatement(anyString())).thenReturn(true);
    message.send();
  }

  @Test(expected = IllegalStateException.class)
  public void testParseMessageExceptsIfNameIsNull() throws Exception {
    byte[] messageMetadata = {'P'};
    String statementName = "some statement\0";
    String payload =
        "SELECT * FROM users WHERE name = $1 /*This is a comment*/ --this is another comment\0";

    byte[] parameterCount = {0, 1};
    byte[] parameters = intToBytes(1002);

    byte[] length =
        intToBytes(
            4
                + statementName.length()
                + payload.length()
                + parameterCount.length
                + parameters.length);

    byte[] value =
        Bytes.concat(
            messageMetadata,
            length,
            statementName.getBytes(),
            payload.getBytes(),
            parameterCount,
            parameters);

    Mockito.when(connectionHandler.hasStatement(anyString())).thenReturn(true);

    DataInputStream inputStream = new DataInputStream(new ByteArrayInputStream(value));

    Mockito.when(connectionHandler.getSpannerConnection()).thenReturn(connection);
    Mockito.when(connectionHandler.getConnectionMetadata()).thenReturn(connectionMetadata);
    Mockito.when(connectionMetadata.getInputStream()).thenReturn(inputStream);
    Mockito.when(connectionMetadata.getOutputStream()).thenReturn(outputStream);

    WireMessage message = ControlMessage.create(connectionHandler);

    Mockito.when(connectionHandler.hasStatement(anyString())).thenReturn(true);
    message.send();
  }

  @Test
  public void testParseMessageWorksIfNameIsEmpty() throws Exception {
    byte[] messageMetadata = {'P'};
    String statementName = "\0";
    String payload =
        "SELECT * FROM users WHERE name = $1 /*This is a comment*/ --this is another comment\0";

    byte[] parameterCount = {0, 1};
    byte[] parameters = intToBytes(1002);

    byte[] length =
        intToBytes(
            4
                + statementName.length()
                + payload.length()
                + parameterCount.length
                + parameters.length);

    byte[] value =
        Bytes.concat(
            messageMetadata,
            length,
            statementName.getBytes(),
            payload.getBytes(),
            parameterCount,
            parameters);

    Mockito.when(connectionHandler.hasStatement(anyString())).thenReturn(true);

    ByteArrayOutputStream result = new ByteArrayOutputStream();
    DataOutputStream outputStream = new DataOutputStream(result);

    DataInputStream inputStream = new DataInputStream(new ByteArrayInputStream(value));

    Mockito.when(connectionHandler.getSpannerConnection()).thenReturn(connection);
    Mockito.when(connectionHandler.getConnectionMetadata()).thenReturn(connectionMetadata);
    Mockito.when(connectionMetadata.getInputStream()).thenReturn(inputStream);
    Mockito.when(connectionMetadata.getOutputStream()).thenReturn(outputStream);

    WireMessage message = ControlMessage.create(connectionHandler);

    Mockito.when(connectionHandler.hasStatement(anyString())).thenReturn(true);
    message.send();
  }

  @Test
  public void testBindMessage() throws Exception {
    byte[] messageMetadata = {'B'};
    String portalName = "some portal\0";
    String statementName = "some statement\0";

    byte[] parameterCodesCount = {0, 0}; // Denotes no codes

    byte[] parameterCount = {0, 1};
    byte[] parameter = "someUser\0".getBytes();
    byte[] parameterLength = intToBytes(parameter.length);

    byte[] resultCodesCount = {0, 0};

    byte[] length =
        intToBytes(
            4
                + portalName.length()
                + statementName.length()
                + parameterCodesCount.length
                + parameterCount.length
                + parameterLength.length
                + parameter.length
                + resultCodesCount.length);

    byte[] value =
        Bytes.concat(
            messageMetadata,
            length,
            portalName.getBytes(),
            statementName.getBytes(),
            parameterCodesCount,
            parameterCount,
            parameterLength,
            parameter,
            resultCodesCount);

    Mockito.when(connectionHandler.getStatement(anyString()))
        .thenReturn(intermediatePreparedStatement);

    byte[][] expectedParameters = {parameter};
    List<Short> expectedFormatCodes = new ArrayList<>();
    String expectedPortalName = "some portal";
    String expectedStatementName = "some statement";

    DataInputStream inputStream = new DataInputStream(new ByteArrayInputStream(value));
    ByteArrayOutputStream result = new ByteArrayOutputStream();
    DataOutputStream outputStream = new DataOutputStream(result);

    Mockito.when(connectionHandler.getConnectionMetadata()).thenReturn(connectionMetadata);
    Mockito.when(connectionMetadata.getInputStream()).thenReturn(inputStream);
    Mockito.when(connectionMetadata.getOutputStream()).thenReturn(outputStream);

    WireMessage message = ControlMessage.create(connectionHandler);
    Assert.assertEquals(message.getClass(), BindMessage.class);
    Assert.assertEquals(((BindMessage) message).getPortalName(), expectedPortalName);
    Assert.assertEquals(((BindMessage) message).getStatementName(), expectedStatementName);
    Assert.assertThat(((BindMessage) message).getParameters(), is(expectedParameters));
    Assert.assertThat(((BindMessage) message).getFormatCodes(), is(expectedFormatCodes));
    Assert.assertThat(((BindMessage) message).getResultFormatCodes(), is(expectedFormatCodes));

    Mockito.when(
            intermediatePreparedStatement.bind(
                ArgumentMatchers.any(), ArgumentMatchers.any(), ArgumentMatchers.any()))
        .thenReturn(intermediatePortalStatement);

    message.send();
    Mockito.verify(connectionHandler, Mockito.times(1))
        .registerPortal(expectedPortalName, intermediatePortalStatement);

    // BindCompleteResponse
    DataInputStream outputResult = inputStreamFromOutputStream(result);
    Assert.assertEquals(outputResult.readByte(), '2');
    Assert.assertEquals(outputResult.readInt(), 4);
  }

  @Test
  public void testBindMessageOneNonTextParam() throws Exception {
    byte[] messageMetadata = {'B'};
    String portalName = "some portal\0";
    String statementName = "some statement\0";

    byte[] parameterCodesCount = {0, 2};
    byte[] parameterCodes = {0, 0, 0, 1}; // First is text, second binary

    byte[] parameterCount = {0, 2};
    byte[] firstParameter = "someUser\0".getBytes();
    byte[] firstParameterLength = intToBytes(firstParameter.length);
    byte[] secondParameter = {0, 1, 0, 1};
    byte[] secondParameterLength = intToBytes(secondParameter.length);

    byte[] resultCodesCount = {0, 1};
    byte[] resultCodes = {0, 1}; // binary

    byte[] length =
        intToBytes(
            4
                + portalName.length()
                + statementName.length()
                + parameterCodesCount.length
                + parameterCodes.length
                + parameterCount.length
                + firstParameterLength.length
                + firstParameter.length
                + secondParameterLength.length
                + secondParameter.length
                + resultCodesCount.length
                + resultCodes.length);

    byte[] value =
        Bytes.concat(
            messageMetadata,
            length,
            portalName.getBytes(),
            statementName.getBytes(),
            parameterCodesCount,
            parameterCodes,
            parameterCount,
            firstParameterLength,
            firstParameter,
            secondParameterLength,
            secondParameter,
            resultCodesCount,
            resultCodes);

    byte[][] expectedParameters = {firstParameter, secondParameter};
    List<Short> expectedFormatCodes = Arrays.asList((short) 0, (short) 1);
    List<Short> expectedResultFormatCodes = Arrays.asList((short) 1);
    String expectedPortalName = "some portal";
    String expectedStatementName = "some statement";

    DataInputStream inputStream = new DataInputStream(new ByteArrayInputStream(value));

    Mockito.when(connectionHandler.getConnectionMetadata()).thenReturn(connectionMetadata);
    Mockito.when(connectionMetadata.getInputStream()).thenReturn(inputStream);
    Mockito.when(connectionMetadata.getOutputStream()).thenReturn(outputStream);

    WireMessage message = ControlMessage.create(connectionHandler);
    Assert.assertEquals(message.getClass(), BindMessage.class);
    Assert.assertEquals(((BindMessage) message).getPortalName(), expectedPortalName);
    Assert.assertEquals(((BindMessage) message).getStatementName(), expectedStatementName);
    Assert.assertThat(((BindMessage) message).getParameters(), is(expectedParameters));
    Assert.assertThat(((BindMessage) message).getFormatCodes(), is(expectedFormatCodes));
    Assert.assertThat(
        ((BindMessage) message).getResultFormatCodes(), is(expectedResultFormatCodes));
  }

  @Test
  public void testBindMessageAllNonTextParam() throws Exception {
    byte[] messageMetadata = {'B'};
    String portalName = "some portal\0";
    String statementName = "some statement\0";

    byte[] parameterCodesCount = {0, 1};
    byte[] parameterCodes = {0, 1}; // binary

    byte[] parameterCount = {0, 2};
    byte[] firstParameter = "someUser\0".getBytes();
    byte[] firstParameterLength = intToBytes(firstParameter.length);
    byte[] secondParameter = {0, 1, 0, 1};
    byte[] secondParameterLength = intToBytes(secondParameter.length);

    byte[] resultCodesCount = {0, 1};
    byte[] resultCodes = {0, 1}; // binary

    byte[] length =
        intToBytes(
            4
                + portalName.length()
                + statementName.length()
                + parameterCodesCount.length
                + parameterCodes.length
                + parameterCount.length
                + firstParameterLength.length
                + firstParameter.length
                + secondParameterLength.length
                + secondParameter.length
                + resultCodesCount.length
                + resultCodes.length);

    byte[] value =
        Bytes.concat(
            messageMetadata,
            length,
            portalName.getBytes(),
            statementName.getBytes(),
            parameterCodesCount,
            parameterCodes,
            parameterCount,
            firstParameterLength,
            firstParameter,
            secondParameterLength,
            secondParameter,
            resultCodesCount,
            resultCodes);

    byte[][] expectedParameters = {firstParameter, secondParameter};
    List<Short> expectedFormatCodes = Arrays.asList((short) 1);
    List<Short> expectedResultFormatCodes = Arrays.asList((short) 1);
    String expectedPortalName = "some portal";
    String expectedStatementName = "some statement";

    DataInputStream inputStream = new DataInputStream(new ByteArrayInputStream(value));

    Mockito.when(connectionHandler.getConnectionMetadata()).thenReturn(connectionMetadata);
    Mockito.when(connectionMetadata.getInputStream()).thenReturn(inputStream);
    Mockito.when(connectionMetadata.getOutputStream()).thenReturn(outputStream);

    WireMessage message = ControlMessage.create(connectionHandler);
    Assert.assertEquals(message.getClass(), BindMessage.class);
    Assert.assertEquals(((BindMessage) message).getPortalName(), expectedPortalName);
    Assert.assertEquals(((BindMessage) message).getStatementName(), expectedStatementName);
    Assert.assertThat(((BindMessage) message).getParameters(), is(expectedParameters));
    Assert.assertThat(((BindMessage) message).getFormatCodes(), is(expectedFormatCodes));
    Assert.assertThat(
        ((BindMessage) message).getResultFormatCodes(), is(expectedResultFormatCodes));
  }

  @Test
  public void testDescribePortalMessage() throws Exception {
    byte[] messageMetadata = {'D'};
    byte[] statementType = {'P'};
    String statementName = "some statement\0";

    byte[] length = intToBytes(4 + 1 + statementName.length());

    byte[] value = Bytes.concat(messageMetadata, length, statementType, statementName.getBytes());

    String expectedStatementName = "some statement";
    DataInputStream inputStream = new DataInputStream(new ByteArrayInputStream(value));
    ByteArrayOutputStream result = new ByteArrayOutputStream();
    DataOutputStream outputStream = new DataOutputStream(result);

    Mockito.when(connectionHandler.getPortal(anyString())).thenReturn(intermediatePortalStatement);
    Mockito.when(connectionHandler.getConnectionMetadata()).thenReturn(connectionMetadata);
    Mockito.when(connectionMetadata.getInputStream()).thenReturn(inputStream);
    Mockito.when(connectionMetadata.getOutputStream()).thenReturn(outputStream);

    WireMessage message = ControlMessage.create(connectionHandler);
    Assert.assertEquals(message.getClass(), DescribeMessage.class);
    Assert.assertEquals(((DescribeMessage) message).getName(), expectedStatementName);

    Mockito.verify(connectionHandler, Mockito.times(1)).getPortal("some statement");

    Mockito.when(intermediatePortalStatement.describe()).thenReturn(describePortalMetadata);
    DescribeMessage messageSpy = (DescribeMessage) Mockito.spy(message);

    Mockito.doNothing().when(messageSpy).handleDescribePortal();

    messageSpy.send();

    Mockito.verify(messageSpy, Mockito.times(1)).handleDescribePortal();
  }

  @Test
  public void testDescribeStatementMessage() throws Exception {
    byte[] messageMetadata = {'D'};
    byte[] statementType = {'S'};
    String statementName = "some statement\0";

    byte[] length = intToBytes(4 + 1 + statementName.length());

    byte[] value = Bytes.concat(messageMetadata, length, statementType, statementName.getBytes());

    String expectedStatementName = "some statement";
    DataInputStream inputStream = new DataInputStream(new ByteArrayInputStream(value));
    ByteArrayOutputStream result = new ByteArrayOutputStream();
    DataOutputStream outputStream = new DataOutputStream(result);

    Mockito.when(connectionHandler.getStatement(anyString()))
        .thenReturn(intermediatePreparedStatement);
    Mockito.when(connectionHandler.getConnectionMetadata()).thenReturn(connectionMetadata);
    Mockito.when(connectionMetadata.getInputStream()).thenReturn(inputStream);
    Mockito.when(connectionMetadata.getOutputStream()).thenReturn(outputStream);

    WireMessage message = ControlMessage.create(connectionHandler);
    Assert.assertEquals(message.getClass(), DescribeMessage.class);
    Assert.assertEquals(((DescribeMessage) message).getName(), expectedStatementName);

    Mockito.verify(connectionHandler, Mockito.times(1)).getStatement("some statement");

    Mockito.when(intermediatePreparedStatement.describe()).thenReturn(describeStatementMetadata);
    DescribeMessage messageSpy = (DescribeMessage) Mockito.spy(message);

    Mockito.doNothing().when(messageSpy).handleDescribeStatement();

    messageSpy.send();

    Mockito.verify(messageSpy, Mockito.times(1)).handleDescribeStatement();
  }

  @Test
  public void testExecuteMessage() throws Exception {
    byte[] messageMetadata = {'E'};
    String statementName = "some portal\0";
    int totalRows = 99999;

    byte[] length = intToBytes(4 + statementName.length() + 4);

    byte[] value =
        Bytes.concat(messageMetadata, length, statementName.getBytes(), intToBytes(totalRows));

    String expectedStatementName = "some portal";
    DataInputStream inputStream = new DataInputStream(new ByteArrayInputStream(value));
    ByteArrayOutputStream result = new ByteArrayOutputStream();
    DataOutputStream outputStream = new DataOutputStream(result);

    Mockito.when(connectionHandler.getPortal(anyString())).thenReturn(intermediatePortalStatement);
    Mockito.when(connectionHandler.getConnectionMetadata()).thenReturn(connectionMetadata);
    Mockito.when(connectionMetadata.getInputStream()).thenReturn(inputStream);
    Mockito.when(connectionMetadata.getOutputStream()).thenReturn(outputStream);

    WireMessage message = ControlMessage.create(connectionHandler);
    Assert.assertEquals(message.getClass(), ExecuteMessage.class);
    Assert.assertEquals(((ExecuteMessage) message).getName(), expectedStatementName);
    Assert.assertEquals(((ExecuteMessage) message).getMaxRows(), totalRows);

    Mockito.verify(connectionHandler, Mockito.times(1)).getPortal("some portal");
    ExecuteMessage messageSpy = (ExecuteMessage) Mockito.spy(message);

    Mockito.doReturn(false)
        .when(messageSpy)
        .sendSpannerResult(any(IntermediatePortalStatement.class), any(QueryMode.class), anyLong());

    messageSpy.send();

    Mockito.verify(intermediatePortalStatement, Mockito.times(1)).execute();
    Mockito.verify(messageSpy, Mockito.times(1))
        .sendSpannerResult(intermediatePortalStatement, QueryMode.EXTENDED, totalRows);
    Mockito.verify(connectionHandler, Mockito.times(1)).cleanUp(intermediatePortalStatement);
  }

  @Test
  public void testClosePortalMessage() throws Exception {
    byte[] messageMetadata = {'C'};
    byte[] statementType = {'P'};
    String statementName = "some portal\0";

    byte[] length = intToBytes(4 + statementType.length + statementName.length());

    byte[] value = Bytes.concat(messageMetadata, length, statementType, statementName.getBytes());

    String expectedStatementName = "some portal";
    PreparedType expectedType = PreparedType.Portal;
    DataInputStream inputStream = new DataInputStream(new ByteArrayInputStream(value));
    ByteArrayOutputStream result = new ByteArrayOutputStream();
    DataOutputStream outputStream = new DataOutputStream(result);

    Mockito.when(connectionHandler.getPortal(anyString())).thenReturn(intermediatePortalStatement);
    Mockito.when(connectionHandler.getConnectionMetadata()).thenReturn(connectionMetadata);
    Mockito.when(connectionMetadata.getInputStream()).thenReturn(inputStream);
    Mockito.when(connectionMetadata.getOutputStream()).thenReturn(outputStream);

    WireMessage message = ControlMessage.create(connectionHandler);
    Assert.assertEquals(message.getClass(), CloseMessage.class);
    Assert.assertEquals(((CloseMessage) message).getName(), expectedStatementName);
    Assert.assertEquals(((CloseMessage) message).getType(), expectedType);

    Mockito.verify(connectionHandler, Mockito.times(1)).getPortal("some portal");

    message.send();
    Mockito.verify(intermediatePortalStatement, Mockito.times(1)).close();
    Mockito.verify(connectionHandler, Mockito.times(1)).closePortal(expectedStatementName);

    // CloseResponse
    DataInputStream outputResult = inputStreamFromOutputStream(result);
    Assert.assertEquals(outputResult.readByte(), '3');
    Assert.assertEquals(outputResult.readInt(), 4);
  }

  @Test
  public void testCloseStatementMessage() throws Exception {
    byte[] messageMetadata = {'C'};
    byte[] statementType = {'S'};
    String statementName = "some statement\0";

    byte[] length = intToBytes(4 + statementType.length + statementName.length());

    byte[] value = Bytes.concat(messageMetadata, length, statementType, statementName.getBytes());

    String expectedStatementName = "some statement";
    PreparedType expectedType = PreparedType.Statement;
    DataInputStream inputStream = new DataInputStream(new ByteArrayInputStream(value));
    ByteArrayOutputStream result = new ByteArrayOutputStream();
    DataOutputStream outputStream = new DataOutputStream(result);

    Mockito.when(connectionHandler.getStatement(anyString()))
        .thenReturn(intermediatePortalStatement);
    Mockito.when(connectionHandler.getConnectionMetadata()).thenReturn(connectionMetadata);
    Mockito.when(connectionMetadata.getInputStream()).thenReturn(inputStream);
    Mockito.when(connectionMetadata.getOutputStream()).thenReturn(outputStream);

    WireMessage message = ControlMessage.create(connectionHandler);
    Assert.assertEquals(message.getClass(), CloseMessage.class);
    Assert.assertEquals(((CloseMessage) message).getName(), expectedStatementName);
    Assert.assertEquals(((CloseMessage) message).getType(), expectedType);

    Mockito.verify(connectionHandler, Mockito.times(1)).getStatement("some statement");

    message.send();
    Mockito.verify(connectionHandler, Mockito.times(1)).closeStatement(expectedStatementName);

    // CloseResponse
    DataInputStream outputResult = inputStreamFromOutputStream(result);
    Assert.assertEquals(outputResult.readByte(), '3');
    Assert.assertEquals(outputResult.readInt(), 4);
  }

  @Test
  public void testSyncMessage() throws Exception {
    byte[] messageMetadata = {'S'};

    byte[] length = intToBytes(4);

    byte[] value = Bytes.concat(messageMetadata, length);

    DataInputStream inputStream = new DataInputStream(new ByteArrayInputStream(value));
    ByteArrayOutputStream result = new ByteArrayOutputStream();
    DataOutputStream outputStream = new DataOutputStream(result);

    Mockito.when(connectionHandler.getSpannerConnection()).thenReturn(connection);
    Mockito.when(connectionHandler.getConnectionMetadata()).thenReturn(connectionMetadata);
    Mockito.when(connectionMetadata.getInputStream()).thenReturn(inputStream);
    Mockito.when(connectionMetadata.getOutputStream()).thenReturn(outputStream);

    WireMessage message = ControlMessage.create(connectionHandler);
    Assert.assertEquals(message.getClass(), SyncMessage.class);

    message.send();

    // ReadyResponse
    DataInputStream outputResult = inputStreamFromOutputStream(result);
    Assert.assertEquals(outputResult.readByte(), 'Z');
    Assert.assertEquals(outputResult.readInt(), 5);
    Assert.assertEquals(outputResult.readByte(), 'I');
  }

  @Test
  public void testSyncMessageInTransaction() throws Exception {
    byte[] messageMetadata = {'S'};

    byte[] length = intToBytes(4);

    byte[] value = Bytes.concat(messageMetadata, length);

    DataInputStream inputStream = new DataInputStream(new ByteArrayInputStream(value));
    ByteArrayOutputStream result = new ByteArrayOutputStream();
    DataOutputStream outputStream = new DataOutputStream(result);

    when(connectionHandler.getSpannerConnection()).thenReturn(connection);
    when(connection.isInTransaction()).thenReturn(true);
    when(connectionHandler.getConnectionMetadata()).thenReturn(connectionMetadata);
    when(connectionMetadata.getInputStream()).thenReturn(inputStream);
    when(connectionMetadata.getOutputStream()).thenReturn(outputStream);

    WireMessage message = ControlMessage.create(connectionHandler);
    assertEquals(SyncMessage.class, message.getClass());

    message.send();

    // ReadyResponse
    DataInputStream outputResult = inputStreamFromOutputStream(result);
    assertEquals('Z', outputResult.readByte());
    assertEquals(5, outputResult.readInt());
    assertEquals('T', outputResult.readByte());
  }

  @Test
  public void testFlushMessage() throws Exception {
    byte[] messageMetadata = {'H'};

    byte[] length = intToBytes(4);

    byte[] value = Bytes.concat(messageMetadata, length);

    DataInputStream inputStream = new DataInputStream(new ByteArrayInputStream(value));
    ByteArrayOutputStream result = new ByteArrayOutputStream();
    DataOutputStream outputStream = new DataOutputStream(result);

    Mockito.when(connectionHandler.getSpannerConnection()).thenReturn(connection);
    Mockito.when(connectionHandler.getConnectionMetadata()).thenReturn(connectionMetadata);
    Mockito.when(connectionMetadata.getInputStream()).thenReturn(inputStream);
    Mockito.when(connectionMetadata.getOutputStream()).thenReturn(outputStream);

    WireMessage message = ControlMessage.create(connectionHandler);
    Assert.assertEquals(message.getClass(), FlushMessage.class);

    message.send();

    // ReadyResponse
    DataInputStream outputResult = inputStreamFromOutputStream(result);
    Assert.assertEquals(outputResult.readByte(), 'Z');
    Assert.assertEquals(outputResult.readInt(), 5);
    Assert.assertEquals(outputResult.readByte(), 'I');
  }

  @Test
  public void testFlushMessageInTransaction() throws Exception {
    byte[] messageMetadata = {'H'};

    byte[] length = intToBytes(4);

    byte[] value = Bytes.concat(messageMetadata, length);

    DataInputStream inputStream = new DataInputStream(new ByteArrayInputStream(value));
    ByteArrayOutputStream result = new ByteArrayOutputStream();
    DataOutputStream outputStream = new DataOutputStream(result);

    when(connectionHandler.getSpannerConnection()).thenReturn(connection);
    when(connection.isInTransaction()).thenReturn(true);
    when(connectionHandler.getConnectionMetadata()).thenReturn(connectionMetadata);
    when(connectionMetadata.getInputStream()).thenReturn(inputStream);
    when(connectionMetadata.getOutputStream()).thenReturn(outputStream);

    WireMessage message = ControlMessage.create(connectionHandler);
    assertEquals(FlushMessage.class, message.getClass());

    message.send();

    // ReadyResponse
    DataInputStream outputResult = inputStreamFromOutputStream(result);
    assertEquals('Z', outputResult.readByte());
    assertEquals(5, outputResult.readInt());
    assertEquals('T', outputResult.readByte());
  }

  @Test
  public void testQueryMessageInTransaction() throws Exception {
    byte[] messageMetadata = {'Q', 0, 0, 0, 45};
    String payload = "INSERT INTO users (name) VALUES ('test')\0";
    byte[] value = Bytes.concat(messageMetadata, payload.getBytes());

    DataInputStream inputStream = new DataInputStream(new ByteArrayInputStream(value));
    ByteArrayOutputStream result = new ByteArrayOutputStream();
    DataOutputStream outputStream = new DataOutputStream(result);

    String expectedSQL = "INSERT INTO users (name) VALUES ('test')";

    when(connection.isInTransaction()).thenReturn(true);
    when(connectionHandler.getSpannerConnection()).thenReturn(connection);
    ResultSet resultSet = mock(ResultSet.class);
    when(statementResult.getResultSet()).thenReturn(resultSet);
    when(connection.execute(Statement.of(expectedSQL))).thenReturn(statementResult);
    when(connectionHandler.getConnectionMetadata()).thenReturn(connectionMetadata);
    when(connectionHandler.getServer()).thenReturn(server);
    OptionsMetadata options = mock(OptionsMetadata.class);
    when(server.getOptions()).thenReturn(options);
    when(options.getTextFormat()).thenReturn(TextFormat.POSTGRESQL);
    when(connectionMetadata.getInputStream()).thenReturn(inputStream);
    when(connectionMetadata.getOutputStream()).thenReturn(outputStream);

    WireMessage message = ControlMessage.create(connectionHandler);
    assertEquals(QueryMessage.class, message.getClass());
    assertEquals(expectedSQL, ((QueryMessage) message).getStatement().getSql());

    message.send();

    // NoData response (query does not return any results).
    DataInputStream outputResult = inputStreamFromOutputStream(result);
    assertEquals('C', outputResult.readByte()); // CommandComplete
    assertEquals('\0', outputResult.readByte());
    assertEquals('\0', outputResult.readByte());
    assertEquals('\0', outputResult.readByte());
    // 15 = 4 + "INSERT".length() + " 0 0".length() + 1 (header + command length + null terminator)
    assertEquals(15, outputResult.readByte());
    byte[] command = new byte[10];
    assertEquals(10, outputResult.read(command, 0, 10));
    assertEquals("INSERT 0 0", new String(command));
    assertEquals('\0', outputResult.readByte());
    // ReadyResponse in transaction ('T')
    assertEquals('Z', outputResult.readByte());
    assertEquals(5, outputResult.readInt());
    assertEquals('T', outputResult.readByte());
  }

  @Test
  public void testTerminateMessage() throws Exception {
    byte[] messageMetadata = {'X'};

    byte[] length = intToBytes(4);

    byte[] value = Bytes.concat(messageMetadata, length);

    DataInputStream inputStream = new DataInputStream(new ByteArrayInputStream(value));
    ByteArrayOutputStream result = new ByteArrayOutputStream();
    DataOutputStream outputStream = new DataOutputStream(result);

    Mockito.when(connectionHandler.getConnectionMetadata()).thenReturn(connectionMetadata);
    Mockito.when(connectionMetadata.getInputStream()).thenReturn(inputStream);
    Mockito.when(connectionMetadata.getOutputStream()).thenReturn(outputStream);

    WireMessage message = ControlMessage.create(connectionHandler);
    Assert.assertEquals(message.getClass(), TerminateMessage.class);
  }

  @Test(expected = IllegalStateException.class)
  public void testUnknownMessageTypeCausesException() throws Exception {
    byte[] messageMetadata = {'Y'};

    DataInputStream inputStream = new DataInputStream(new ByteArrayInputStream(messageMetadata));

    Mockito.when(connectionHandler.getConnectionMetadata()).thenReturn(connectionMetadata);
    Mockito.when(connectionMetadata.getInputStream()).thenReturn(inputStream);
    Mockito.when(connectionMetadata.getOutputStream()).thenReturn(outputStream);

    WireMessage message = ControlMessage.create(connectionHandler);

    message.send();
    Mockito.verify(connectionHandler, Mockito.times(1)).handleTerminate();
  }

  @Test
  public void testCopyDataMessage() throws Exception {
    byte[] messageMetadata = {'d'};
    byte[] payload = "This is the payload".getBytes();
    byte[] length = intToBytes(4 + payload.length);
    byte[] value = Bytes.concat(messageMetadata, length, payload);

    DataInputStream inputStream = new DataInputStream(new ByteArrayInputStream(value));

    CopyStatement copyStatement = Mockito.mock(CopyStatement.class);
    Mockito.when(connectionHandler.getActiveStatement()).thenReturn(copyStatement);
    Mockito.when(connectionHandler.getConnectionMetadata()).thenReturn(connectionMetadata);
    Mockito.when(connectionMetadata.getInputStream()).thenReturn(inputStream);
    Mockito.when(connectionMetadata.getOutputStream()).thenReturn(outputStream);

    MutationWriter mw = Mockito.mock(MutationWriter.class);
    Mockito.when(copyStatement.getMutationWriter()).thenReturn(mw);

    WireMessage message = ControlMessage.create(connectionHandler);
    Assert.assertEquals(message.getClass(), CopyDataMessage.class);
    Assert.assertArrayEquals(((CopyDataMessage) message).getPayload(), payload);

    CopyDataMessage messageSpy = (CopyDataMessage) Mockito.spy(message);
    messageSpy.send();

    Mockito.verify(mw, Mockito.times(1)).addCopyData(connectionHandler, payload);
  }

  @Test
  public void testMultipleCopyDataMessages() throws Exception {
    Mockito.when(connection.createStatement()).thenReturn(statement);
    Mockito.when(connection.prepareStatement(ArgumentMatchers.anyString()))
        .thenReturn(preparedStatement);
    Mockito.when(connectionHandler.getJdbcConnection()).thenReturn(connection);
    Mockito.when(statement.getUpdateCount()).thenReturn(1);

    byte[] messageMetadata = {'d'};
    byte[] payload1 = "1\t'one'\n2\t".getBytes();
    byte[] payload2 = "'two'\n3\t'th".getBytes();
    byte[] payload3 = "ree'\n4\t'four'\n".getBytes();
    byte[] length1 = intToBytes(4 + payload1.length);
    byte[] length2 = intToBytes(4 + payload2.length);
    byte[] length3 = intToBytes(4 + payload3.length);
    byte[] value1 = Bytes.concat(messageMetadata, length1, payload1);
    byte[] value2 = Bytes.concat(messageMetadata, length2, payload2);
    byte[] value3 = Bytes.concat(messageMetadata, length3, payload3);

    DataInputStream inputStream1 = new DataInputStream(new ByteArrayInputStream(value1));
    DataInputStream inputStream2 = new DataInputStream(new ByteArrayInputStream(value2));
    DataInputStream inputStream3 = new DataInputStream(new ByteArrayInputStream(value3));

    ResultSet spannerType = Mockito.mock(ResultSet.class);
    Mockito.when(spannerType.getString("column_name")).thenReturn("key", "value");
    Mockito.when(spannerType.getString("spanner_type")).thenReturn("INT64", "STRING");
    Mockito.when(spannerType.next()).thenReturn(true, true, false);
    Mockito.when(preparedStatement.executeQuery()).thenReturn(spannerType);

    CopyStatement copyStatement = new CopyStatement("COPY keyvalue FROM STDIN;", connection);
    copyStatement.execute();

    Mockito.when(connectionHandler.getActiveStatement()).thenReturn(copyStatement);
    Mockito.when(connectionHandler.getConnectionMetadata()).thenReturn(connectionMetadata);
    Mockito.when(connectionMetadata.getOutputStream()).thenReturn(outputStream);

    {
      Mockito.when(connectionMetadata.getInputStream()).thenReturn(inputStream1);
      WireMessage message = ControlMessage.create(connectionHandler);
      Assert.assertEquals(message.getClass(), CopyDataMessage.class);
      Assert.assertArrayEquals(((CopyDataMessage) message).getPayload(), payload1);
      CopyDataMessage copyDataMessage = (CopyDataMessage) message;
      copyDataMessage.send();
    }
    {
      Mockito.when(connectionMetadata.getInputStream()).thenReturn(inputStream2);
      WireMessage message = ControlMessage.create(connectionHandler);
      Assert.assertEquals(message.getClass(), CopyDataMessage.class);
      Assert.assertArrayEquals(((CopyDataMessage) message).getPayload(), payload2);
      CopyDataMessage copyDataMessage = (CopyDataMessage) message;
      copyDataMessage.send();
    }
    {
      Mockito.when(connectionMetadata.getInputStream()).thenReturn(inputStream3);
      WireMessage message = ControlMessage.create(connectionHandler);
      Assert.assertEquals(message.getClass(), CopyDataMessage.class);
      Assert.assertArrayEquals(((CopyDataMessage) message).getPayload(), payload3);
      CopyDataMessage copyDataMessage = (CopyDataMessage) message;
      copyDataMessage.send();
    }

    MutationWriter mw = copyStatement.getMutationWriter();
    mw.buildMutationList(connectionHandler);
    Assert.assertEquals(
        mw.getMutations().toString(),
        "[insert(keyvalue{key=1,value='one'}), insert(keyvalue{key=2,value='two'}), "
            + "insert(keyvalue{key=3,value='three'}), insert(keyvalue{key=4,value='four'})]");
  }

  @Test
  public void testCopyDoneMessage() throws Exception {
    byte[] messageMetadata = {'c'};
    byte[] length = intToBytes(4);
    byte[] value = Bytes.concat(messageMetadata, length);

    DataInputStream inputStream = new DataInputStream(new ByteArrayInputStream(value));
    ByteArrayOutputStream result = new ByteArrayOutputStream();
    DataOutputStream outputStream = new DataOutputStream(result);

    CopyStatement copyStatement = Mockito.mock(CopyStatement.class);
    Mockito.when(connectionHandler.getActiveStatement()).thenReturn(copyStatement);
    Mockito.when(connectionHandler.getConnectionMetadata()).thenReturn(connectionMetadata);
    Mockito.when(connectionMetadata.getInputStream()).thenReturn(inputStream);
    Mockito.when(connectionMetadata.getOutputStream()).thenReturn(outputStream);

    MutationWriter mb = Mockito.mock(MutationWriter.class);
    Mockito.when(copyStatement.getMutationWriter()).thenReturn(mb);
    WireMessage message = ControlMessage.create(connectionHandler);

    Assert.assertEquals(message.getClass(), CopyDoneMessage.class);
    CopyDoneMessage messageSpy = (CopyDoneMessage) Mockito.spy(message);
    Mockito.doReturn(false)
        .when(messageSpy)
        .sendSpannerResult(any(IntermediateStatement.class), any(QueryMode.class), anyLong());

    messageSpy.send();
    Mockito.verify(messageSpy, Mockito.times(1))
        .sendSpannerResult(copyStatement, QueryMode.SIMPLE, 0L);
    Mockito.verify(mb, Mockito.times(1)).writeToSpanner(connectionHandler);
  }

  @Test
  public void testCopyFailMessage() throws Exception {
    byte[] messageMetadata = {'f'};
    byte[] errorMessage = "Error Message\0".getBytes();
    byte[] length = intToBytes(4 + errorMessage.length);
    byte[] value = Bytes.concat(messageMetadata, length, errorMessage);

    DataInputStream inputStream = new DataInputStream(new ByteArrayInputStream(value));
    ByteArrayOutputStream result = new ByteArrayOutputStream();
    DataOutputStream outputStream = new DataOutputStream(result);

    String expectedErrorMessage = "Error Message";

    CopyStatement copyStatement = Mockito.mock(CopyStatement.class);
    Mockito.when(connectionHandler.getActiveStatement()).thenReturn(copyStatement);
    Mockito.when(connectionHandler.getConnectionMetadata()).thenReturn(connectionMetadata);
    Mockito.when(connectionMetadata.getInputStream()).thenReturn(inputStream);
    Mockito.when(connectionMetadata.getOutputStream()).thenReturn(outputStream);

    WireMessage message = ControlMessage.create(connectionHandler);

    Assert.assertEquals(message.getClass(), CopyFailMessage.class);
    Assert.assertEquals(((CopyFailMessage) message).getErrorMessage(), expectedErrorMessage);
    message.send();
  }

  @Test
  public void testCopyFromFilePipe() throws Exception {
    when(connection.execute(any(Statement.class))).thenReturn(statementResult);
    Mockito.when(connectionHandler.getSpannerConnection()).thenReturn(connection);
    Mockito.when(statementResult.getUpdateCount()).thenReturn(1L);

    byte[] payload = Files.readAllBytes(Paths.get("./src/test/resources/small-file-test.txt"));

    ResultSet spannerType = Mockito.mock(ResultSet.class);
    Mockito.when(spannerType.getString("column_name")).thenReturn("key", "value");
    Mockito.when(spannerType.getString("spanner_type")).thenReturn("INT64", "STRING");
    Mockito.when(spannerType.next()).thenReturn(true, true, false);
    Mockito.when(connection.executeQuery(any(Statement.class))).thenReturn(spannerType);

    CopyStatement copyStatement = new CopyStatement("COPY keyvalue FROM STDIN;", connection);
    copyStatement.execute();

    MutationWriter mw = copyStatement.getMutationWriter();
    mw.addCopyData(connectionHandler, payload);
    mw.buildMutationList(connectionHandler);

    Assert.assertEquals(copyStatement.getFormatType(), "TEXT");
    Assert.assertEquals(copyStatement.getDelimiterChar(), '\t');
    Assert.assertEquals(
        copyStatement.getMutationWriter().getMutations().toString(),
        "[insert(keyvalue{key=1,value='one'})]");

    copyStatement.close();
    Mockito.verify(resultSet, Mockito.times(0)).close();
  }

  @Test
  public void testCopyBatchSizeLimit() throws Exception {
    when(connectionHandler.getSpannerConnection()).thenReturn(connection);
    when(connection.execute(any(Statement.class))).thenReturn(statementResult);
    when(statementResult.getUpdateCount()).thenReturn(1L);

    byte[] payload = Files.readAllBytes(Paths.get("./src/test/resources/batch-size-test.txt"));

    ResultSet spannerType = Mockito.mock(ResultSet.class);
    Mockito.when(spannerType.getString("column_name")).thenReturn("key", "value");
    Mockito.when(spannerType.getString("spanner_type")).thenReturn("INT64", "STRING");
    Mockito.when(spannerType.next()).thenReturn(true, true, false);
    Mockito.when(connection.executeQuery(any(Statement.class))).thenReturn(spannerType);

    CopyStatement copyStatement = new CopyStatement("COPY keyvalue FROM STDIN;", connection);

    Assert.assertFalse(copyStatement.isExecuted());
    copyStatement.execute();
    Assert.assertTrue(copyStatement.isExecuted());

    MutationWriter mw = copyStatement.getMutationWriter();
    MutationWriter mwSpy = Mockito.spy(mw);
    Mockito.when(mwSpy.writeToSpanner(connectionHandler)).thenReturn(10, 2);
    mwSpy.addCopyData(connectionHandler, payload);
    mwSpy.buildMutationList(connectionHandler);
    mwSpy.writeToSpanner(connectionHandler);

    Assert.assertEquals(copyStatement.getFormatType(), "TEXT");
    Assert.assertEquals(copyStatement.getDelimiterChar(), '\t');
    Assert.assertEquals(copyStatement.hasException(), false);
    Assert.assertEquals(mwSpy.getRowCount(), 12);

    Mockito.verify(mwSpy, Mockito.times(1)).writeToSpanner(connectionHandler);
    copyStatement.close();
  }

  @Test
  public void testCopyDataRowLengthMismatchLimit() throws Exception {
    Mockito.when(connectionHandler.getSpannerConnection()).thenReturn(connection);
    when(connection.execute(any(Statement.class))).thenReturn(statementResult);
    Mockito.when(statementResult.getUpdateCount()).thenReturn(1L);

    byte[] payload = "1\t'one'\n2".getBytes();

    ResultSet spannerType = Mockito.mock(ResultSet.class);
    Mockito.when(spannerType.getString("column_name")).thenReturn("key", "value");
    Mockito.when(spannerType.getString("spanner_type")).thenReturn("INT64", "STRING");
    Mockito.when(spannerType.next()).thenReturn(true, true, false);
    Mockito.when(connection.executeQuery(any(Statement.class))).thenReturn(spannerType);

    CopyStatement copyStatement = new CopyStatement("COPY keyvalue FROM STDIN;", connection);

    Assert.assertFalse(copyStatement.isExecuted());
    copyStatement.execute();
    Assert.assertTrue(copyStatement.isExecuted());

    MutationWriter mw = copyStatement.getMutationWriter();
    MutationWriter mwSpy = Mockito.spy(mw);
    Mockito.when(mwSpy.writeToSpanner(Mockito.any(ConnectionHandler.class))).thenReturn(1);

    SpannerException thrown =
        Assert.assertThrows(
            SpannerException.class,
            () -> {
<<<<<<< HEAD
              mwSpy.buildMutation(connectionHandler, payload);
=======
              mwSpy.addCopyData(connectionHandler, payload);
              mwSpy.buildMutationList(connectionHandler);
              ;
>>>>>>> 24eeedcb
            });
    Assert.assertEquals(ErrorCode.INVALID_ARGUMENT, thrown.getErrorCode());
    Assert.assertEquals(
        "INVALID_ARGUMENT: Invalid COPY data: Row length mismatched. Expected 2 columns, but only found 1",
        thrown.getMessage());
    copyStatement.close();

    File outputFile = new File("output.txt");
    outputFile.delete();
  }

  @Test
  public void testCopyResumeErrorOutputFile() throws Exception {
    Mockito.when(connectionHandler.getSpannerConnection()).thenReturn(connection);
    when(connection.execute(any(Statement.class))).thenReturn(statementResult);
    Mockito.when(statementResult.getUpdateCount()).thenReturn(1L);

    byte[] payload = Files.readAllBytes(Paths.get("./src/test/resources/test-copy-output.txt"));

    ResultSet spannerType = Mockito.mock(ResultSet.class);
    Mockito.when(spannerType.getString("column_name")).thenReturn("key", "value");
    Mockito.when(spannerType.getString("spanner_type")).thenReturn("INT64", "STRING");
    Mockito.when(spannerType.next()).thenReturn(true, true, false);
    Mockito.when(connection.executeQuery(any(Statement.class))).thenReturn(spannerType);

    CopyStatement copyStatement = new CopyStatement("COPY keyvalue FROM STDIN;", connection);
    Assert.assertFalse(copyStatement.isExecuted());
    copyStatement.execute();
    Assert.assertTrue(copyStatement.isExecuted());

    File outputFile = new File("output.txt");
    outputFile.delete();

    MutationWriter mw = copyStatement.getMutationWriter();
    MutationWriter mwSpy = Mockito.spy(mw);
    Mockito.when(mwSpy.writeToSpanner(connectionHandler)).thenReturn(4);

    SpannerException thrown =
        Assert.assertThrows(
            SpannerException.class,
            () -> {
              mwSpy.addCopyData(connectionHandler, payload);
              mwSpy.buildMutationList(connectionHandler);
              mwSpy.writeToSpanner(connectionHandler);
            });
    Assert.assertEquals(ErrorCode.INVALID_ARGUMENT, thrown.getErrorCode());
    Assert.assertEquals(
        "INVALID_ARGUMENT: Invalid input syntax for type INT64:\"'5'\"", thrown.getMessage());

<<<<<<< HEAD
    Mockito.verify(mwSpy, Mockito.times(1)).createErrorFile(payload);
    Mockito.verify(mwSpy, Mockito.times(1)).writeToErrorFile(payload);

=======
    Mockito.verify(mwSpy, Mockito.times(1)).writeCopyDataToErrorFile();
    File outputFile = new File("output.txt");
>>>>>>> 24eeedcb
    Assert.assertTrue(outputFile.exists());
    Assert.assertTrue(outputFile.isFile());

    outputFile.delete();
    copyStatement.close();
  }

  @Test
  public void testCopyResumeErrorStartOutputFile() throws Exception {
    when(connectionHandler.getSpannerConnection()).thenReturn(connection);
    when(connection.execute(any(Statement.class))).thenReturn(statementResult);
    when(statementResult.getUpdateCount()).thenReturn(1L);

    byte[] payload =
        Files.readAllBytes(Paths.get("./src/test/resources/test-copy-start-output.txt"));

    ResultSet spannerType = Mockito.mock(ResultSet.class);
    Mockito.when(spannerType.getString("column_name")).thenReturn("key", "value");
    Mockito.when(spannerType.getString("spanner_type")).thenReturn("INT64", "STRING");
    Mockito.when(spannerType.next()).thenReturn(true, true, false);
    Mockito.when(connection.executeQuery(any(Statement.class))).thenReturn(spannerType);

    // Pre-emptively try to delete the output file if it is lingering from a previous test run.
    // TODO: Make the output file for COPY configurable, so we can use a temp file for this.
    File outputFile = new File("output.txt");
    outputFile.delete();

    CopyStatement copyStatement = new CopyStatement("COPY keyvalue FROM STDIN;", connection);
    Assert.assertFalse(copyStatement.isExecuted());
    copyStatement.execute();
    Assert.assertTrue(copyStatement.isExecuted());

    MutationWriter mw = copyStatement.getMutationWriter();
    MutationWriter mwSpy = Mockito.spy(mw);
    Mockito.when(mwSpy.writeToSpanner(connectionHandler)).thenReturn(1);

    SpannerException thrown =
        Assert.assertThrows(
            SpannerException.class,
            () -> {
              mwSpy.addCopyData(connectionHandler, payload);
              mwSpy.buildMutationList(connectionHandler);
              mwSpy.writeToSpanner(connectionHandler);
            });
    Assert.assertEquals(ErrorCode.INVALID_ARGUMENT, thrown.getErrorCode());
    Assert.assertEquals(
        "INVALID_ARGUMENT: Invalid input syntax for type INT64:\"'1'\"", thrown.getMessage());

<<<<<<< HEAD
    Mockito.verify(mwSpy, Mockito.times(1)).createErrorFile(payload);
    Mockito.verify(mwSpy, Mockito.times(1)).writeToErrorFile(payload);

=======
    Mockito.verify(mwSpy, Mockito.times(1)).writeCopyDataToErrorFile();
    File outputFile = new File("output.txt");
>>>>>>> 24eeedcb
    Assert.assertTrue(outputFile.exists());
    Assert.assertTrue(outputFile.isFile());

    outputFile.delete();
    copyStatement.close();
  }

  @Test(expected = IllegalStateException.class)
  public void testFunctionCallMessageThrowsException() throws Exception {
    byte[] messageMetadata = {'F'};
    byte[] functionId = intToBytes(1);
    byte[] argumentCodesCount = {0, 2};
    byte[] argumentCodes = {0, 0, 0, 1}; // First is text, second binary
    byte[] parameterCount = {0, 2};
    byte[] firstParameter = "first parameter\0".getBytes();
    byte[] secondParameter = intToBytes(10);
    byte[] firstParameterLength = intToBytes(firstParameter.length);
    byte[] secondParameterLength = intToBytes(secondParameter.length);
    byte[] resultCode = {0, 0};

    byte[] length =
        intToBytes(
            4
                + functionId.length
                + argumentCodesCount.length
                + argumentCodes.length
                + parameterCount.length
                + firstParameterLength.length
                + firstParameter.length
                + secondParameterLength.length
                + secondParameter.length
                + resultCode.length);

    byte[] value =
        Bytes.concat(
            messageMetadata,
            length,
            functionId,
            argumentCodesCount,
            argumentCodes,
            parameterCount,
            firstParameterLength,
            firstParameter,
            secondParameterLength,
            secondParameter,
            resultCode);

    DataInputStream inputStream = new DataInputStream(new ByteArrayInputStream(value));

    Mockito.when(connectionHandler.getConnectionMetadata()).thenReturn(connectionMetadata);
    Mockito.when(connectionMetadata.getInputStream()).thenReturn(inputStream);
    Mockito.when(connectionMetadata.getOutputStream()).thenReturn(outputStream);

    WireMessage message = ControlMessage.create(connectionHandler);

    Assert.assertEquals(message.getClass(), FunctionCallMessage.class);
    message.send();
  }

  @Test
  public void testStartUpMessage() throws Exception {
    byte[] protocol = intToBytes(196608);
    byte[] payload =
        ("database\0"
                + "databasename\0"
                + "application_name\0"
                + "psql\0"
                + "client_encoding\0"
                + "UTF8\0"
                + "server_version\0"
                + "13.4\0"
                + "user\0"
                + "me\0")
            .getBytes();
    byte[] length = intToBytes(8 + payload.length);

    byte[] value = Bytes.concat(length, protocol, payload);

    Map<String, String> expectedParameters = new HashMap<>();
    expectedParameters.put("database", "databasename");
    expectedParameters.put("application_name", "psql");
    expectedParameters.put("client_encoding", "UTF8");
    expectedParameters.put("server_version", "13.4");
    expectedParameters.put("user", "me");

    DataInputStream inputStream = new DataInputStream(new ByteArrayInputStream(value));
    ByteArrayOutputStream result = new ByteArrayOutputStream();
    DataOutputStream outputStream = new DataOutputStream(result);

    Mockito.when(connectionHandler.getConnectionMetadata()).thenReturn(connectionMetadata);
    Mockito.when(connectionHandler.getServer()).thenReturn(server);
    Mockito.when(connectionHandler.getConnectionId()).thenReturn(1);
    Mockito.when(server.getOptions()).thenReturn(options);
    Mockito.when(options.getServerVersion()).thenReturn("13.4");
    Mockito.when(options.shouldAuthenticate()).thenReturn(false);
    Mockito.when(connectionMetadata.getInputStream()).thenReturn(inputStream);
    Mockito.when(connectionMetadata.getOutputStream()).thenReturn(outputStream);

    WireMessage message = BootstrapMessage.create(connectionHandler);
    Assert.assertEquals(message.getClass(), StartupMessage.class);

    Assert.assertEquals(((StartupMessage) message).getParameters(), expectedParameters);

    message.send();

    DataInputStream outputResult = inputStreamFromOutputStream(result);

    // AuthenticationOkResponse
    Assert.assertEquals(outputResult.readByte(), 'R');
    Assert.assertEquals(outputResult.readInt(), 8);
    Assert.assertEquals(outputResult.readInt(), 0);

    // KeyDataResponse
    Assert.assertEquals(outputResult.readByte(), 'K');
    Assert.assertEquals(outputResult.readInt(), 12);
    Assert.assertEquals(outputResult.readInt(), 1);
    Assert.assertEquals(outputResult.readInt(), 0);

    // ParameterStatusResponse (x11)
    Assert.assertEquals(outputResult.readByte(), 'S');
    Assert.assertEquals(outputResult.readInt(), 24);
    Assert.assertEquals(readUntil(outputResult, "server_version\0".length()), "server_version\0");
    Assert.assertEquals(readUntil(outputResult, "13.4\0".length()), "13.4\0");
    Assert.assertEquals(outputResult.readByte(), 'S');
    Assert.assertEquals(outputResult.readInt(), 31);
    Assert.assertEquals(
        readUntil(outputResult, "application_name\0".length()), "application_name\0");
    Assert.assertEquals(readUntil(outputResult, "PGAdapter\0".length()), "PGAdapter\0");
    Assert.assertEquals(outputResult.readByte(), 'S');
    Assert.assertEquals(outputResult.readInt(), 23);
    Assert.assertEquals(readUntil(outputResult, "is_superuser\0".length()), "is_superuser\0");
    Assert.assertEquals(readUntil(outputResult, "false\0".length()), "false\0");
    Assert.assertEquals(outputResult.readByte(), 'S');
    Assert.assertEquals(outputResult.readInt(), 36);
    Assert.assertEquals(
        readUntil(outputResult, "session_authorization\0".length()), "session_authorization\0");
    Assert.assertEquals(readUntil(outputResult, "PGAdapter\0".length()), "PGAdapter\0");
    Assert.assertEquals(outputResult.readByte(), 'S');
    Assert.assertEquals(outputResult.readInt(), 25);
    Assert.assertEquals(
        readUntil(outputResult, "integer_datetimes\0".length()), "integer_datetimes\0");
    Assert.assertEquals(readUntil(outputResult, "on\0".length()), "on\0");
    Assert.assertEquals(outputResult.readByte(), 'S');
    Assert.assertEquals(outputResult.readInt(), 25);
    Assert.assertEquals(readUntil(outputResult, "server_encoding\0".length()), "server_encoding\0");
    Assert.assertEquals(readUntil(outputResult, "UTF8\0".length()), "UTF8\0");
    Assert.assertEquals(outputResult.readByte(), 'S');
    Assert.assertEquals(outputResult.readInt(), 25);
    Assert.assertEquals(readUntil(outputResult, "client_encoding\0".length()), "client_encoding\0");
    Assert.assertEquals(readUntil(outputResult, "UTF8\0".length()), "UTF8\0");
    Assert.assertEquals(outputResult.readByte(), 'S');
    Assert.assertEquals(outputResult.readInt(), 22);
    Assert.assertEquals(readUntil(outputResult, "DateStyle\0".length()), "DateStyle\0");
    Assert.assertEquals(readUntil(outputResult, "ISO,YMD\0".length()), "ISO,YMD\0");
    Assert.assertEquals(outputResult.readByte(), 'S');
    Assert.assertEquals(outputResult.readInt(), 27);
    Assert.assertEquals(readUntil(outputResult, "IntervalStyle\0".length()), "IntervalStyle\0");
    Assert.assertEquals(readUntil(outputResult, "iso_8601\0".length()), "iso_8601\0");
    Assert.assertEquals(outputResult.readByte(), 'S');
    Assert.assertEquals(outputResult.readInt(), 35);
    Assert.assertEquals(
        readUntil(outputResult, "standard_conforming_strings\0".length()),
        "standard_conforming_strings\0");
    Assert.assertEquals(readUntil(outputResult, "on\0".length()), "on\0");
    Assert.assertEquals(outputResult.readByte(), 'S');
    Assert.assertEquals(outputResult.readInt(), 17);
    Assert.assertEquals(readUntil(outputResult, "TimeZone\0".length()), "TimeZone\0");
    // Timezone will vary depending on the default location of the JVM that is running.
    readUntil(outputResult, '\0');

    // ReadyResponse
    Assert.assertEquals(outputResult.readByte(), 'Z');
    Assert.assertEquals(outputResult.readInt(), 5);
    Assert.assertEquals(outputResult.readByte(), 'I');
  }

  @Test
  public void testCancelMessage() throws Exception {
    byte[] length = intToBytes(16);
    byte[] protocol = intToBytes(80877102);
    byte[] connectionId = intToBytes(1);
    byte[] secret = intToBytes(1);

    byte[] value = Bytes.concat(length, protocol, connectionId, secret);

    DataInputStream inputStream = new DataInputStream(new ByteArrayInputStream(value));
    ByteArrayOutputStream result = new ByteArrayOutputStream();
    DataOutputStream outputStream = new DataOutputStream(result);

    Mockito.when(connectionHandler.getConnectionMetadata()).thenReturn(connectionMetadata);
    Mockito.when(connectionHandler.getSecret()).thenReturn(1);
    Mockito.when(connectionMetadata.getInputStream()).thenReturn(inputStream);
    Mockito.when(connectionMetadata.getOutputStream()).thenReturn(outputStream);

    WireMessage message = BootstrapMessage.create(connectionHandler);
    Assert.assertEquals(message.getClass(), CancelMessage.class);

    Assert.assertEquals(((CancelMessage) message).getConnectionId(), 1);
    Assert.assertEquals(((CancelMessage) message).getSecret(), 1);

    message.send();

    Mockito.verify(connectionHandler, Mockito.times(1)).cancelActiveStatement(1, 1);
    Mockito.verify(connectionHandler, Mockito.times(1)).handleTerminate();
  }

  @Test
  public void testSSLMessage() throws Exception {
    byte[] length = intToBytes(8);
    byte[] protocol = intToBytes(80877103);

    byte[] value = Bytes.concat(length, protocol);

    DataInputStream inputStream = new DataInputStream(new ByteArrayInputStream(value));
    ByteArrayOutputStream result = new ByteArrayOutputStream();
    DataOutputStream outputStream = new DataOutputStream(result);

    Mockito.when(connectionHandler.getConnectionMetadata()).thenReturn(connectionMetadata);
    Mockito.when(connectionMetadata.getInputStream()).thenReturn(inputStream);
    Mockito.when(connectionMetadata.getOutputStream()).thenReturn(outputStream);

    WireMessage message = BootstrapMessage.create(connectionHandler);
    Assert.assertEquals(message.getClass(), SSLMessage.class);

    message.send();

    DataInputStream outputResult = inputStreamFromOutputStream(result);

    // DeclineSSLResponse
    Assert.assertEquals(outputResult.readByte(), 'N');
  }

  @Test(expected = IOException.class)
  public void testSSLMessageFailsWhenCalledTwice() throws Exception {
    byte[] length = intToBytes(8);
    byte[] protocol = intToBytes(80877103);

    byte[] value = Bytes.concat(length, protocol);

    DataInputStream inputStream = new DataInputStream(new ByteArrayInputStream(value));
    ByteArrayOutputStream result = new ByteArrayOutputStream();
    DataOutputStream outputStream = new DataOutputStream(result);

    Mockito.when(connectionHandler.getConnectionMetadata()).thenReturn(connectionMetadata);
    Mockito.when(connectionMetadata.getInputStream()).thenReturn(inputStream);
    Mockito.when(connectionMetadata.getOutputStream()).thenReturn(outputStream);

    WireMessage message = BootstrapMessage.create(connectionHandler);
    Assert.assertEquals(message.getClass(), SSLMessage.class);

    message.send();

    DataInputStream outputResult = inputStreamFromOutputStream(result);

    // DeclineSSLResponse
    Assert.assertEquals(outputResult.readByte(), 'N');

    message.send();
  }
}<|MERGE_RESOLUTION|>--- conflicted
+++ resolved
@@ -107,11 +107,8 @@
   @Mock private ConnectionMetadata connectionMetadata;
   @Mock private DataOutputStream outputStream;
   @Mock private ResultSet resultSet;
-<<<<<<< HEAD
   @Mock private StatementResult statementResult;
-=======
   @Mock private MutationWriter mutationWriter;
->>>>>>> 24eeedcb
 
   private byte[] intToBytes(int value) {
     byte[] parameters = new byte[4];
@@ -1223,11 +1220,9 @@
 
   @Test
   public void testMultipleCopyDataMessages() throws Exception {
-    Mockito.when(connection.createStatement()).thenReturn(statement);
-    Mockito.when(connection.prepareStatement(ArgumentMatchers.anyString()))
-        .thenReturn(preparedStatement);
-    Mockito.when(connectionHandler.getJdbcConnection()).thenReturn(connection);
-    Mockito.when(statement.getUpdateCount()).thenReturn(1);
+    when(connectionHandler.getSpannerConnection()).thenReturn(connection);
+    when(connection.execute(any(Statement.class))).thenReturn(statementResult);
+    when(statementResult.getUpdateCount()).thenReturn(1L);
 
     byte[] messageMetadata = {'d'};
     byte[] payload1 = "1\t'one'\n2\t".getBytes();
@@ -1248,7 +1243,7 @@
     Mockito.when(spannerType.getString("column_name")).thenReturn("key", "value");
     Mockito.when(spannerType.getString("spanner_type")).thenReturn("INT64", "STRING");
     Mockito.when(spannerType.next()).thenReturn(true, true, false);
-    Mockito.when(preparedStatement.executeQuery()).thenReturn(spannerType);
+    Mockito.when(connection.executeQuery(any(Statement.class))).thenReturn(spannerType);
 
     CopyStatement copyStatement = new CopyStatement("COPY keyvalue FROM STDIN;", connection);
     copyStatement.execute();
@@ -1443,13 +1438,8 @@
         Assert.assertThrows(
             SpannerException.class,
             () -> {
-<<<<<<< HEAD
-              mwSpy.buildMutation(connectionHandler, payload);
-=======
               mwSpy.addCopyData(connectionHandler, payload);
               mwSpy.buildMutationList(connectionHandler);
-              ;
->>>>>>> 24eeedcb
             });
     Assert.assertEquals(ErrorCode.INVALID_ARGUMENT, thrown.getErrorCode());
     Assert.assertEquals(
@@ -1499,14 +1489,7 @@
     Assert.assertEquals(
         "INVALID_ARGUMENT: Invalid input syntax for type INT64:\"'5'\"", thrown.getMessage());
 
-<<<<<<< HEAD
-    Mockito.verify(mwSpy, Mockito.times(1)).createErrorFile(payload);
-    Mockito.verify(mwSpy, Mockito.times(1)).writeToErrorFile(payload);
-
-=======
     Mockito.verify(mwSpy, Mockito.times(1)).writeCopyDataToErrorFile();
-    File outputFile = new File("output.txt");
->>>>>>> 24eeedcb
     Assert.assertTrue(outputFile.exists());
     Assert.assertTrue(outputFile.isFile());
 
@@ -1555,14 +1538,7 @@
     Assert.assertEquals(
         "INVALID_ARGUMENT: Invalid input syntax for type INT64:\"'1'\"", thrown.getMessage());
 
-<<<<<<< HEAD
-    Mockito.verify(mwSpy, Mockito.times(1)).createErrorFile(payload);
-    Mockito.verify(mwSpy, Mockito.times(1)).writeToErrorFile(payload);
-
-=======
     Mockito.verify(mwSpy, Mockito.times(1)).writeCopyDataToErrorFile();
-    File outputFile = new File("output.txt");
->>>>>>> 24eeedcb
     Assert.assertTrue(outputFile.exists());
     Assert.assertTrue(outputFile.isFile());
 
