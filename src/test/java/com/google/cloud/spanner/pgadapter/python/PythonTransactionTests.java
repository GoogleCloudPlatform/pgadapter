--- conflicted
+++ resolved
@@ -395,10 +395,6 @@
     mockSpanner.putStatementResult(
         StatementResult.query(Statement.of(sql), createResultSet(1, "abcd")));
 
-<<<<<<< HEAD
-    String expectedOutput = "Unknown statement: BEGIN DEFERRABLE\n";
-    String actualOutput = executeTransactions(pgServer.getLocalPort(), statements);
-=======
     String expectedOutput;
     if (pgVersion.equals("1.0")) {
       expectedOutput = "the 'deferrable' setting is only available from PostgreSQL 9.1\n";
@@ -406,7 +402,6 @@
       expectedOutput = "Unknown statement: BEGIN DEFERRABLE\n";
     }
     String actualOutput = executeTransactions(pgVersion, host, pgServer.getLocalPort(), statements);
->>>>>>> 4dcceb19
 
     assertEquals(expectedOutput, actualOutput);
 
@@ -431,10 +426,6 @@
     mockSpanner.putStatementResult(
         StatementResult.query(Statement.of(sql), createResultSet(1, "abcd")));
 
-<<<<<<< HEAD
-    String expectedOutput = "Unknown statement: BEGIN DEFERRABLE\n";
-    String actualOutput = executeTransactions(pgServer.getLocalPort(), statements);
-=======
     String expectedOutput;
     if (pgVersion.equals("1.0")) {
       expectedOutput = "the 'deferrable' setting is only available from PostgreSQL 9.1\n";
@@ -442,7 +433,6 @@
       expectedOutput = "Unknown statement: BEGIN DEFERRABLE\n";
     }
     String actualOutput = executeTransactions(pgVersion, host, pgServer.getLocalPort(), statements);
->>>>>>> 4dcceb19
 
     assertEquals(expectedOutput, actualOutput);
 
@@ -672,11 +662,7 @@
   public void testUnsupportedIsolationLevelsInTransactionsWithOldVersion() throws Exception {
     // tests isolation_level settings for unsupported isolation levels using
     // connection.isolation_level variable using an old PG version
-<<<<<<< HEAD
-    restartServerWithDifferentVersion("1.0");
-=======
     assumeTrue("1.0".equals(pgVersion));
->>>>>>> 4dcceb19
 
     List<String> unsupportedIsolationLevels = Arrays.asList("1", "4");
 
@@ -750,8 +736,6 @@
         getWireMessagesOfType(QueryMessage.class).stream()
             .filter(qm -> qm.toString().contains("READ COMMITTED"))
             .count());
-
-    restartServerWithDifferentVersion("14.1");
   }
 
   @Test
@@ -805,13 +789,10 @@
           break;
         case "4":
           isolationLevel = "READ UNCOMMITTED";
-<<<<<<< HEAD
-=======
           // psycopg2 auto-converts READ UNCOMMITTED to READ COMMITTED for old PG versions.
           if (pgVersion.equals("1.0")) {
             isolationLevel = "READ COMMITTED";
           }
->>>>>>> 4dcceb19
           break;
         default:
           isolationLevel = unsupportedIsolationLevel;
@@ -819,11 +800,6 @@
       String expectedOutput =
           "(1, 'abcd')\n"
               + "1\n"
-<<<<<<< HEAD
-              + String.format("Unknown statement: BEGIN ISOLATION LEVEL %s\n", isolationLevel);
-
-      String actualOutput = executeTransactions(pgServer.getLocalPort(), statements);
-=======
               + ("14.1".equals(pgVersion)
                   ? String.format("Unknown statement: BEGIN ISOLATION LEVEL %s\n", isolationLevel)
                   : unsupportedIsolationLevel.equals("2")
@@ -833,7 +809,6 @@
 
       String actualOutput =
           executeTransactions(pgVersion, host, pgServer.getLocalPort(), statements);
->>>>>>> 4dcceb19
       assertEquals(expectedOutput, actualOutput);
 
       List<AbstractMessage> requests = mockSpanner.getRequests();
@@ -1032,11 +1007,7 @@
   public void testRepeatableReadIsolationLevelWithLowerVersions() throws Exception {
     // tests repeatable read isolation_level settings with default version 1.0 using
     // connection.isolation_level variable
-<<<<<<< HEAD
-    restartServerWithDifferentVersion("1.0");
-=======
     assumeTrue("1.0".equals(pgVersion));
->>>>>>> 4dcceb19
 
     List<String> statements = new ArrayList<>();
     String sql1 = "Select * from some_table";
@@ -1115,19 +1086,11 @@
         getWireMessagesOfType(QueryMessage.class).stream()
             .filter(qm -> qm.toString().contains("SERIALIZABLE"))
             .count());
-
-    restartServerWithDifferentVersion("14.1");
   }
 
   @Test
   public void testRepeatableReadIsolationLevelSessionWithLowerVersions() throws Exception {
-<<<<<<< HEAD
-    // tests repeatable read with version 1.0 isolation_level settings using set_session
-    // function
-    restartServerWithDifferentVersion("1.0");
-=======
     assumeTrue("1.0".equals(pgVersion));
->>>>>>> 4dcceb19
 
     List<String> statements = new ArrayList<>();
     String sql1 = "Select * from some_table";
@@ -1206,8 +1169,6 @@
         getWireMessagesOfType(QueryMessage.class).stream()
             .filter(qm -> qm.toString().contains("SERIALIZABLE"))
             .count());
-
-    restartServerWithDifferentVersion("14.1");
   }
 
   @Test
@@ -1286,17 +1247,6 @@
 
     assertEquals(CommitRequest.class, requests.get(3).getClass());
 
-<<<<<<< HEAD
-    // PG Adapter should've received a call to set the isolation level to REPEATABLE READ not
-    // SERIALIZABLE
-    // because we've set the version to 9.1
-    // So, Psycopg2 will not convert REPEATABLE_READ to SERIALIZABLE
-    assertEquals(
-        1,
-        getWireMessagesOfType(QueryMessage.class).stream()
-            .filter(qm -> qm.toString().contains("REPEATABLE READ"))
-            .count());
-=======
     if ("1.0".equals(pgVersion)) {
       assertEquals(ExecuteSqlRequest.class, requests.get(4).getClass());
       assertEquals(sql3, ((ExecuteSqlRequest) requests.get(4)).getSql());
@@ -1317,16 +1267,11 @@
               .filter(qm -> qm.toString().contains("REPEATABLE READ"))
               .count());
     }
->>>>>>> 4dcceb19
   }
 
   @Test
   public void testRepeatableReadIsolationLevelSessionWithHigherVersions() throws Exception {
-<<<<<<< HEAD
-    // tests repeatable read isolation_level settings with version 9.1 using set_session function
-=======
     // tests repeatable read isolation_level settings
->>>>>>> 4dcceb19
 
     List<String> statements = new ArrayList<>();
     String sql1 = "Select * from some_table";
@@ -1402,17 +1347,6 @@
 
     assertEquals(CommitRequest.class, requests.get(3).getClass());
 
-<<<<<<< HEAD
-    // PG Adapter should've received a call to set the isolation level to REPEATABLE READ not
-    // SERIALIZABLE
-    // because we've set the version to 9.1
-    // So, Psycopg2 will not convert REPEATABLE_READ to SERIALIZABLE
-    assertEquals(
-        1,
-        getWireMessagesOfType(QueryMessage.class).stream()
-            .filter(qm -> qm.toString().contains("REPEATABLE READ"))
-            .count());
-=======
     if ("1.0".equals(pgVersion)) {
       assertEquals(ExecuteSqlRequest.class, requests.get(4).getClass());
       assertEquals(sql3, ((ExecuteSqlRequest) requests.get(4)).getSql());
@@ -1433,7 +1367,6 @@
               .filter(qm -> qm.toString().contains("REPEATABLE READ"))
               .count());
     }
->>>>>>> 4dcceb19
   }
 
   @Test
