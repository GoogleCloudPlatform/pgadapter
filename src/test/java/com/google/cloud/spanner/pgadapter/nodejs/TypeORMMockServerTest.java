--- conflicted
+++ resolved
@@ -131,43 +131,10 @@
     assertEquals(2, executeSqlRequests.size());
     ExecuteSqlRequest describeRequest = executeSqlRequests.get(0);
     ExecuteSqlRequest executeRequest = executeSqlRequests.get(1);
-<<<<<<< HEAD
-    // The TypeORM PostgreSQL driver sends both a Flush and a Sync message. The Flush message does
-    // a look-ahead to determine if the next message is a Sync, and if it is, executes a Sync on the
-    // backend connection. This is a lot more efficient, as it means that we can use a read-only
-    // transaction for transactions that only contains queries.
-    // There is however no guarantee that the server will see the Sync message in time to do this
-    // optimization, so in some cases the single query will be using a read/write transaction, as we
-    // don't know what might be following the current query.
-    // This behavior in node-postgres has been fixed in
-    // https://github.com/brianc/node-postgres/pull/2842,
-    // but has not yet been released.
-    int commitRequestCount = mockSpanner.countRequestsOfType(CommitRequest.class);
-    if (commitRequestCount == 0) {
-      // PGAdapter does not start a (read-only) transaction if all that is in the pipeline are one
-      // DESCRIBE and one EXECUTE message for the same statement.
-      assertEquals(0, mockSpanner.countRequestsOfType(BeginTransactionRequest.class));
-      assertTrue(describeRequest.getTransaction().hasSingleUse());
-      assertTrue(executeRequest.getTransaction().hasSingleUse());
-    } else if (commitRequestCount == 1) {
-      assertTrue(describeRequest.getTransaction().hasBegin());
-      assertTrue(describeRequest.getTransaction().getBegin().hasReadWrite());
-      assertTrue(executeRequest.getTransaction().hasId());
-    } else {
-      fail("Invalid commit count: " + commitRequestCount);
-    }
-=======
     assertEquals(0, mockSpanner.countRequestsOfType(CommitRequest.class));
-    assertEquals(1, mockSpanner.countRequestsOfType(BeginTransactionRequest.class));
-    assertTrue(
-        mockSpanner
-            .getRequestsOfType(BeginTransactionRequest.class)
-            .get(0)
-            .getOptions()
-            .hasReadOnly());
-    assertTrue(describeRequest.getTransaction().hasId());
-    assertTrue(executeRequest.getTransaction().hasId());
->>>>>>> ee436f07
+    assertEquals(0, mockSpanner.countRequestsOfType(BeginTransactionRequest.class));
+    assertTrue(describeRequest.getTransaction().hasSingleUse());
+    assertTrue(executeRequest.getTransaction().hasSingleUse());
   }
 
   @Test
