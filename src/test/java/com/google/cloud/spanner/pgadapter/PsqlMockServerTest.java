--- conflicted
+++ resolved
@@ -62,15 +62,9 @@
   @BeforeClass
   public static void startMockSpannerAndPgAdapterServers() throws Exception {
     doStartMockSpannerAndPgAdapterServers(
-<<<<<<< HEAD
-        new MockSpannerServiceImpl(),
+        createMockSpannerThatReturnsOneQueryPartition(),
         "d",
         builder -> builder.setDdlTransactionMode(DdlTransactionMode.AutocommitExplicitTransaction));
-=======
-        createMockSpannerThatReturnsOneQueryPartition(),
-        "d",
-        ImmutableList.of("-ddl=AutocommitExplicitTransaction"));
->>>>>>> f39d70fd
   }
 
   private static boolean isPsqlAvailable() {
