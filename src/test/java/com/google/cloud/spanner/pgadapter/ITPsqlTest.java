--- conflicted
+++ resolved
@@ -278,10 +278,7 @@
       }
     }
 
-<<<<<<< HEAD
-=======
     // Execute the COPY tests in both binary and text mode.
->>>>>>> 7155783f
     for (boolean binary : new boolean[] {false, true}) {
       // Make sure the all_types table on Cloud Spanner is empty.
       String databaseId = database.getId().getDatabase();
@@ -345,12 +342,8 @@
           "bash",
           "-c",
           "psql"
-<<<<<<< HEAD
               + " -c \"copy all_types to stdout"
               + (binary ? " binary \" " : "\" ")
-=======
-              + " -c \"copy all_types to stdout\" "
->>>>>>> 7155783f
               + " -h "
               + (POSTGRES_HOST.startsWith("/") ? "/tmp" : testEnv.getPGAdapterHost())
               + " -p "
@@ -366,13 +359,9 @@
               + POSTGRES_USER
               + " -d "
               + POSTGRES_DATABASE
-<<<<<<< HEAD
               + " -c \"copy all_types from stdin "
               + (binary ? "binary" : "")
               + ";\"\n");
-=======
-              + " -c \"copy all_types from stdin;\"\n");
->>>>>>> 7155783f
       setPgPassword(copyToPostgresBuilder);
       Process copyToPostgresProcess = copyToPostgresBuilder.start();
       InputStream errorStream = copyToPostgresProcess.getErrorStream();
