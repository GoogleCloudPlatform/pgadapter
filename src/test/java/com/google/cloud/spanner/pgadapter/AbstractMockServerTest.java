// Copyright 2022 Google LLC
//
// Licensed under the Apache License, Version 2.0 (the "License");
// you may not use this file except in compliance with the License.
// You may obtain a copy of the License at
//
//      http://www.apache.org/licenses/LICENSE-2.0
//
// Unless required by applicable law or agreed to in writing, software
// distributed under the License is distributed on an "AS IS" BASIS,
// WITHOUT WARRANTIES OR CONDITIONS OF ANY KIND, either express or implied.
// See the License for the specific language governing permissions and
// limitations under the License.

package com.google.cloud.spanner.pgadapter;

import static com.google.cloud.spanner.pgadapter.statements.PgCatalog.PG_TYPE_CTE_EMULATED;
import static com.google.cloud.spanner.pgadapter.statements.PgCatalog.PgNamespace.PG_NAMESPACE_CTE;
import static org.junit.Assert.assertNotNull;
import static org.junit.Assert.assertTrue;

import com.google.cloud.NoCredentials;
import com.google.cloud.spanner.Dialect;
import com.google.cloud.spanner.ErrorCode;
import com.google.cloud.spanner.MockSpannerServiceImpl;
import com.google.cloud.spanner.MockSpannerServiceImpl.StatementResult;
import com.google.cloud.spanner.SpannerException;
import com.google.cloud.spanner.SpannerExceptionFactory;
import com.google.cloud.spanner.Statement;
import com.google.cloud.spanner.admin.database.v1.MockDatabaseAdminImpl;
import com.google.cloud.spanner.admin.instance.v1.MockInstanceAdminImpl;
import com.google.cloud.spanner.connection.SpannerPool;
import com.google.cloud.spanner.pgadapter.metadata.TestOptionsMetadataBuilder;
import com.google.cloud.spanner.pgadapter.statements.PgCatalog.PgAttrdef;
import com.google.cloud.spanner.pgadapter.statements.PgCatalog.PgAttribute;
import com.google.cloud.spanner.pgadapter.statements.PgCatalog.PgClass;
import com.google.cloud.spanner.pgadapter.wireprotocol.WireMessage;
import com.google.common.base.Preconditions;
import com.google.common.collect.ImmutableList;
import com.google.longrunning.Operation;
import com.google.protobuf.Any;
import com.google.protobuf.ByteString;
import com.google.protobuf.Empty;
import com.google.protobuf.ListValue;
import com.google.protobuf.NullValue;
import com.google.protobuf.Value;
import com.google.spanner.admin.database.v1.UpdateDatabaseDdlMetadata;
import com.google.spanner.v1.Partition;
import com.google.spanner.v1.PartitionQueryRequest;
import com.google.spanner.v1.PartitionResponse;
import com.google.spanner.v1.ResultSet;
import com.google.spanner.v1.ResultSetMetadata;
import com.google.spanner.v1.SpannerGrpc;
import com.google.spanner.v1.StructType;
import com.google.spanner.v1.StructType.Field;
import com.google.spanner.v1.Type;
import com.google.spanner.v1.TypeAnnotationCode;
import com.google.spanner.v1.TypeCode;
import io.grpc.Context;
import io.grpc.Contexts;
import io.grpc.Metadata;
import io.grpc.Server;
import io.grpc.ServerCall;
import io.grpc.ServerCall.Listener;
import io.grpc.ServerCallHandler;
import io.grpc.ServerInterceptor;
import io.grpc.Status;
import io.grpc.StatusRuntimeException;
import io.grpc.netty.shaded.io.grpc.netty.NettyServerBuilder;
import io.grpc.stub.StreamObserver;
import java.net.InetSocketAddress;
import java.nio.charset.StandardCharsets;
import java.sql.SQLException;
import java.util.ArrayList;
import java.util.Base64;
import java.util.List;
import java.util.concurrent.TimeUnit;
import java.util.function.Consumer;
import java.util.logging.Logger;
import java.util.stream.Collectors;
import org.junit.AfterClass;
import org.junit.Before;
import org.junit.BeforeClass;
import org.postgresql.core.Oid;
import org.postgresql.util.PGobject;

/**
 * Abstract base class for tests that verify that PgAdapter is receiving wire protocol requests
 * correctly, translates these correctly to Spanner RPC invocations, and correctly translates the
 * RPC invocations back to wire protocol responses. The test starts two in-process servers for this
 * purpose: 1. An in-process {@link MockSpannerServiceImpl}. The mock server implements the entire
 * gRPC API of Cloud Spanner, but does not contain an actual query engine or any other
 * implementation. Instead, all query and DML statements that the client will be executing must
 * first be registered as mock results on the server. This makes the mock server dialect agnostic
 * and usable for both normal Spanner requests and Spangres requests. Note that this also means that
 * the server does NOT verify that the SQL statement is correct and valid for the specific dialect.
 * It only verifies that the statement corresponds with one of the previously registered statements
 * on the server. 2. An in-process PgAdapter {@link ProxyServer} that connects to the
 * above-mentioned mock Spanner server. The in-process PgAdapter server listens on a random local
 * port, and tests can use the client of their choosing to connect to the {@link ProxyServer}. The
 * requests are translated by the proxy into RPC invocations on the mock Spanner server, and the
 * responses from the mock Spanner server are translated into wire protocol responses to the client.
 * The tests can then inspect the requests that the mock Spanner server received to verify that the
 * server received the requests that the test expected.
 */
public abstract class AbstractMockServerTest {
  private static final Logger logger = Logger.getLogger(AbstractMockServerTest.class.getName());

  public static final String PG_TYPE_PREFIX = PG_NAMESPACE_CTE + ",\n" + PG_TYPE_CTE_EMULATED;
  public static final String PG_CLASS_PREFIX = String.format(PgClass.PG_CLASS_CTE, "-1", "-1");
  public static final String EMULATED_PG_CLASS_PREFIX =
      String.format(
          PgClass.PG_CLASS_CTE,
          "'''\"' || t.table_schema || '\".\"' || t.table_name || '\"'''",
          "'''\"' || i.table_schema || '\".\"' || i.table_name || '\".\"' || i.index_name || '\"'''");
  public static final String EMULATED_PG_ATTRIBUTE_PREFIX = PgAttribute.PG_ATTRIBUTE_CTE;
  public static final String EMULATED_PG_ATTRDEF_PREFIX = PgAttrdef.PG_ATTRDEF_CTE;

  protected static final Statement SELECT_JSONB_TYPE_BY_OID =
      Statement.newBuilder(
              "with "
                  + PG_TYPE_PREFIX
                  + "\nSELECT substring(typname, 1, 1)='_' as is_array, typtype, typname, pg_type.oid   FROM pg_type   LEFT JOIN (select ns.oid as nspoid, ns.nspname, r.r           from pg_namespace as ns           join ( select 1 as r, 'public' as nspname ) as r          using ( nspname )        ) as sp     ON sp.nspoid = typnamespace  WHERE pg_type.oid = $1  ORDER BY sp.r, pg_type.oid DESC")
          .bind("p1")
          .to(Oid.JSONB)
          .build();
  protected static final ResultSet SELECT_JSONB_TYPE_BY_OID_RESULT_SET =
      ResultSet.newBuilder()
          .setMetadata(
              ResultSetMetadata.newBuilder()
                  .setRowType(
                      StructType.newBuilder()
                          .addFields(
                              Field.newBuilder()
                                  .setName("is_array")
                                  .setType(Type.newBuilder().setCode(TypeCode.BOOL).build())
                                  .build())
                          .addFields(
                              Field.newBuilder()
                                  .setName("typtype")
                                  .setType(Type.newBuilder().setCode(TypeCode.STRING).build())
                                  .build())
                          .addFields(
                              Field.newBuilder()
                                  .setName("typname")
                                  .setType(Type.newBuilder().setCode(TypeCode.STRING).build())
                                  .build())
                          .addFields(
                              Field.newBuilder()
                                  .setName("oid")
                                  .setType(Type.newBuilder().setCode(TypeCode.INT64).build())
                                  .build())
                          .build())
                  .build())
          .addRows(
              ListValue.newBuilder()
                  .addValues(Value.newBuilder().setBoolValue(false).build())
                  .addValues(Value.newBuilder().setStringValue("b").build())
                  .addValues(Value.newBuilder().setStringValue("jsonb").build())
                  .addValues(Value.newBuilder().setStringValue("3802").build())
                  .build())
          .build();
  protected static final Statement SELECT_JSONB_TYPE_BY_NAME =
      Statement.newBuilder(
              "with "
                  + PG_TYPE_PREFIX
                  + "\nSELECT pg_type.oid, typname   FROM pg_type   LEFT   JOIN (select ns.oid as nspoid, ns.nspname, r.r           from pg_namespace as ns           join ( select 1 as r, 'public' as nspname ) as r          using ( nspname )        ) as sp     ON sp.nspoid = typnamespace  WHERE typname = $1  ORDER BY sp.r, pg_type.oid DESC LIMIT 1")
          .bind("p1")
          .to("jsonb")
          .build();
  protected static final Statement SELECT_JSONB_TYPE_BY_NAME_SIMPLE_PROTOCOL =
      Statement.of(
          "with "
              + PG_TYPE_PREFIX
              + "\nSELECT pg_type.oid, typname   FROM pg_type   LEFT   JOIN (select ns.oid as nspoid, ns.nspname, r.r           from pg_namespace as ns           join ( select 1 as r, 'public' as nspname ) as r          using ( nspname )        ) as sp     ON sp.nspoid = typnamespace  WHERE typname = 'jsonb'  ORDER BY sp.r, pg_type.oid DESC LIMIT 1");

  protected static final ResultSet SELECT_JSONB_TYPE_BY_NAME_RESULT_SET =
      ResultSet.newBuilder()
          .setMetadata(
              ResultSetMetadata.newBuilder()
                  .setRowType(
                      StructType.newBuilder()
                          .addFields(
                              Field.newBuilder()
                                  .setName("oid")
                                  .setType(Type.newBuilder().setCode(TypeCode.INT64).build())
                                  .build())
                          .addFields(
                              Field.newBuilder()
                                  .setName("typname")
                                  .setType(Type.newBuilder().setCode(TypeCode.STRING).build())
                                  .build())
                          .build())
                  .build())
          .addRows(
              ListValue.newBuilder()
                  .addValues(Value.newBuilder().setStringValue("3802").build())
                  .addValues(Value.newBuilder().setStringValue("jsonb").build())
                  .build())
          .build();
  protected static final Statement SELECT_JSONB_TYPE_INFO =
      Statement.newBuilder(
              "with "
                  + PG_TYPE_PREFIX
                  + "\nSELECT n.nspname = 'public', n.nspname, t.typname FROM pg_type t JOIN pg_namespace n ON t.typnamespace = n.oid WHERE t.oid = $1")
          .bind("p1")
          .to(Oid.JSONB)
          .build();
  protected static final String SELECT_TYPE_INFO_MULTI_SCHEMA =
      "with "
          + PG_TYPE_PREFIX
          + "\nSELECT n.nspname  IN ('pg_catalog', 'public'), n.nspname, t.typname FROM pg_type t JOIN pg_namespace n ON t.typnamespace = n.oid WHERE t.oid = $1";
  protected static final Statement SELECT_JSONB_TYPE_INFO_MULTI_SCHEMA =
      Statement.newBuilder(SELECT_TYPE_INFO_MULTI_SCHEMA).bind("p1").to(Oid.JSONB).build();
  protected static final Statement SELECT_JSONB_ARRAY_TYPE_INFO_MULTI_SCHEMA =
      Statement.newBuilder(SELECT_TYPE_INFO_MULTI_SCHEMA).bind("p1").to(Oid.JSONB_ARRAY).build();
  protected static final ResultSet SELECT_JSONB_TYPE_INFO_RESULT_SET =
      ResultSet.newBuilder()
          .setMetadata(
              ResultSetMetadata.newBuilder()
                  .setRowType(
                      StructType.newBuilder()
                          .addFields(
                              Field.newBuilder()
                                  .setName("")
                                  .setType(Type.newBuilder().setCode(TypeCode.BOOL).build())
                                  .build())
                          .addFields(
                              Field.newBuilder()
                                  .setName("nspname")
                                  .setType(Type.newBuilder().setCode(TypeCode.STRING).build())
                                  .build())
                          .addFields(
                              Field.newBuilder()
                                  .setName("typname")
                                  .setType(Type.newBuilder().setCode(TypeCode.STRING).build())
                                  .build())
                          .build())
                  .build())
          .addRows(
              ListValue.newBuilder()
                  .addValues(Value.newBuilder().setBoolValue(true).build())
                  .addValues(Value.newBuilder().setStringValue("public").build())
                  .addValues(Value.newBuilder().setStringValue("jsonb").build())
                  .build())
          .build();
  protected static final ResultSet SELECT_JSONB_ARRAY_TYPE_INFO_RESULT_SET =
      ResultSet.newBuilder()
          .setMetadata(
              ResultSetMetadata.newBuilder()
                  .setRowType(
                      StructType.newBuilder()
                          .addFields(
                              Field.newBuilder()
                                  .setName("")
                                  .setType(Type.newBuilder().setCode(TypeCode.BOOL).build())
                                  .build())
                          .addFields(
                              Field.newBuilder()
                                  .setName("nspname")
                                  .setType(Type.newBuilder().setCode(TypeCode.STRING).build())
                                  .build())
                          .addFields(
                              Field.newBuilder()
                                  .setName("typname")
                                  .setType(Type.newBuilder().setCode(TypeCode.STRING).build())
                                  .build())
                          .build())
                  .build())
          .addRows(
              ListValue.newBuilder()
                  .addValues(Value.newBuilder().setBoolValue(true).build())
                  .addValues(Value.newBuilder().setStringValue("public").build())
                  .addValues(Value.newBuilder().setStringValue("_jsonb").build())
                  .build())
          .build();

  protected static final Statement SELECT1 = Statement.of("SELECT 1");
  protected static final Statement SELECT2 = Statement.of("SELECT 2");
  protected static final Statement SELECT_FIVE_ROWS =
      Statement.of("SELECT * FROM TableWithFiveRows");
  protected static final Statement INVALID_SELECT = Statement.of("SELECT foo");
  private static final ResultSetMetadata SELECT1_METADATA =
      ResultSetMetadata.newBuilder()
          .setRowType(
              StructType.newBuilder()
                  .addFields(
                      Field.newBuilder()
                          .setName("C")
                          .setType(Type.newBuilder().setCode(TypeCode.INT64).build())
                          .build())
                  .build())
          .build();
  protected static final com.google.spanner.v1.ResultSet EMPTY_RESULTSET =
      com.google.spanner.v1.ResultSet.newBuilder().setMetadata(SELECT1_METADATA).build();
  protected static final com.google.spanner.v1.ResultSet SELECT1_RESULTSET =
      com.google.spanner.v1.ResultSet.newBuilder()
          .addRows(
              ListValue.newBuilder()
                  .addValues(Value.newBuilder().setStringValue("1").build())
                  .build())
          .setMetadata(SELECT1_METADATA)
          .build();
  protected static final com.google.spanner.v1.ResultSet SELECT2_RESULTSET =
      com.google.spanner.v1.ResultSet.newBuilder()
          .addRows(
              ListValue.newBuilder()
                  .addValues(Value.newBuilder().setStringValue("2").build())
                  .build())
          .setMetadata(SELECT1_METADATA)
          .build();

  private static final com.google.spanner.v1.ResultSet SELECT_FIVE_ROWS_RESULTSET =
      com.google.spanner.v1.ResultSet.newBuilder()
          .addAllRows(
              ImmutableList.of(
                  ListValue.newBuilder()
                      .addValues(Value.newBuilder().setStringValue("1").build())
                      .build(),
                  ListValue.newBuilder()
                      .addValues(Value.newBuilder().setStringValue("2").build())
                      .build(),
                  ListValue.newBuilder()
                      .addValues(Value.newBuilder().setStringValue("3").build())
                      .build(),
                  ListValue.newBuilder()
                      .addValues(Value.newBuilder().setStringValue("4").build())
                      .build(),
                  ListValue.newBuilder()
                      .addValues(Value.newBuilder().setStringValue("5").build())
                      .build()))
          .setMetadata(SELECT1_METADATA)
          .build();
  protected static final Statement UPDATE_STATEMENT =
      Statement.of("UPDATE FOO SET BAR=1 WHERE BAZ=2");
  protected static final int UPDATE_COUNT = 2;
  protected static final Statement INSERT_STATEMENT = Statement.of("INSERT INTO FOO VALUES (1)");
  protected static final int INSERT_COUNT = 1;
  protected static final Statement INVALID_DML = Statement.of("INSERT INTO FOO VALUES ('abc')");
  protected static final Statement INVALID_DDL = Statement.of("CREATE TABLE FOO (id int64)");

  protected static final ResultSetMetadata ALL_TYPES_METADATA = createAllTypesResultSetMetadata("");
  protected static final com.google.spanner.v1.ResultSet ALL_TYPES_RESULTSET =
      createAllTypesResultSet("");
  protected static final com.google.spanner.v1.ResultSet ALL_TYPES_NULLS_RESULTSET =
      createAllTypesNullResultSet("");

  protected static final StatusRuntimeException EXCEPTION =
      Status.INVALID_ARGUMENT.withDescription("Statement is invalid.").asRuntimeException();

  protected static ResultSet createAllTypesResultSet(String columnPrefix) {
    return createAllTypesResultSet(columnPrefix, false);
  }

  protected static ResultSet createAllTypesResultSet(String columnPrefix, boolean microsTimestamp) {
    return createAllTypesResultSet("1", columnPrefix, microsTimestamp);
  }

  protected static ResultSet createAllTypesResultSet(
      String id, String columnPrefix, boolean microsTimestamp) {
    return ResultSet.newBuilder()
        .setMetadata(createAllTypesResultSetMetadata(columnPrefix))
        .addRows(
            ListValue.newBuilder()
                .addValues(Value.newBuilder().setStringValue(id).build())
                .addValues(Value.newBuilder().setBoolValue(true).build())
                .addValues(
                    Value.newBuilder()
                        .setStringValue(
                            Base64.getEncoder()
                                .encodeToString("test".getBytes(StandardCharsets.UTF_8)))
                        .build())
                .addValues(Value.newBuilder().setNumberValue(3.14d).build())
                .addValues(Value.newBuilder().setStringValue("100").build())
                .addValues(Value.newBuilder().setStringValue("6.626").build())
                .addValues(
                    Value.newBuilder()
                        .setStringValue(
                            microsTimestamp
                                ? "2022-02-16T13:18:02.123456Z"
                                : "2022-02-16T13:18:02.123456789Z")
                        .build())
                .addValues(Value.newBuilder().setStringValue("2022-03-29").build())
                .addValues(Value.newBuilder().setStringValue("test").build())
                .addValues(Value.newBuilder().setStringValue("{\"key\": \"value\"}").build())
                .addValues(
                    Value.newBuilder()
                        .setListValue(
                            ListValue.newBuilder()
                                .addValues(Value.newBuilder().setStringValue("1").build())
                                .addValues(
                                    Value.newBuilder().setNullValue(NullValue.NULL_VALUE).build())
                                .addValues(Value.newBuilder().setStringValue("2").build())
                                .build()))
                .addValues(
                    Value.newBuilder()
                        .setListValue(
                            ListValue.newBuilder()
                                .addValues(Value.newBuilder().setBoolValue(true).build())
                                .addValues(
                                    Value.newBuilder().setNullValue(NullValue.NULL_VALUE).build())
                                .addValues(Value.newBuilder().setBoolValue(false).build())
                                .build()))
                .addValues(
                    Value.newBuilder()
                        .setListValue(
                            ListValue.newBuilder()
                                .addValues(
                                    Value.newBuilder()
                                        .setStringValue(
                                            Base64.getEncoder()
                                                .encodeToString(
                                                    "bytes1".getBytes(StandardCharsets.UTF_8)))
                                        .build())
                                .addValues(
                                    Value.newBuilder().setNullValue(NullValue.NULL_VALUE).build())
                                .addValues(
                                    Value.newBuilder()
                                        .setStringValue(
                                            Base64.getEncoder()
                                                .encodeToString(
                                                    "bytes2".getBytes(StandardCharsets.UTF_8)))
                                        .build())
                                .build()))
                .addValues(
                    Value.newBuilder()
                        .setListValue(
                            ListValue.newBuilder()
                                .addValues(Value.newBuilder().setNumberValue(3.14d).build())
                                .addValues(
                                    Value.newBuilder().setNullValue(NullValue.NULL_VALUE).build())
                                .addValues(Value.newBuilder().setNumberValue(-99.99).build())
                                .build()))
                .addValues(
                    Value.newBuilder()
                        .setListValue(
                            ListValue.newBuilder()
                                .addValues(Value.newBuilder().setStringValue("-100").build())
                                .addValues(
                                    Value.newBuilder().setNullValue(NullValue.NULL_VALUE).build())
                                .addValues(Value.newBuilder().setStringValue("-200").build())
                                .build()))
                .addValues(
                    Value.newBuilder()
                        .setListValue(
                            ListValue.newBuilder()
                                .addValues(Value.newBuilder().setStringValue("6.626").build())
                                .addValues(
                                    Value.newBuilder().setNullValue(NullValue.NULL_VALUE).build())
                                .addValues(Value.newBuilder().setStringValue("-3.14").build())
                                .build()))
                .addValues(
                    Value.newBuilder()
                        .setListValue(
                            ListValue.newBuilder()
                                .addValues(
                                    Value.newBuilder()
                                        .setStringValue(
                                            microsTimestamp
                                                ? "2022-02-16T16:18:02.123456Z"
                                                : "2022-02-16T16:18:02.123456789Z")
                                        .build())
                                .addValues(
                                    Value.newBuilder().setNullValue(NullValue.NULL_VALUE).build())
                                .addValues(
                                    Value.newBuilder()
                                        .setStringValue("2000-01-01T00:00:00Z")
                                        .build())
                                .build()))
                .addValues(
                    Value.newBuilder()
                        .setListValue(
                            ListValue.newBuilder()
                                .addValues(Value.newBuilder().setStringValue("2023-02-20").build())
                                .addValues(
                                    Value.newBuilder().setNullValue(NullValue.NULL_VALUE).build())
                                .addValues(Value.newBuilder().setStringValue("2000-01-01").build())
                                .build()))
                .addValues(
                    Value.newBuilder()
                        .setListValue(
                            ListValue.newBuilder()
                                .addValues(Value.newBuilder().setStringValue("string1").build())
                                .addValues(
                                    Value.newBuilder().setNullValue(NullValue.NULL_VALUE).build())
                                .addValues(Value.newBuilder().setStringValue("string2").build())
                                .build()))
                .addValues(
                    Value.newBuilder()
                        .setListValue(
                            ListValue.newBuilder()
                                .addValues(
                                    Value.newBuilder()
                                        .setStringValue("{\"key\": \"value1\"}")
                                        .build())
                                .addValues(
                                    Value.newBuilder().setNullValue(NullValue.NULL_VALUE).build())
                                .addValues(
                                    Value.newBuilder()
                                        .setStringValue("{\"key\": \"value2\"}")
                                        .build())
                                .build()))
                .build())
        .build();
  }

  protected static ResultSet createAllArrayTypesResultSet(
      String id, String columnPrefix, boolean microsTimestamp) {
    return com.google.spanner.v1.ResultSet.newBuilder()
        .setMetadata(createAllTypesResultSetMetadata(columnPrefix))
        .addRows(
            ListValue.newBuilder()
                .addValues(Value.newBuilder().setStringValue(id).build())
                .addValues(Value.newBuilder().setBoolValue(true).build())
                .addValues(
                    Value.newBuilder()
                        .setStringValue(
                            Base64.getEncoder()
                                .encodeToString("test".getBytes(StandardCharsets.UTF_8)))
                        .build())
                .addValues(Value.newBuilder().setNumberValue(3.14d).build())
                .addValues(Value.newBuilder().setStringValue("100").build())
                .addValues(Value.newBuilder().setStringValue("6.626").build())
                .addValues(
                    Value.newBuilder()
                        .setStringValue(
                            microsTimestamp
                                ? "2022-02-16T13:18:02.123456Z"
                                : "2022-02-16T13:18:02.123456789Z")
                        .build())
                .addValues(Value.newBuilder().setStringValue("2022-03-29").build())
                .addValues(Value.newBuilder().setStringValue("test").build())
                .addValues(Value.newBuilder().setStringValue("{\"key\": \"value\"}").build())
                .build())
        .build();
  }

  protected static ResultSet createAllTypesAndArraysResultSet(
      String id, String columnPrefix, boolean microsTimestamp) {
    ResultSet allTypes = createAllTypesResultSet(id, columnPrefix, microsTimestamp);
    allTypes.toBuilder().build();

    return allTypes;
  }

  protected static ResultSet createAllTypesNullResultSet(String columnPrefix) {
    return createAllTypesNullResultSet(columnPrefix, null);
  }

  protected static ResultSet createAllTypesNullResultSet(String columnPrefix, Long colBigInt) {
    return com.google.spanner.v1.ResultSet.newBuilder()
        .setMetadata(createAllTypesResultSetMetadata(columnPrefix))
        .addRows(
            ListValue.newBuilder()
                .addValues(
                    colBigInt == null
                        ? Value.newBuilder().setNullValue(NullValue.NULL_VALUE).build()
                        : Value.newBuilder().setStringValue(String.valueOf(colBigInt)).build())
                .addValues(Value.newBuilder().setNullValue(NullValue.NULL_VALUE).build())
                .addValues(Value.newBuilder().setNullValue(NullValue.NULL_VALUE).build())
                .addValues(Value.newBuilder().setNullValue(NullValue.NULL_VALUE).build())
                .addValues(Value.newBuilder().setNullValue(NullValue.NULL_VALUE).build())
                .addValues(Value.newBuilder().setNullValue(NullValue.NULL_VALUE).build())
                .addValues(Value.newBuilder().setNullValue(NullValue.NULL_VALUE).build())
                .addValues(Value.newBuilder().setNullValue(NullValue.NULL_VALUE).build())
                .addValues(Value.newBuilder().setNullValue(NullValue.NULL_VALUE).build())
                .addValues(Value.newBuilder().setNullValue(NullValue.NULL_VALUE).build())
                // Arrays
                .addValues(Value.newBuilder().setNullValue(NullValue.NULL_VALUE).build())
                .addValues(Value.newBuilder().setNullValue(NullValue.NULL_VALUE).build())
                .addValues(Value.newBuilder().setNullValue(NullValue.NULL_VALUE).build())
                .addValues(Value.newBuilder().setNullValue(NullValue.NULL_VALUE).build())
                .addValues(Value.newBuilder().setNullValue(NullValue.NULL_VALUE).build())
                .addValues(Value.newBuilder().setNullValue(NullValue.NULL_VALUE).build())
                .addValues(Value.newBuilder().setNullValue(NullValue.NULL_VALUE).build())
                .addValues(Value.newBuilder().setNullValue(NullValue.NULL_VALUE).build())
                .addValues(Value.newBuilder().setNullValue(NullValue.NULL_VALUE).build())
                .addValues(Value.newBuilder().setNullValue(NullValue.NULL_VALUE).build())
                .build())
        .build();
  }

  protected static ResultSetMetadata createAllTypesResultSetMetadata(String columnPrefix) {
    return ResultSetMetadata.newBuilder()
        .setRowType(
            StructType.newBuilder()
                .addFields(
                    Field.newBuilder()
                        .setName(columnPrefix + "col_bigint")
                        .setType(Type.newBuilder().setCode(TypeCode.INT64).build()))
                .addFields(
                    Field.newBuilder()
                        .setName(columnPrefix + "col_bool")
                        .setType(Type.newBuilder().setCode(TypeCode.BOOL).build()))
                .addFields(
                    Field.newBuilder()
                        .setName(columnPrefix + "col_bytea")
                        .setType(Type.newBuilder().setCode(TypeCode.BYTES).build()))
                .addFields(
                    Field.newBuilder()
                        .setName(columnPrefix + "col_float8")
                        .setType(Type.newBuilder().setCode(TypeCode.FLOAT64).build()))
                .addFields(
                    Field.newBuilder()
                        .setName(columnPrefix + "col_int")
                        .setType(Type.newBuilder().setCode(TypeCode.INT64).build()))
                .addFields(
                    Field.newBuilder()
                        .setName(columnPrefix + "col_numeric")
                        .setType(
                            Type.newBuilder()
                                .setCode(TypeCode.NUMERIC)
                                .setTypeAnnotation(TypeAnnotationCode.PG_NUMERIC)
                                .build()))
                .addFields(
                    Field.newBuilder()
                        .setName(columnPrefix + "col_timestamptz")
                        .setType(Type.newBuilder().setCode(TypeCode.TIMESTAMP).build()))
                .addFields(
                    Field.newBuilder()
                        .setName(columnPrefix + "col_date")
                        .setType(Type.newBuilder().setCode(TypeCode.DATE).build()))
                .addFields(
                    Field.newBuilder()
                        .setName(columnPrefix + "col_varchar")
                        .setType(Type.newBuilder().setCode(TypeCode.STRING).build()))
                .addFields(
                    Field.newBuilder()
                        .setName(columnPrefix + "col_jsonb")
                        .setType(
                            Type.newBuilder()
                                .setCode(TypeCode.JSON)
                                .setTypeAnnotation(TypeAnnotationCode.PG_JSONB)
                                .build()))
                .addFields(
                    Field.newBuilder()
                        .setName(columnPrefix + "col_array_bigint")
                        .setType(
                            Type.newBuilder()
                                .setCode(TypeCode.ARRAY)
                                .setArrayElementType(
                                    Type.newBuilder().setCode(TypeCode.INT64).build())))
                .addFields(
                    Field.newBuilder()
                        .setName(columnPrefix + "col_array_bool")
                        .setType(
                            Type.newBuilder()
                                .setCode(TypeCode.ARRAY)
                                .setArrayElementType(
                                    Type.newBuilder().setCode(TypeCode.BOOL).build())))
                .addFields(
                    Field.newBuilder()
                        .setName(columnPrefix + "col_array_bytea")
                        .setType(
                            Type.newBuilder()
                                .setCode(TypeCode.ARRAY)
                                .setArrayElementType(
                                    Type.newBuilder().setCode(TypeCode.BYTES).build())))
                .addFields(
                    Field.newBuilder()
                        .setName(columnPrefix + "col_array_float8")
                        .setType(
                            Type.newBuilder()
                                .setCode(TypeCode.ARRAY)
                                .setArrayElementType(
                                    Type.newBuilder().setCode(TypeCode.FLOAT64).build())))
                .addFields(
                    Field.newBuilder()
                        .setName(columnPrefix + "col_array_int")
                        .setType(
                            Type.newBuilder()
                                .setCode(TypeCode.ARRAY)
                                .setArrayElementType(
                                    Type.newBuilder().setCode(TypeCode.INT64).build())))
                .addFields(
                    Field.newBuilder()
                        .setName(columnPrefix + "col_array_numeric")
                        .setType(
                            Type.newBuilder()
                                .setCode(TypeCode.ARRAY)
                                .setArrayElementType(
                                    Type.newBuilder()
                                        .setCode(TypeCode.NUMERIC)
                                        .setTypeAnnotation(TypeAnnotationCode.PG_NUMERIC)
                                        .build())))
                .addFields(
                    Field.newBuilder()
                        .setName(columnPrefix + "col_array_timestamptz")
                        .setType(
                            Type.newBuilder()
                                .setCode(TypeCode.ARRAY)
                                .setArrayElementType(
                                    Type.newBuilder().setCode(TypeCode.TIMESTAMP).build())))
                .addFields(
                    Field.newBuilder()
                        .setName(columnPrefix + "col_array_date")
                        .setType(
                            Type.newBuilder()
                                .setCode(TypeCode.ARRAY)
                                .setArrayElementType(
                                    Type.newBuilder().setCode(TypeCode.DATE).build())))
                .addFields(
                    Field.newBuilder()
                        .setName(columnPrefix + "col_array_varchar")
                        .setType(
                            Type.newBuilder()
                                .setCode(TypeCode.ARRAY)
                                .setArrayElementType(
                                    Type.newBuilder().setCode(TypeCode.STRING).build())))
                .addFields(
                    Field.newBuilder()
                        .setName(columnPrefix + "col_array_jsonb")
                        .setType(
                            Type.newBuilder()
                                .setCode(TypeCode.ARRAY)
                                .setArrayElementType(
                                    Type.newBuilder()
                                        .setCode(TypeCode.JSON)
                                        .setTypeAnnotation(TypeAnnotationCode.PG_JSONB)
                                        .build())))
                .build())
        .build();
  }

  protected static ResultSetMetadata createAllArrayTypesResultSetMetadata(String columnPrefix) {
    return ResultSetMetadata.newBuilder()
        .setRowType(
            StructType.newBuilder()
                .addFields(
                    Field.newBuilder()
                        .setName(columnPrefix + "col_array_bigint")
                        .setType(
                            Type.newBuilder()
                                .setCode(TypeCode.ARRAY)
                                .setArrayElementType(
                                    Type.newBuilder().setCode(TypeCode.INT64).build())))
                .addFields(
                    Field.newBuilder()
                        .setName(columnPrefix + "col_array_bool")
                        .setType(
                            Type.newBuilder()
                                .setCode(TypeCode.ARRAY)
                                .setArrayElementType(
                                    Type.newBuilder().setCode(TypeCode.BOOL).build())))
                .addFields(
                    Field.newBuilder()
                        .setName(columnPrefix + "col_array_bytea")
                        .setType(
                            Type.newBuilder()
                                .setCode(TypeCode.ARRAY)
                                .setArrayElementType(
                                    Type.newBuilder().setCode(TypeCode.BYTES).build())))
                .addFields(
                    Field.newBuilder()
                        .setName(columnPrefix + "col_array_float8")
                        .setType(
                            Type.newBuilder()
                                .setCode(TypeCode.ARRAY)
                                .setArrayElementType(
                                    Type.newBuilder().setCode(TypeCode.FLOAT64).build())))
                .addFields(
                    Field.newBuilder()
                        .setName(columnPrefix + "col_array_int")
                        .setType(
                            Type.newBuilder()
                                .setCode(TypeCode.ARRAY)
                                .setArrayElementType(
                                    Type.newBuilder().setCode(TypeCode.INT64).build())))
                .addFields(
                    Field.newBuilder()
                        .setName(columnPrefix + "col_array_numeric")
                        .setType(
                            Type.newBuilder()
                                .setCode(TypeCode.ARRAY)
                                .setArrayElementType(
                                    Type.newBuilder()
                                        .setCode(TypeCode.NUMERIC)
                                        .setTypeAnnotation(TypeAnnotationCode.PG_NUMERIC)
                                        .build())))
                .addFields(
                    Field.newBuilder()
                        .setName(columnPrefix + "col_array_timestamptz")
                        .setType(
                            Type.newBuilder()
                                .setCode(TypeCode.ARRAY)
                                .setArrayElementType(
                                    Type.newBuilder().setCode(TypeCode.TIMESTAMP).build())))
                .addFields(
                    Field.newBuilder()
                        .setName(columnPrefix + "col_array_date")
                        .setType(
                            Type.newBuilder()
                                .setCode(TypeCode.ARRAY)
                                .setArrayElementType(
                                    Type.newBuilder().setCode(TypeCode.DATE).build())))
                .addFields(
                    Field.newBuilder()
                        .setName(columnPrefix + "col_array_varchar")
                        .setType(
                            Type.newBuilder()
                                .setCode(TypeCode.ARRAY)
                                .setArrayElementType(
                                    Type.newBuilder().setCode(TypeCode.STRING).build())))
                .addFields(
                    Field.newBuilder()
                        .setName(columnPrefix + "col_array_jsonb")
                        .setType(
                            Type.newBuilder()
                                .setCode(TypeCode.ARRAY)
                                .setArrayElementType(
                                    Type.newBuilder()
                                        .setCode(TypeCode.JSON)
                                        .setTypeAnnotation(TypeAnnotationCode.PG_JSONB)
                                        .build())))
                .build())
        .build();
  }

  protected static MockSpannerServiceImpl mockSpanner;
  protected static MockDatabaseAdminImpl mockDatabaseAdmin;
  protected static MockInstanceAdminImpl mockInstanceAdmin;
  protected static Server spannerServer;
  protected static ProxyServer pgServer;

  protected List<WireMessage> getWireMessages() {
    return new ArrayList<>(pgServer.getDebugMessages());
  }

  protected <T extends WireMessage> List<T> getWireMessagesOfType(Class<T> type) {
    return pgServer.getDebugMessages().stream()
        .filter(msg -> msg.getClass().equals(type))
        .map(msg -> (T) msg)
        .collect(Collectors.toList());
  }

  private static TypeAnnotationCode getTypeAnnotationCode(TypeCode type) {
    switch (type) {
      case NUMERIC:
        return TypeAnnotationCode.PG_NUMERIC;
      case JSON:
        return TypeAnnotationCode.PG_JSONB;
    }
    return TypeAnnotationCode.TYPE_ANNOTATION_CODE_UNSPECIFIED;
  }

  protected static ResultSet createResultSetWithOnlyMetadata(ImmutableList<TypeCode> types) {
    return ResultSet.newBuilder().setMetadata(createMetadata(types)).build();
  }

  protected static ResultSetMetadata createMetadata(ImmutableList<TypeCode> types) {
    StructType.Builder builder = StructType.newBuilder();
    for (int index = 0; index < types.size(); index++) {
      builder.addFields(
          Field.newBuilder()
              .setType(
                  Type.newBuilder()
                      .setCode(types.get(index))
                      .setTypeAnnotation(getTypeAnnotationCode(types.get(index)))
                      .build())
              .setName("")
              .build());
    }
    return ResultSetMetadata.newBuilder().setRowType(builder.build()).build();
  }

  protected static ResultSetMetadata createParameterTypesMetadata(ImmutableList<TypeCode> types) {
    return createParameterTypesMetadata(types, false);
  }

  protected static ResultSetMetadata createParameterTypesMetadata(
      ImmutableList<TypeCode> types, boolean alsoAsArray) {
    StructType.Builder builder = StructType.newBuilder();
    for (int index = 0; index < types.size(); index++) {
      builder.addFields(
          Field.newBuilder()
              .setType(
                  Type.newBuilder()
                      .setCode(types.get(index))
                      .setTypeAnnotation(getTypeAnnotationCode(types.get(index)))
                      .build())
              .setName("p" + (index + 1))
              .build());
    }
    if (alsoAsArray) {
      for (int index = 0; index < types.size(); index++) {
        builder.addFields(
            Field.newBuilder()
                .setType(
                    Type.newBuilder()
                        .setCode(TypeCode.ARRAY)
                        .setArrayElementType(
                            Type.newBuilder()
                                .setCode(types.get(index))
                                .setTypeAnnotation(getTypeAnnotationCode(types.get(index)))
                                .build())
                        .build())
                .setName("p" + (index + types.size() + 1))
                .build());
      }
    }
    return ResultSetMetadata.newBuilder().setUndeclaredParameters(builder.build()).build();
  }

  protected static ResultSetMetadata createMetadata(
      ImmutableList<TypeCode> types, ImmutableList<String> names) {
    Preconditions.checkArgument(
        types.size() == names.size(), "Types and names must have same length");
    StructType.Builder builder = StructType.newBuilder();
    for (int index = 0; index < types.size(); index++) {
      builder.addFields(
          Field.newBuilder()
              .setType(
                  Type.newBuilder()
                      .setCode(types.get(index))
                      .setTypeAnnotation(getTypeAnnotationCode(types.get(index)))
                      .build())
              .setName(names.get(index))
              .build());
    }
    return ResultSetMetadata.newBuilder().setRowType(builder.build()).build();
  }

  static MockSpannerServiceImpl createMockSpannerThatReturnsOneQueryPartition() {
    return new MockSpannerServiceImpl() {
      @Override
      public void partitionQuery(
          PartitionQueryRequest request, StreamObserver<PartitionResponse> responseObserver) {
        responseObserver.onNext(
            PartitionResponse.newBuilder()
                .addPartitions(Partition.newBuilder().setPartitionToken(ByteString.EMPTY).build())
                .build());
        responseObserver.onCompleted();
      }
    };
  }

  @BeforeClass
  public static void startMockSpannerAndPgAdapterServers() throws Exception {
<<<<<<< HEAD
    doStartMockSpannerAndPgAdapterServers(new MockSpannerServiceImpl(), "d", configurator -> {});
=======
    doStartMockSpannerAndPgAdapterServers(
        createMockSpannerThatReturnsOneQueryPartition(), "d", Collections.emptyList());
>>>>>>> f39d70fd
  }

  protected static void doStartMockSpannerAndPgAdapterServers(
      String defaultDatabase, Consumer<TestOptionsMetadataBuilder> optionsConfigurator)
      throws Exception {
    doStartMockSpannerAndPgAdapterServers(
<<<<<<< HEAD
        new MockSpannerServiceImpl(), defaultDatabase, optionsConfigurator);
=======
        createMockSpannerThatReturnsOneQueryPartition(), defaultDatabase, extraPGAdapterOptions);
>>>>>>> f39d70fd
  }

  public static PGobject createJdbcPgJsonbObject(String value) throws SQLException {
    PGobject result = new PGobject();
    result.setValue(value);
    result.setType("jsonb");
    return result;
  }

  protected static void doStartMockSpannerAndPgAdapterServers(
      MockSpannerServiceImpl mockSpannerService,
      String defaultDatabase,
      Consumer<TestOptionsMetadataBuilder> optionsConfigurator)
      throws Exception {
    mockSpanner = mockSpannerService;
    mockSpanner.setAbortProbability(0.0D); // We don't want any unpredictable aborted transactions.
    mockSpanner.putStatementResult(
        StatementResult.query(SELECT_JSONB_TYPE_BY_OID, SELECT_JSONB_TYPE_BY_OID_RESULT_SET));
    mockSpanner.putStatementResult(
        StatementResult.query(SELECT_JSONB_TYPE_BY_NAME, SELECT_JSONB_TYPE_BY_NAME_RESULT_SET));
    mockSpanner.putStatementResult(
        StatementResult.query(
            SELECT_JSONB_TYPE_BY_NAME_SIMPLE_PROTOCOL, SELECT_JSONB_TYPE_BY_NAME_RESULT_SET));
    mockSpannerService.putStatementResult(
        StatementResult.query(SELECT_JSONB_TYPE_INFO, SELECT_JSONB_TYPE_INFO_RESULT_SET));
    mockSpannerService.putStatementResult(
        StatementResult.query(
            Statement.of(SELECT_TYPE_INFO_MULTI_SCHEMA), SELECT_JSONB_TYPE_INFO_RESULT_SET));
    mockSpannerService.putStatementResult(
        StatementResult.query(
            SELECT_JSONB_TYPE_INFO_MULTI_SCHEMA, SELECT_JSONB_TYPE_INFO_RESULT_SET));
    mockSpannerService.putStatementResult(
        StatementResult.query(
            SELECT_JSONB_ARRAY_TYPE_INFO_MULTI_SCHEMA, SELECT_JSONB_ARRAY_TYPE_INFO_RESULT_SET));
    mockSpanner.putStatementResult(StatementResult.query(SELECT1, SELECT1_RESULTSET));
    mockSpanner.putStatementResult(StatementResult.query(SELECT2, SELECT2_RESULTSET));
    mockSpanner.putStatementResult(
        StatementResult.query(SELECT_FIVE_ROWS, SELECT_FIVE_ROWS_RESULTSET));
    mockSpanner.putStatementResult(StatementResult.update(UPDATE_STATEMENT, UPDATE_COUNT));
    mockSpanner.putStatementResult(StatementResult.update(INSERT_STATEMENT, INSERT_COUNT));
    mockSpanner.putStatementResult(
        MockSpannerServiceImpl.StatementResult.detectDialectResult(Dialect.POSTGRESQL));
    mockSpanner.putStatementResult(StatementResult.exception(INVALID_SELECT, EXCEPTION));
    mockSpanner.putStatementResult(StatementResult.exception(INVALID_DML, EXCEPTION));
    mockSpanner.putStatementResult(StatementResult.exception(INVALID_DDL, EXCEPTION));

    mockDatabaseAdmin = new MockDatabaseAdminImpl();
    mockInstanceAdmin = new MockInstanceAdminImpl();

    InetSocketAddress address = new InetSocketAddress("localhost", 0);
    spannerServer =
        NettyServerBuilder.forAddress(address)
            .addService(mockSpanner)
            .addService(mockDatabaseAdmin)
            .addService(mockInstanceAdmin)
            .intercept(
                new ServerInterceptor() {
                  @Override
                  public <ReqT, RespT> Listener<ReqT> interceptCall(
                      ServerCall<ReqT, RespT> serverCall,
                      Metadata metadata,
                      ServerCallHandler<ReqT, RespT> serverCallHandler) {

                    if (SpannerGrpc.getExecuteStreamingSqlMethod()
                        .getFullMethodName()
                        .equals(serverCall.getMethodDescriptor().getFullMethodName())) {
                      String userAgent =
                          metadata.get(
                              Metadata.Key.of(
                                  "x-goog-api-client", Metadata.ASCII_STRING_MARSHALLER));
                      assertNotNull(userAgent);
                      assertTrue(userAgent.contains("pg-adapter"));
                    }
                    return Contexts.interceptCall(
                        Context.current(), serverCall, metadata, serverCallHandler);
                  }
                })
            .build()
            .start();

    TestOptionsMetadataBuilder builder = new TestOptionsMetadataBuilder();
    builder.setProject("p").setInstance("i");
    if (defaultDatabase != null) {
      builder.setDatabase("d");
    }
    builder
        .enableDebugMode()
        .setUsePlainText()
        .setEndpoint(String.format("localhost:%d", spannerServer.getPort()))
        .setCredentials(NoCredentials.getInstance());
    optionsConfigurator.accept(builder);
    pgServer = new ProxyServer(builder.build());
    pgServer.startServer();
  }

  @AfterClass
  public static void stopMockSpannerAndPgAdapterServers() throws Exception {
    if (pgServer != null) {
      try {
        pgServer.stopServer();
      } catch (IllegalStateException exception) {
        logger.warning(
            String.format(
                "Ignoring %s as this can happen if the server is sent multiple invalid messages",
                exception.getMessage()));
      }
    }
    try {
      SpannerPool.closeSpannerPool();
    } catch (SpannerException exception) {
      if (exception.getErrorCode() == ErrorCode.FAILED_PRECONDITION
          && exception
              .getMessage()
              .contains(
                  "connection(s) still open. Close all connections before calling closeSpanner()")) {
        // Ignore this exception for now. It is caused by the fact that the PgAdapter proxy server
        // is not gracefully shutting down all connections when the proxy is stopped, and it also
        // does not wait until any connections that have been requested to close, actually have
        // closed.
        logger.warning(String.format("Ignoring %s as this is expected", exception.getMessage()));
      } else {
        throw exception;
      }
    }
    if (spannerServer != null) {
      spannerServer.shutdown();
      spannerServer.awaitTermination(10L, TimeUnit.SECONDS);
    }
  }

  protected void closeSpannerPool() {
    closeSpannerPool(false);
  }

  /**
   * Closes all open Spanner instances in the pool. Use this to force the recreation of a Spanner
   * instance for a test case. This method will ignore any errors and retry if closing fails.
   */
  protected void closeSpannerPool(boolean ignoreException) {
    SpannerException exception = null;
    for (int attempt = 0; attempt < 1000; attempt++) {
      try {
        SpannerPool.closeSpannerPool();
        return;
      } catch (SpannerException e) {
        try {
          Thread.sleep(1L);
        } catch (InterruptedException interruptedException) {
          throw SpannerExceptionFactory.propagateInterrupt(interruptedException);
        }
        exception = e;
      }
    }
    if (!ignoreException) {
      throw exception;
    }
  }

  @Before
  public void clearRequests() {
    mockSpanner.clearRequests();
    mockDatabaseAdmin.reset();
    mockInstanceAdmin.reset();
    if (pgServer != null) {
      pgServer.clearDebugMessages();
    }
  }

  protected void addDdlResponseToSpannerAdmin() {
    mockDatabaseAdmin.addResponse(
        Operation.newBuilder()
            .setDone(true)
            .setResponse(Any.pack(Empty.getDefaultInstance()))
            .setMetadata(Any.pack(UpdateDatabaseDdlMetadata.getDefaultInstance()))
            .build());
  }

  protected void addDdlExceptionToSpannerAdmin() {
    mockDatabaseAdmin.addException(
        Status.INVALID_ARGUMENT.withDescription("Statement is invalid.").asRuntimeException());
  }

  protected static void addIfNotExistsDdlException() {
    mockDatabaseAdmin.addException(
        Status.INVALID_ARGUMENT
            .withDescription("<IF NOT EXISTS> clause is not supported in <CREATE TABLE> statement.")
            .asRuntimeException());
  }
}<|MERGE_RESOLUTION|>--- conflicted
+++ resolved
@@ -936,23 +936,15 @@
 
   @BeforeClass
   public static void startMockSpannerAndPgAdapterServers() throws Exception {
-<<<<<<< HEAD
-    doStartMockSpannerAndPgAdapterServers(new MockSpannerServiceImpl(), "d", configurator -> {});
-=======
     doStartMockSpannerAndPgAdapterServers(
-        createMockSpannerThatReturnsOneQueryPartition(), "d", Collections.emptyList());
->>>>>>> f39d70fd
+        createMockSpannerThatReturnsOneQueryPartition(), "d", configurator -> {});
   }
 
   protected static void doStartMockSpannerAndPgAdapterServers(
       String defaultDatabase, Consumer<TestOptionsMetadataBuilder> optionsConfigurator)
       throws Exception {
     doStartMockSpannerAndPgAdapterServers(
-<<<<<<< HEAD
-        new MockSpannerServiceImpl(), defaultDatabase, optionsConfigurator);
-=======
-        createMockSpannerThatReturnsOneQueryPartition(), defaultDatabase, extraPGAdapterOptions);
->>>>>>> f39d70fd
+        createMockSpannerThatReturnsOneQueryPartition(), defaultDatabase, optionsConfigurator);
   }
 
   public static PGobject createJdbcPgJsonbObject(String value) throws SQLException {
