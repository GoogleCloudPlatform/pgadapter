// Copyright 2022 Google LLC
//
// Licensed under the Apache License, Version 2.0 (the "License");
// you may not use this file except in compliance with the License.
// You may obtain a copy of the License at
//
//      http://www.apache.org/licenses/LICENSE-2.0
//
// Unless required by applicable law or agreed to in writing, software
// distributed under the License is distributed on an "AS IS" BASIS,
// WITHOUT WARRANTIES OR CONDITIONS OF ANY KIND, either express or implied.
// See the License for the specific language governing permissions and
// limitations under the License.

package com.google.cloud.spanner.pgadapter;

import static org.junit.Assert.assertNotNull;
import static org.junit.Assert.assertTrue;

import com.google.cloud.spanner.Dialect;
import com.google.cloud.spanner.ErrorCode;
import com.google.cloud.spanner.MockSpannerServiceImpl;
import com.google.cloud.spanner.MockSpannerServiceImpl.StatementResult;
import com.google.cloud.spanner.SpannerException;
import com.google.cloud.spanner.SpannerExceptionFactory;
import com.google.cloud.spanner.Statement;
import com.google.cloud.spanner.admin.database.v1.MockDatabaseAdminImpl;
import com.google.cloud.spanner.connection.SpannerPool;
import com.google.cloud.spanner.pgadapter.metadata.OptionsMetadata;
import com.google.cloud.spanner.pgadapter.wireprotocol.WireMessage;
import com.google.common.collect.ImmutableList;
import com.google.longrunning.Operation;
import com.google.protobuf.Any;
import com.google.protobuf.Empty;
import com.google.protobuf.ListValue;
import com.google.protobuf.NullValue;
import com.google.protobuf.Value;
import com.google.spanner.admin.database.v1.UpdateDatabaseDdlMetadata;
import com.google.spanner.v1.ResultSetMetadata;
import com.google.spanner.v1.SpannerGrpc;
import com.google.spanner.v1.StructType;
import com.google.spanner.v1.StructType.Field;
import com.google.spanner.v1.Type;
import com.google.spanner.v1.TypeAnnotationCode;
import com.google.spanner.v1.TypeCode;
import io.grpc.Context;
import io.grpc.Contexts;
import io.grpc.Metadata;
import io.grpc.Server;
import io.grpc.ServerCall;
import io.grpc.ServerCall.Listener;
import io.grpc.ServerCallHandler;
import io.grpc.ServerInterceptor;
import io.grpc.Status;
import io.grpc.StatusRuntimeException;
import io.grpc.netty.shaded.io.grpc.netty.NettyServerBuilder;
import java.net.InetSocketAddress;
import java.nio.charset.StandardCharsets;
import java.util.Base64;
import java.util.Collections;
import java.util.List;
import java.util.concurrent.TimeUnit;
import java.util.logging.Logger;
import java.util.stream.Collectors;
import org.junit.AfterClass;
import org.junit.Before;
import org.junit.BeforeClass;

/**
 * Abstract base class for tests that verify that PgAdapter is receiving wire protocol requests
 * correctly, translates these correctly to Spanner RPC invocations, and correctly translates the
 * RPC invocations back to wire protocol responses. The test starts two in-process servers for this
 * purpose: 1. An in-process {@link MockSpannerServiceImpl}. The mock server implements the entire
 * gRPC API of Cloud Spanner, but does not contain an actual query engine or any other
 * implementation. Instead, all query and DML statements that the client will be executing must
 * first be registered as mock results on the server. This makes the mock server dialect agnostic
 * and usable for both normal Spanner requests and Spangres requests. Note that this also means that
 * the server does NOT verify that the SQL statement is correct and valid for the specific dialect.
 * It only verifies that the statement corresponds with one of the previously registered statements
 * on the server. 2. An in-process PgAdapter {@link ProxyServer} that connects to the
 * above-mentioned mock Spanner server. The in-process PgAdapter server listens on a random local
 * port, and tests can use the client of their choosing to connect to the {@link ProxyServer}. The
 * requests are translated by the proxy into RPC invocations on the mock Spanner server, and the
 * responses from the mock Spanner server are translated into wire protocol responses to the client.
 * The tests can then inspect the requests that the mock Spanner server received to verify that the
 * server received the requests that the test expected.
 */
public abstract class AbstractMockServerTest {
  private static final Logger logger = Logger.getLogger(AbstractMockServerTest.class.getName());

  protected static final Statement SELECT1 = Statement.of("SELECT 1");
  protected static final Statement SELECT2 = Statement.of("SELECT 2");
  protected static final Statement SELECT_FIVE_ROWS =
      Statement.of("SELECT * FROM TableWithFiveRows");
  protected static final Statement INVALID_SELECT = Statement.of("SELECT foo");
  private static final ResultSetMetadata SELECT1_METADATA =
      ResultSetMetadata.newBuilder()
          .setRowType(
              StructType.newBuilder()
                  .addFields(
                      Field.newBuilder()
                          .setName("C")
                          .setType(Type.newBuilder().setCode(TypeCode.INT64).build())
                          .build())
                  .build())
          .build();
  private static final com.google.spanner.v1.ResultSet SELECT1_RESULTSET =
      com.google.spanner.v1.ResultSet.newBuilder()
          .addRows(
              ListValue.newBuilder()
                  .addValues(Value.newBuilder().setStringValue("1").build())
                  .build())
          .setMetadata(SELECT1_METADATA)
          .build();
  private static final com.google.spanner.v1.ResultSet SELECT2_RESULTSET =
      com.google.spanner.v1.ResultSet.newBuilder()
          .addRows(
              ListValue.newBuilder()
                  .addValues(Value.newBuilder().setStringValue("2").build())
                  .build())
          .setMetadata(SELECT1_METADATA)
          .build();
  private static final com.google.spanner.v1.ResultSet SELECT_FIVE_ROWS_RESULTSET =
      com.google.spanner.v1.ResultSet.newBuilder()
          .addAllRows(
              ImmutableList.of(
                  ListValue.newBuilder()
                      .addValues(Value.newBuilder().setStringValue("1").build())
                      .build(),
                  ListValue.newBuilder()
                      .addValues(Value.newBuilder().setStringValue("2").build())
                      .build(),
                  ListValue.newBuilder()
                      .addValues(Value.newBuilder().setStringValue("3").build())
                      .build(),
                  ListValue.newBuilder()
                      .addValues(Value.newBuilder().setStringValue("4").build())
                      .build(),
                  ListValue.newBuilder()
                      .addValues(Value.newBuilder().setStringValue("5").build())
                      .build()))
          .setMetadata(SELECT1_METADATA)
          .build();
  protected static final Statement UPDATE_STATEMENT =
      Statement.of("UPDATE FOO SET BAR=1 WHERE BAZ=2");
  protected static final int UPDATE_COUNT = 2;
  protected static final Statement INSERT_STATEMENT = Statement.of("INSERT INTO FOO VALUES (1)");
  protected static final int INSERT_COUNT = 1;
  protected static final Statement INVALID_DML = Statement.of("INSERT INTO FOO VALUES ('abc')");
  protected static final Statement INVALID_DDL = Statement.of("CREATE TABLE FOO (id int64)");

  protected static final ResultSetMetadata ALL_TYPES_METADATA =
      ResultSetMetadata.newBuilder()
          .setRowType(
              StructType.newBuilder()
                  .addFields(
                      Field.newBuilder()
                          .setName("col_bigint")
                          .setType(Type.newBuilder().setCode(TypeCode.INT64).build()))
                  .addFields(
                      Field.newBuilder()
                          .setName("col_bool")
                          .setType(Type.newBuilder().setCode(TypeCode.BOOL).build()))
                  .addFields(
                      Field.newBuilder()
                          .setName("col_bytea")
                          .setType(Type.newBuilder().setCode(TypeCode.BYTES).build()))
                  .addFields(
                      Field.newBuilder()
                          .setName("col_float8")
                          .setType(Type.newBuilder().setCode(TypeCode.FLOAT64).build()))
                  .addFields(
                      Field.newBuilder()
                          .setName("col_int")
                          .setType(Type.newBuilder().setCode(TypeCode.INT64).build()))
                  .addFields(
                      Field.newBuilder()
                          .setName("col_numeric")
                          .setType(
                              Type.newBuilder()
                                  .setCode(TypeCode.NUMERIC)
                                  .setTypeAnnotation(TypeAnnotationCode.PG_NUMERIC)
                                  .build()))
                  .addFields(
                      Field.newBuilder()
                          .setName("col_timestamptz")
                          .setType(Type.newBuilder().setCode(TypeCode.TIMESTAMP).build()))
                  .addFields(
                      Field.newBuilder()
                          .setName("col_date")
                          .setType(Type.newBuilder().setCode(TypeCode.DATE).build()))
                  .addFields(
                      Field.newBuilder()
                          .setName("col_varchar")
                          .setType(Type.newBuilder().setCode(TypeCode.STRING).build()))
                  .build())
          .build();
  protected static final com.google.spanner.v1.ResultSet ALL_TYPES_RESULTSET =
      com.google.spanner.v1.ResultSet.newBuilder()
          .setMetadata(ALL_TYPES_METADATA)
          .addRows(
              ListValue.newBuilder()
                  .addValues(Value.newBuilder().setStringValue("1").build())
                  .addValues(Value.newBuilder().setBoolValue(true).build())
                  .addValues(
                      Value.newBuilder()
                          .setStringValue(
                              Base64.getEncoder()
                                  .encodeToString("test".getBytes(StandardCharsets.UTF_8)))
                          .build())
                  .addValues(Value.newBuilder().setNumberValue(3.14d).build())
                  .addValues(Value.newBuilder().setStringValue("100").build())
                  .addValues(Value.newBuilder().setStringValue("6.626").build())
                  .addValues(
                      Value.newBuilder().setStringValue("2022-02-16T13:18:02.123456789Z").build())
                  .addValues(Value.newBuilder().setStringValue("2022-03-29").build())
                  .addValues(Value.newBuilder().setStringValue("test").build())
                  .build())
          .build();
  protected static final com.google.spanner.v1.ResultSet ALL_TYPES_NULLS_RESULTSET =
      com.google.spanner.v1.ResultSet.newBuilder()
          .setMetadata(ALL_TYPES_METADATA)
          .addRows(
              ListValue.newBuilder()
                  .addValues(Value.newBuilder().setNullValue(NullValue.NULL_VALUE).build())
                  .addValues(Value.newBuilder().setNullValue(NullValue.NULL_VALUE).build())
                  .addValues(Value.newBuilder().setNullValue(NullValue.NULL_VALUE).build())
                  .addValues(Value.newBuilder().setNullValue(NullValue.NULL_VALUE).build())
                  .addValues(Value.newBuilder().setNullValue(NullValue.NULL_VALUE).build())
                  .addValues(Value.newBuilder().setNullValue(NullValue.NULL_VALUE).build())
                  .addValues(Value.newBuilder().setNullValue(NullValue.NULL_VALUE).build())
                  .addValues(Value.newBuilder().setNullValue(NullValue.NULL_VALUE).build())
                  .addValues(Value.newBuilder().setNullValue(NullValue.NULL_VALUE).build())
                  .build())
          .build();

  protected static final StatusRuntimeException EXCEPTION =
      Status.INVALID_ARGUMENT.withDescription("Statement is invalid.").asRuntimeException();

  protected static MockSpannerServiceImpl mockSpanner;
  protected static MockDatabaseAdminImpl mockDatabaseAdmin;
  private static Server spannerServer;
  protected static ProxyServer pgServer;

  protected <T extends WireMessage> List<T> getWireMessagesOfType(Class<T> type) {
    return pgServer.getDebugMessages().stream()
        .filter(msg -> msg.getClass().equals(type))
        .map(msg -> (T) msg)
        .collect(Collectors.toList());
  }

  @BeforeClass
  public static void startMockSpannerAndPgAdapterServers() throws Exception {
    doStartMockSpannerAndPgAdapterServers("d", Collections.emptyList());
  }

  protected static void doStartMockSpannerAndPgAdapterServers(
      String defaultDatabase, Iterable<String> extraPGAdapterOptions) throws Exception {
    mockSpanner = new MockSpannerServiceImpl();
    mockSpanner.setAbortProbability(0.0D); // We don't want any unpredictable aborted transactions.
    mockSpanner.putStatementResult(StatementResult.query(SELECT1, SELECT1_RESULTSET));
    mockSpanner.putStatementResult(StatementResult.query(SELECT2, SELECT2_RESULTSET));
    mockSpanner.putStatementResult(
        StatementResult.query(SELECT_FIVE_ROWS, SELECT_FIVE_ROWS_RESULTSET));
    mockSpanner.putStatementResult(StatementResult.update(UPDATE_STATEMENT, UPDATE_COUNT));
    mockSpanner.putStatementResult(StatementResult.update(INSERT_STATEMENT, INSERT_COUNT));
    mockSpanner.putStatementResult(
        MockSpannerServiceImpl.StatementResult.detectDialectResult(Dialect.POSTGRESQL));
    mockSpanner.putStatementResult(StatementResult.exception(INVALID_SELECT, EXCEPTION));
    mockSpanner.putStatementResult(StatementResult.exception(INVALID_DML, EXCEPTION));
    mockSpanner.putStatementResult(StatementResult.exception(INVALID_DDL, EXCEPTION));

    mockDatabaseAdmin = new MockDatabaseAdminImpl();

    InetSocketAddress address = new InetSocketAddress("localhost", 0);
    spannerServer =
        NettyServerBuilder.forAddress(address)
            .addService(mockSpanner)
            .addService(mockDatabaseAdmin)
            .intercept(
                new ServerInterceptor() {
                  @Override
                  public <ReqT, RespT> Listener<ReqT> interceptCall(
                      ServerCall<ReqT, RespT> serverCall,
                      Metadata metadata,
                      ServerCallHandler<ReqT, RespT> serverCallHandler) {

                    if (SpannerGrpc.getExecuteStreamingSqlMethod()
                        .getFullMethodName()
                        .equals(serverCall.getMethodDescriptor().getFullMethodName())) {
                      String userAgent =
                          metadata.get(
                              Metadata.Key.of(
                                  "x-goog-api-client", Metadata.ASCII_STRING_MARSHALLER));
                      assertNotNull(userAgent);
                      assertTrue(userAgent.contains("pg-adapter"));
                    }
                    return Contexts.interceptCall(
                        Context.current(), serverCall, metadata, serverCallHandler);
                  }
                })
            .build()
            .start();

    ImmutableList.Builder<String> argsListBuilder =
<<<<<<< HEAD
        ImmutableList.<String>builder().add("-p", "p", "-i", "i");
    if (defaultDatabase != null) {
      argsListBuilder.add("-d", defaultDatabase);
    }
    argsListBuilder.add(
        "-jdbc",
        "-c",
        "", // empty credentials file, as we are using a plain text connection.
        "-s",
        "0", // port 0 to let the OS pick an available port
        "-e",
        String.format("localhost:%d", spannerServer.getPort()),
        "-r",
        "usePlainText=true;");
=======
        ImmutableList.<String>builder()
            .add(
                "-p",
                "p",
                "-i",
                "i",
                "-d",
                "d",
                "-jdbc",
                "-debug",
                "-c",
                "", // empty credentials file, as we are using a plain text connection.
                "-s",
                "0", // port 0 to let the OS pick an available port
                "-e",
                String.format("localhost:%d", spannerServer.getPort()),
                "-r",
                "usePlainText=true;");
>>>>>>> d5b76caa
    argsListBuilder.addAll(extraPGAdapterOptions);
    String[] args = argsListBuilder.build().toArray(new String[0]);
    pgServer = new ProxyServer(new OptionsMetadata(args));
    pgServer.startServer();
  }

  @AfterClass
  public static void stopMockSpannerAndPgAdapterServers() throws Exception {
    pgServer.stopServer();
    try {
      SpannerPool.closeSpannerPool();
    } catch (SpannerException e) {
      if (e.getErrorCode() == ErrorCode.FAILED_PRECONDITION
          && e.getMessage()
              .contains(
                  "There is/are 1 connection(s) still open. Close all connections before calling closeSpanner()")) {
        // Ignore this exception for now. It is caused by the fact that the PgAdapter proxy server
        // is not gracefully shutting down all connections when the proxy is stopped, and it also
        // does not wait until any connections that have been requested to close, actually have
        // closed.
        logger.warning(String.format("Ignoring %s as this is expected", e.getMessage()));
      } else {
        throw e;
      }
    }
    spannerServer.shutdown();
    spannerServer.awaitTermination(10L, TimeUnit.SECONDS);
  }

  /**
   * Closes all open Spanner instances in the pool. Use this to force the recreation of a Spanner
   * instance for a test case. This method will ignore any errors and retry if closing fails.
   */
  protected void closeSpannerPool() {
    SpannerException exception = null;
    for (int attempt = 0; attempt < 1000; attempt++) {
      try {
        SpannerPool.closeSpannerPool();
        return;
      } catch (SpannerException e) {
        try {
          Thread.sleep(1L);
        } catch (InterruptedException interruptedException) {
          throw SpannerExceptionFactory.propagateInterrupt(interruptedException);
        }
        exception = e;
      }
    }
    throw exception;
  }

  @Before
  public void clearRequests() {
    mockSpanner.clearRequests();
    mockDatabaseAdmin.reset();
    if (pgServer != null) {
      pgServer.clearDebugMessages();
    }
  }

  protected void addDdlResponseToSpannerAdmin() {
    mockDatabaseAdmin.addResponse(
        Operation.newBuilder()
            .setDone(true)
            .setResponse(Any.pack(Empty.getDefaultInstance()))
            .setMetadata(Any.pack(UpdateDatabaseDdlMetadata.getDefaultInstance()))
            .build());
  }

  protected void addDdlExceptionToSpannerAdmin() {
    mockDatabaseAdmin.addException(
        Status.INVALID_ARGUMENT.withDescription("Statement is invalid.").asRuntimeException());
  }
}<|MERGE_RESOLUTION|>--- conflicted
+++ resolved
@@ -303,13 +303,13 @@
             .start();
 
     ImmutableList.Builder<String> argsListBuilder =
-<<<<<<< HEAD
         ImmutableList.<String>builder().add("-p", "p", "-i", "i");
     if (defaultDatabase != null) {
       argsListBuilder.add("-d", defaultDatabase);
     }
     argsListBuilder.add(
         "-jdbc",
+        "-debug",
         "-c",
         "", // empty credentials file, as we are using a plain text connection.
         "-s",
@@ -318,26 +318,6 @@
         String.format("localhost:%d", spannerServer.getPort()),
         "-r",
         "usePlainText=true;");
-=======
-        ImmutableList.<String>builder()
-            .add(
-                "-p",
-                "p",
-                "-i",
-                "i",
-                "-d",
-                "d",
-                "-jdbc",
-                "-debug",
-                "-c",
-                "", // empty credentials file, as we are using a plain text connection.
-                "-s",
-                "0", // port 0 to let the OS pick an available port
-                "-e",
-                String.format("localhost:%d", spannerServer.getPort()),
-                "-r",
-                "usePlainText=true;");
->>>>>>> d5b76caa
     argsListBuilder.addAll(extraPGAdapterOptions);
     String[] args = argsListBuilder.build().toArray(new String[0]);
     pgServer = new ProxyServer(new OptionsMetadata(args));
