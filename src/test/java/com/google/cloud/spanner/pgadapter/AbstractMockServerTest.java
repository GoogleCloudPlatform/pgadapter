// Copyright 2022 Google LLC
//
// Licensed under the Apache License, Version 2.0 (the "License");
// you may not use this file except in compliance with the License.
// You may obtain a copy of the License at
//
//      http://www.apache.org/licenses/LICENSE-2.0
//
// Unless required by applicable law or agreed to in writing, software
// distributed under the License is distributed on an "AS IS" BASIS,
// WITHOUT WARRANTIES OR CONDITIONS OF ANY KIND, either express or implied.
// See the License for the specific language governing permissions and
// limitations under the License.

package com.google.cloud.spanner.pgadapter;

import static org.junit.Assert.assertNotNull;
import static org.junit.Assert.assertTrue;

import com.google.cloud.spanner.Dialect;
import com.google.cloud.spanner.ErrorCode;
import com.google.cloud.spanner.MockSpannerServiceImpl;
import com.google.cloud.spanner.MockSpannerServiceImpl.StatementResult;
import com.google.cloud.spanner.SpannerException;
import com.google.cloud.spanner.SpannerExceptionFactory;
import com.google.cloud.spanner.Statement;
import com.google.cloud.spanner.admin.database.v1.MockDatabaseAdminImpl;
import com.google.cloud.spanner.admin.instance.v1.MockInstanceAdminImpl;
import com.google.cloud.spanner.connection.SpannerPool;
import com.google.cloud.spanner.pgadapter.metadata.OptionsMetadata;
import com.google.cloud.spanner.pgadapter.wireprotocol.WireMessage;
import com.google.common.base.Preconditions;
import com.google.common.collect.ImmutableList;
import com.google.longrunning.Operation;
import com.google.protobuf.Any;
import com.google.protobuf.Empty;
import com.google.protobuf.ListValue;
import com.google.protobuf.NullValue;
import com.google.protobuf.Value;
import com.google.spanner.admin.database.v1.UpdateDatabaseDdlMetadata;
import com.google.spanner.v1.ResultSet;
import com.google.spanner.v1.ResultSetMetadata;
import com.google.spanner.v1.SpannerGrpc;
import com.google.spanner.v1.StructType;
import com.google.spanner.v1.StructType.Field;
import com.google.spanner.v1.Type;
import com.google.spanner.v1.TypeAnnotationCode;
import com.google.spanner.v1.TypeCode;
import io.grpc.Context;
import io.grpc.Contexts;
import io.grpc.Metadata;
import io.grpc.Server;
import io.grpc.ServerCall;
import io.grpc.ServerCall.Listener;
import io.grpc.ServerCallHandler;
import io.grpc.ServerInterceptor;
import io.grpc.Status;
import io.grpc.StatusRuntimeException;
import io.grpc.netty.shaded.io.grpc.netty.NettyServerBuilder;
import java.net.InetSocketAddress;
import java.nio.charset.StandardCharsets;
import java.util.ArrayList;
import java.util.Base64;
import java.util.Collections;
import java.util.List;
import java.util.concurrent.TimeUnit;
import java.util.logging.Logger;
import java.util.stream.Collectors;
import org.junit.AfterClass;
import org.junit.Before;
import org.junit.BeforeClass;

/**
 * Abstract base class for tests that verify that PgAdapter is receiving wire protocol requests
 * correctly, translates these correctly to Spanner RPC invocations, and correctly translates the
 * RPC invocations back to wire protocol responses. The test starts two in-process servers for this
 * purpose: 1. An in-process {@link MockSpannerServiceImpl}. The mock server implements the entire
 * gRPC API of Cloud Spanner, but does not contain an actual query engine or any other
 * implementation. Instead, all query and DML statements that the client will be executing must
 * first be registered as mock results on the server. This makes the mock server dialect agnostic
 * and usable for both normal Spanner requests and Spangres requests. Note that this also means that
 * the server does NOT verify that the SQL statement is correct and valid for the specific dialect.
 * It only verifies that the statement corresponds with one of the previously registered statements
 * on the server. 2. An in-process PgAdapter {@link ProxyServer} that connects to the
 * above-mentioned mock Spanner server. The in-process PgAdapter server listens on a random local
 * port, and tests can use the client of their choosing to connect to the {@link ProxyServer}. The
 * requests are translated by the proxy into RPC invocations on the mock Spanner server, and the
 * responses from the mock Spanner server are translated into wire protocol responses to the client.
 * The tests can then inspect the requests that the mock Spanner server received to verify that the
 * server received the requests that the test expected.
 */
public abstract class AbstractMockServerTest {
  private static final Logger logger = Logger.getLogger(AbstractMockServerTest.class.getName());

  protected static final Statement SELECT1 = Statement.of("SELECT 1");
  protected static final Statement SELECT2 = Statement.of("SELECT 2");
  protected static final Statement SELECT_FIVE_ROWS =
      Statement.of("SELECT * FROM TableWithFiveRows");
  protected static final Statement INVALID_SELECT = Statement.of("SELECT foo");
  private static final ResultSetMetadata SELECT1_METADATA =
      ResultSetMetadata.newBuilder()
          .setRowType(
              StructType.newBuilder()
                  .addFields(
                      Field.newBuilder()
                          .setName("C")
                          .setType(Type.newBuilder().setCode(TypeCode.INT64).build())
                          .build())
                  .build())
          .build();
  protected static final com.google.spanner.v1.ResultSet EMPTY_RESULTSET =
      com.google.spanner.v1.ResultSet.newBuilder().setMetadata(SELECT1_METADATA).build();
  protected static final com.google.spanner.v1.ResultSet SELECT1_RESULTSET =
      com.google.spanner.v1.ResultSet.newBuilder()
          .addRows(
              ListValue.newBuilder()
                  .addValues(Value.newBuilder().setStringValue("1").build())
                  .build())
          .setMetadata(SELECT1_METADATA)
          .build();
  protected static final com.google.spanner.v1.ResultSet SELECT2_RESULTSET =
      com.google.spanner.v1.ResultSet.newBuilder()
          .addRows(
              ListValue.newBuilder()
                  .addValues(Value.newBuilder().setStringValue("2").build())
                  .build())
          .setMetadata(SELECT1_METADATA)
          .build();

  private static final com.google.spanner.v1.ResultSet SELECT_FIVE_ROWS_RESULTSET =
      com.google.spanner.v1.ResultSet.newBuilder()
          .addAllRows(
              ImmutableList.of(
                  ListValue.newBuilder()
                      .addValues(Value.newBuilder().setStringValue("1").build())
                      .build(),
                  ListValue.newBuilder()
                      .addValues(Value.newBuilder().setStringValue("2").build())
                      .build(),
                  ListValue.newBuilder()
                      .addValues(Value.newBuilder().setStringValue("3").build())
                      .build(),
                  ListValue.newBuilder()
                      .addValues(Value.newBuilder().setStringValue("4").build())
                      .build(),
                  ListValue.newBuilder()
                      .addValues(Value.newBuilder().setStringValue("5").build())
                      .build()))
          .setMetadata(SELECT1_METADATA)
          .build();
  protected static final Statement UPDATE_STATEMENT =
      Statement.of("UPDATE FOO SET BAR=1 WHERE BAZ=2");
  protected static final int UPDATE_COUNT = 2;
  protected static final Statement INSERT_STATEMENT = Statement.of("INSERT INTO FOO VALUES (1)");
  protected static final int INSERT_COUNT = 1;
  protected static final Statement INVALID_DML = Statement.of("INSERT INTO FOO VALUES ('abc')");
  protected static final Statement INVALID_DDL = Statement.of("CREATE TABLE FOO (id int64)");

<<<<<<< HEAD
  protected static final ResultSetMetadata ALL_TYPES_METADATA =
      ResultSetMetadata.newBuilder()
          .setRowType(
              StructType.newBuilder()
                  .addFields(
                      Field.newBuilder()
                          .setName("col_bigint")
                          .setType(Type.newBuilder().setCode(TypeCode.INT64).build()))
                  .addFields(
                      Field.newBuilder()
                          .setName("col_bool")
                          .setType(Type.newBuilder().setCode(TypeCode.BOOL).build()))
                  .addFields(
                      Field.newBuilder()
                          .setName("col_bytea")
                          .setType(Type.newBuilder().setCode(TypeCode.BYTES).build()))
                  .addFields(
                      Field.newBuilder()
                          .setName("col_float8")
                          .setType(Type.newBuilder().setCode(TypeCode.FLOAT64).build()))
                  .addFields(
                      Field.newBuilder()
                          .setName("col_int")
                          .setType(Type.newBuilder().setCode(TypeCode.INT64).build()))
                  .addFields(
                      Field.newBuilder()
                          .setName("col_numeric")
                          .setType(
                              Type.newBuilder()
                                  .setCode(TypeCode.NUMERIC)
                                  .setTypeAnnotation(TypeAnnotationCode.PG_NUMERIC)
                                  .build()))
                  .addFields(
                      Field.newBuilder()
                          .setName("col_timestamptz")
                          .setType(Type.newBuilder().setCode(TypeCode.TIMESTAMP).build()))
                  .addFields(
                      Field.newBuilder()
                          .setName("col_date")
                          .setType(Type.newBuilder().setCode(TypeCode.DATE).build()))
                  .addFields(
                      Field.newBuilder()
                          .setName("col_varchar")
                          .setType(Type.newBuilder().setCode(TypeCode.STRING).build()))
                  .addFields(
                      Field.newBuilder()
                          .setName("col_jsonb")
                          .setType(
                              Type.newBuilder()
                                  .setCode(TypeCode.JSON)
                                  .setTypeAnnotation(TypeAnnotationCode.PG_JSONB)
                                  .build()))
                  .build())
          .build();
  protected static final com.google.spanner.v1.ResultSet ALL_TYPES_RESULTSET =
      com.google.spanner.v1.ResultSet.newBuilder()
          .setMetadata(ALL_TYPES_METADATA)
          .addRows(
              ListValue.newBuilder()
                  .addValues(Value.newBuilder().setStringValue("1").build())
                  .addValues(Value.newBuilder().setBoolValue(true).build())
                  .addValues(
                      Value.newBuilder()
                          .setStringValue(
                              Base64.getEncoder()
                                  .encodeToString("test".getBytes(StandardCharsets.UTF_8)))
                          .build())
                  .addValues(Value.newBuilder().setNumberValue(3.14d).build())
                  .addValues(Value.newBuilder().setStringValue("100").build())
                  .addValues(Value.newBuilder().setStringValue("6.626").build())
                  .addValues(
                      Value.newBuilder().setStringValue("2022-02-16T13:18:02.123456789Z").build())
                  .addValues(Value.newBuilder().setStringValue("2022-03-29").build())
                  .addValues(Value.newBuilder().setStringValue("test").build())
                  .addValues(Value.newBuilder().setStringValue("{\"key\": \"value\"}").build())
                  .build())
          .build();
  protected static final com.google.spanner.v1.ResultSet ALL_TYPES_NULLS_RESULTSET =
      com.google.spanner.v1.ResultSet.newBuilder()
          .setMetadata(ALL_TYPES_METADATA)
          .addRows(
              ListValue.newBuilder()
                  .addValues(Value.newBuilder().setNullValue(NullValue.NULL_VALUE).build())
                  .addValues(Value.newBuilder().setNullValue(NullValue.NULL_VALUE).build())
                  .addValues(Value.newBuilder().setNullValue(NullValue.NULL_VALUE).build())
                  .addValues(Value.newBuilder().setNullValue(NullValue.NULL_VALUE).build())
                  .addValues(Value.newBuilder().setNullValue(NullValue.NULL_VALUE).build())
                  .addValues(Value.newBuilder().setNullValue(NullValue.NULL_VALUE).build())
                  .addValues(Value.newBuilder().setNullValue(NullValue.NULL_VALUE).build())
                  .addValues(Value.newBuilder().setNullValue(NullValue.NULL_VALUE).build())
                  .addValues(Value.newBuilder().setNullValue(NullValue.NULL_VALUE).build())
                  .addValues(Value.newBuilder().setNullValue(NullValue.NULL_VALUE).build())
                  .build())
          .build();
=======
  protected static final ResultSetMetadata ALL_TYPES_METADATA = createAllTypesResultSetMetadata("");
  protected static final com.google.spanner.v1.ResultSet ALL_TYPES_RESULTSET =
      createAllTypesResultSet("");
  protected static final com.google.spanner.v1.ResultSet ALL_TYPES_NULLS_RESULTSET =
      createAllTypesNullResultSet("");
>>>>>>> 9c601733

  protected static final StatusRuntimeException EXCEPTION =
      Status.INVALID_ARGUMENT.withDescription("Statement is invalid.").asRuntimeException();

  protected static ResultSet createAllTypesResultSet(String columnPrefix) {
    return com.google.spanner.v1.ResultSet.newBuilder()
        .setMetadata(createAllTypesResultSetMetadata(columnPrefix))
        .addRows(
            ListValue.newBuilder()
                .addValues(Value.newBuilder().setStringValue("1").build())
                .addValues(Value.newBuilder().setBoolValue(true).build())
                .addValues(
                    Value.newBuilder()
                        .setStringValue(
                            Base64.getEncoder()
                                .encodeToString("test".getBytes(StandardCharsets.UTF_8)))
                        .build())
                .addValues(Value.newBuilder().setNumberValue(3.14d).build())
                .addValues(Value.newBuilder().setStringValue("100").build())
                .addValues(Value.newBuilder().setStringValue("6.626").build())
                .addValues(
                    Value.newBuilder().setStringValue("2022-02-16T13:18:02.123456789Z").build())
                .addValues(Value.newBuilder().setStringValue("2022-03-29").build())
                .addValues(Value.newBuilder().setStringValue("test").build())
                .build())
        .build();
  }

  protected static ResultSet createAllTypesNullResultSet(String columnPrefix) {
    return com.google.spanner.v1.ResultSet.newBuilder()
        .setMetadata(createAllTypesResultSetMetadata(columnPrefix))
        .addRows(
            ListValue.newBuilder()
                .addValues(Value.newBuilder().setNullValue(NullValue.NULL_VALUE).build())
                .addValues(Value.newBuilder().setNullValue(NullValue.NULL_VALUE).build())
                .addValues(Value.newBuilder().setNullValue(NullValue.NULL_VALUE).build())
                .addValues(Value.newBuilder().setNullValue(NullValue.NULL_VALUE).build())
                .addValues(Value.newBuilder().setNullValue(NullValue.NULL_VALUE).build())
                .addValues(Value.newBuilder().setNullValue(NullValue.NULL_VALUE).build())
                .addValues(Value.newBuilder().setNullValue(NullValue.NULL_VALUE).build())
                .addValues(Value.newBuilder().setNullValue(NullValue.NULL_VALUE).build())
                .addValues(Value.newBuilder().setNullValue(NullValue.NULL_VALUE).build())
                .build())
        .build();
  }

  protected static ResultSetMetadata createAllTypesResultSetMetadata(String columnPrefix) {
    return ResultSetMetadata.newBuilder()
        .setRowType(
            StructType.newBuilder()
                .addFields(
                    Field.newBuilder()
                        .setName(columnPrefix + "col_bigint")
                        .setType(Type.newBuilder().setCode(TypeCode.INT64).build()))
                .addFields(
                    Field.newBuilder()
                        .setName(columnPrefix + "col_bool")
                        .setType(Type.newBuilder().setCode(TypeCode.BOOL).build()))
                .addFields(
                    Field.newBuilder()
                        .setName(columnPrefix + "col_bytea")
                        .setType(Type.newBuilder().setCode(TypeCode.BYTES).build()))
                .addFields(
                    Field.newBuilder()
                        .setName(columnPrefix + "col_float8")
                        .setType(Type.newBuilder().setCode(TypeCode.FLOAT64).build()))
                .addFields(
                    Field.newBuilder()
                        .setName(columnPrefix + "col_int")
                        .setType(Type.newBuilder().setCode(TypeCode.INT64).build()))
                .addFields(
                    Field.newBuilder()
                        .setName(columnPrefix + "col_numeric")
                        .setType(
                            Type.newBuilder()
                                .setCode(TypeCode.NUMERIC)
                                .setTypeAnnotation(TypeAnnotationCode.PG_NUMERIC)
                                .build()))
                .addFields(
                    Field.newBuilder()
                        .setName(columnPrefix + "col_timestamptz")
                        .setType(Type.newBuilder().setCode(TypeCode.TIMESTAMP).build()))
                .addFields(
                    Field.newBuilder()
                        .setName(columnPrefix + "col_date")
                        .setType(Type.newBuilder().setCode(TypeCode.DATE).build()))
                .addFields(
                    Field.newBuilder()
                        .setName(columnPrefix + "col_varchar")
                        .setType(Type.newBuilder().setCode(TypeCode.STRING).build()))
                .build())
        .build();
  }

  protected static MockSpannerServiceImpl mockSpanner;
  protected static MockDatabaseAdminImpl mockDatabaseAdmin;
  protected static MockInstanceAdminImpl mockInstanceAdmin;
  private static Server spannerServer;
  protected static ProxyServer pgServer;

  protected List<WireMessage> getWireMessages() {
    return new ArrayList<>(pgServer.getDebugMessages());
  }

  protected <T extends WireMessage> List<T> getWireMessagesOfType(Class<T> type) {
    return pgServer.getDebugMessages().stream()
        .filter(msg -> msg.getClass().equals(type))
        .map(msg -> (T) msg)
        .collect(Collectors.toList());
  }

  protected static ResultSetMetadata createMetadata(ImmutableList<TypeCode> types) {
    StructType.Builder builder = StructType.newBuilder();
    for (int index = 0; index < types.size(); index++) {
      builder.addFields(
          Field.newBuilder()
              .setType(
                  Type.newBuilder()
                      .setCode(types.get(index))
                      .setTypeAnnotation(
                          types.get(index) == TypeCode.NUMERIC
                              ? TypeAnnotationCode.PG_NUMERIC
                              : TypeAnnotationCode.TYPE_ANNOTATION_CODE_UNSPECIFIED)
                      .build())
              .setName("")
              .build());
    }
    return ResultSetMetadata.newBuilder().setRowType(builder.build()).build();
  }

  protected static ResultSetMetadata createMetadata(
      ImmutableList<TypeCode> types, ImmutableList<String> names) {
    Preconditions.checkArgument(
        types.size() == names.size(), "Types and names must have same length");
    StructType.Builder builder = StructType.newBuilder();
    for (int index = 0; index < types.size(); index++) {
      builder.addFields(
          Field.newBuilder()
              .setType(
                  Type.newBuilder()
                      .setCode(types.get(index))
                      .setTypeAnnotation(
                          types.get(index) == TypeCode.NUMERIC
                              ? TypeAnnotationCode.PG_NUMERIC
                              : TypeAnnotationCode.TYPE_ANNOTATION_CODE_UNSPECIFIED)
                      .build())
              .setName(names.get(index))
              .build());
    }
    return ResultSetMetadata.newBuilder().setRowType(builder.build()).build();
  }

  @BeforeClass
  public static void startMockSpannerAndPgAdapterServers() throws Exception {
    doStartMockSpannerAndPgAdapterServers(
        new MockSpannerServiceImpl(), "d", Collections.emptyList());
  }

  protected static void doStartMockSpannerAndPgAdapterServers(
      String defaultDatabase, Iterable<String> extraPGAdapterOptions) throws Exception {
    doStartMockSpannerAndPgAdapterServers(
        new MockSpannerServiceImpl(), defaultDatabase, extraPGAdapterOptions);
  }

  protected static void doStartMockSpannerAndPgAdapterServers(
      MockSpannerServiceImpl mockSpannerService,
      String defaultDatabase,
      Iterable<String> extraPGAdapterOptions)
      throws Exception {
    mockSpanner = mockSpannerService;
    mockSpanner.setAbortProbability(0.0D); // We don't want any unpredictable aborted transactions.
    mockSpanner.putStatementResult(StatementResult.query(SELECT1, SELECT1_RESULTSET));
    mockSpanner.putStatementResult(StatementResult.query(SELECT2, SELECT2_RESULTSET));
    mockSpanner.putStatementResult(
        StatementResult.query(SELECT_FIVE_ROWS, SELECT_FIVE_ROWS_RESULTSET));
    mockSpanner.putStatementResult(StatementResult.update(UPDATE_STATEMENT, UPDATE_COUNT));
    mockSpanner.putStatementResult(StatementResult.update(INSERT_STATEMENT, INSERT_COUNT));
    mockSpanner.putStatementResult(
        MockSpannerServiceImpl.StatementResult.detectDialectResult(Dialect.POSTGRESQL));
    mockSpanner.putStatementResult(StatementResult.exception(INVALID_SELECT, EXCEPTION));
    mockSpanner.putStatementResult(StatementResult.exception(INVALID_DML, EXCEPTION));
    mockSpanner.putStatementResult(StatementResult.exception(INVALID_DDL, EXCEPTION));

    mockDatabaseAdmin = new MockDatabaseAdminImpl();
    mockInstanceAdmin = new MockInstanceAdminImpl();

    InetSocketAddress address = new InetSocketAddress("localhost", 0);
    spannerServer =
        NettyServerBuilder.forAddress(address)
            .addService(mockSpanner)
            .addService(mockDatabaseAdmin)
            .addService(mockInstanceAdmin)
            .intercept(
                new ServerInterceptor() {
                  @Override
                  public <ReqT, RespT> Listener<ReqT> interceptCall(
                      ServerCall<ReqT, RespT> serverCall,
                      Metadata metadata,
                      ServerCallHandler<ReqT, RespT> serverCallHandler) {

                    if (SpannerGrpc.getExecuteStreamingSqlMethod()
                        .getFullMethodName()
                        .equals(serverCall.getMethodDescriptor().getFullMethodName())) {
                      String userAgent =
                          metadata.get(
                              Metadata.Key.of(
                                  "x-goog-api-client", Metadata.ASCII_STRING_MARSHALLER));
                      assertNotNull(userAgent);
                      assertTrue(userAgent.contains("pg-adapter"));
                    }
                    return Contexts.interceptCall(
                        Context.current(), serverCall, metadata, serverCallHandler);
                  }
                })
            .build()
            .start();

    ImmutableList.Builder<String> argsListBuilder =
        ImmutableList.<String>builder().add("-p", "p", "-i", "i");
    if (defaultDatabase != null) {
      argsListBuilder.add("-d", defaultDatabase);
    }
    argsListBuilder.add(
        "-debug",
        "-c",
        "", // empty credentials file, as we are using a plain text connection.
        "-s",
        "0", // port 0 to let the OS pick an available port
        "-e",
        String.format("localhost:%d", spannerServer.getPort()),
        "-r",
        "usePlainText=true;");
    argsListBuilder.addAll(extraPGAdapterOptions);
    String[] args = argsListBuilder.build().toArray(new String[0]);
    pgServer = new ProxyServer(new OptionsMetadata(args));
    pgServer.startServer();
  }

  @AfterClass
  public static void stopMockSpannerAndPgAdapterServers() throws Exception {
    if (pgServer != null) {
      try {
        pgServer.stopServer();
      } catch (IllegalStateException exception) {
        logger.warning(
            String.format(
                "Ignoring %s as this can happen if the server is sent multiple invalid messages",
                exception.getMessage()));
      }
    }
    try {
      SpannerPool.closeSpannerPool();
    } catch (SpannerException exception) {
      if (exception.getErrorCode() == ErrorCode.FAILED_PRECONDITION
          && exception
              .getMessage()
              .contains(
                  "connection(s) still open. Close all connections before calling closeSpanner()")) {
        // Ignore this exception for now. It is caused by the fact that the PgAdapter proxy server
        // is not gracefully shutting down all connections when the proxy is stopped, and it also
        // does not wait until any connections that have been requested to close, actually have
        // closed.
        logger.warning(String.format("Ignoring %s as this is expected", exception.getMessage()));
      } else {
        throw exception;
      }
    }
    if (spannerServer != null) {
      spannerServer.shutdown();
      spannerServer.awaitTermination(10L, TimeUnit.SECONDS);
    }
  }

  protected void closeSpannerPool() {
    closeSpannerPool(false);
  }

  /**
   * Closes all open Spanner instances in the pool. Use this to force the recreation of a Spanner
   * instance for a test case. This method will ignore any errors and retry if closing fails.
   */
  protected void closeSpannerPool(boolean ignoreException) {
    SpannerException exception = null;
    for (int attempt = 0; attempt < 1000; attempt++) {
      try {
        SpannerPool.closeSpannerPool();
        return;
      } catch (SpannerException e) {
        try {
          Thread.sleep(1L);
        } catch (InterruptedException interruptedException) {
          throw SpannerExceptionFactory.propagateInterrupt(interruptedException);
        }
        exception = e;
      }
    }
    if (!ignoreException) {
      throw exception;
    }
  }

  @Before
  public void clearRequests() {
    mockSpanner.clearRequests();
    mockDatabaseAdmin.reset();
    mockInstanceAdmin.reset();
    if (pgServer != null) {
      pgServer.clearDebugMessages();
    }
  }

  protected void addDdlResponseToSpannerAdmin() {
    mockDatabaseAdmin.addResponse(
        Operation.newBuilder()
            .setDone(true)
            .setResponse(Any.pack(Empty.getDefaultInstance()))
            .setMetadata(Any.pack(UpdateDatabaseDdlMetadata.getDefaultInstance()))
            .build());
  }

  protected void addDdlExceptionToSpannerAdmin() {
    mockDatabaseAdmin.addException(
        Status.INVALID_ARGUMENT.withDescription("Statement is invalid.").asRuntimeException());
  }

  protected static void addIfNotExistsDdlException() {
    mockDatabaseAdmin.addException(
        Status.INVALID_ARGUMENT
            .withDescription("<IF NOT EXISTS> clause is not supported in <CREATE TABLE> statement.")
            .asRuntimeException());
  }
}<|MERGE_RESOLUTION|>--- conflicted
+++ resolved
@@ -156,108 +156,11 @@
   protected static final Statement INVALID_DML = Statement.of("INSERT INTO FOO VALUES ('abc')");
   protected static final Statement INVALID_DDL = Statement.of("CREATE TABLE FOO (id int64)");
 
-<<<<<<< HEAD
-  protected static final ResultSetMetadata ALL_TYPES_METADATA =
-      ResultSetMetadata.newBuilder()
-          .setRowType(
-              StructType.newBuilder()
-                  .addFields(
-                      Field.newBuilder()
-                          .setName("col_bigint")
-                          .setType(Type.newBuilder().setCode(TypeCode.INT64).build()))
-                  .addFields(
-                      Field.newBuilder()
-                          .setName("col_bool")
-                          .setType(Type.newBuilder().setCode(TypeCode.BOOL).build()))
-                  .addFields(
-                      Field.newBuilder()
-                          .setName("col_bytea")
-                          .setType(Type.newBuilder().setCode(TypeCode.BYTES).build()))
-                  .addFields(
-                      Field.newBuilder()
-                          .setName("col_float8")
-                          .setType(Type.newBuilder().setCode(TypeCode.FLOAT64).build()))
-                  .addFields(
-                      Field.newBuilder()
-                          .setName("col_int")
-                          .setType(Type.newBuilder().setCode(TypeCode.INT64).build()))
-                  .addFields(
-                      Field.newBuilder()
-                          .setName("col_numeric")
-                          .setType(
-                              Type.newBuilder()
-                                  .setCode(TypeCode.NUMERIC)
-                                  .setTypeAnnotation(TypeAnnotationCode.PG_NUMERIC)
-                                  .build()))
-                  .addFields(
-                      Field.newBuilder()
-                          .setName("col_timestamptz")
-                          .setType(Type.newBuilder().setCode(TypeCode.TIMESTAMP).build()))
-                  .addFields(
-                      Field.newBuilder()
-                          .setName("col_date")
-                          .setType(Type.newBuilder().setCode(TypeCode.DATE).build()))
-                  .addFields(
-                      Field.newBuilder()
-                          .setName("col_varchar")
-                          .setType(Type.newBuilder().setCode(TypeCode.STRING).build()))
-                  .addFields(
-                      Field.newBuilder()
-                          .setName("col_jsonb")
-                          .setType(
-                              Type.newBuilder()
-                                  .setCode(TypeCode.JSON)
-                                  .setTypeAnnotation(TypeAnnotationCode.PG_JSONB)
-                                  .build()))
-                  .build())
-          .build();
-  protected static final com.google.spanner.v1.ResultSet ALL_TYPES_RESULTSET =
-      com.google.spanner.v1.ResultSet.newBuilder()
-          .setMetadata(ALL_TYPES_METADATA)
-          .addRows(
-              ListValue.newBuilder()
-                  .addValues(Value.newBuilder().setStringValue("1").build())
-                  .addValues(Value.newBuilder().setBoolValue(true).build())
-                  .addValues(
-                      Value.newBuilder()
-                          .setStringValue(
-                              Base64.getEncoder()
-                                  .encodeToString("test".getBytes(StandardCharsets.UTF_8)))
-                          .build())
-                  .addValues(Value.newBuilder().setNumberValue(3.14d).build())
-                  .addValues(Value.newBuilder().setStringValue("100").build())
-                  .addValues(Value.newBuilder().setStringValue("6.626").build())
-                  .addValues(
-                      Value.newBuilder().setStringValue("2022-02-16T13:18:02.123456789Z").build())
-                  .addValues(Value.newBuilder().setStringValue("2022-03-29").build())
-                  .addValues(Value.newBuilder().setStringValue("test").build())
-                  .addValues(Value.newBuilder().setStringValue("{\"key\": \"value\"}").build())
-                  .build())
-          .build();
-  protected static final com.google.spanner.v1.ResultSet ALL_TYPES_NULLS_RESULTSET =
-      com.google.spanner.v1.ResultSet.newBuilder()
-          .setMetadata(ALL_TYPES_METADATA)
-          .addRows(
-              ListValue.newBuilder()
-                  .addValues(Value.newBuilder().setNullValue(NullValue.NULL_VALUE).build())
-                  .addValues(Value.newBuilder().setNullValue(NullValue.NULL_VALUE).build())
-                  .addValues(Value.newBuilder().setNullValue(NullValue.NULL_VALUE).build())
-                  .addValues(Value.newBuilder().setNullValue(NullValue.NULL_VALUE).build())
-                  .addValues(Value.newBuilder().setNullValue(NullValue.NULL_VALUE).build())
-                  .addValues(Value.newBuilder().setNullValue(NullValue.NULL_VALUE).build())
-                  .addValues(Value.newBuilder().setNullValue(NullValue.NULL_VALUE).build())
-                  .addValues(Value.newBuilder().setNullValue(NullValue.NULL_VALUE).build())
-                  .addValues(Value.newBuilder().setNullValue(NullValue.NULL_VALUE).build())
-                  .addValues(Value.newBuilder().setNullValue(NullValue.NULL_VALUE).build())
-                  .build())
-          .build();
-=======
   protected static final ResultSetMetadata ALL_TYPES_METADATA = createAllTypesResultSetMetadata("");
   protected static final com.google.spanner.v1.ResultSet ALL_TYPES_RESULTSET =
       createAllTypesResultSet("");
   protected static final com.google.spanner.v1.ResultSet ALL_TYPES_NULLS_RESULTSET =
       createAllTypesNullResultSet("");
->>>>>>> 9c601733
 
   protected static final StatusRuntimeException EXCEPTION =
       Status.INVALID_ARGUMENT.withDescription("Statement is invalid.").asRuntimeException();
@@ -282,6 +185,7 @@
                     Value.newBuilder().setStringValue("2022-02-16T13:18:02.123456789Z").build())
                 .addValues(Value.newBuilder().setStringValue("2022-03-29").build())
                 .addValues(Value.newBuilder().setStringValue("test").build())
+                .addValues(Value.newBuilder().setStringValue("{\"key\": \"value\"}").build())
                 .build())
         .build();
   }
@@ -291,6 +195,7 @@
         .setMetadata(createAllTypesResultSetMetadata(columnPrefix))
         .addRows(
             ListValue.newBuilder()
+                .addValues(Value.newBuilder().setNullValue(NullValue.NULL_VALUE).build())
                 .addValues(Value.newBuilder().setNullValue(NullValue.NULL_VALUE).build())
                 .addValues(Value.newBuilder().setNullValue(NullValue.NULL_VALUE).build())
                 .addValues(Value.newBuilder().setNullValue(NullValue.NULL_VALUE).build())
@@ -348,6 +253,14 @@
                     Field.newBuilder()
                         .setName(columnPrefix + "col_varchar")
                         .setType(Type.newBuilder().setCode(TypeCode.STRING).build()))
+                .addFields(
+                    Field.newBuilder()
+                        .setName("col_jsonb")
+                        .setType(
+                            Type.newBuilder()
+                                .setCode(TypeCode.JSON)
+                                .setTypeAnnotation(TypeAnnotationCode.PG_JSONB)
+                                .build()))
                 .build())
         .build();
   }
