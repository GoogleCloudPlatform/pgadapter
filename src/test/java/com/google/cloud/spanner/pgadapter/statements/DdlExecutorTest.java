--- conflicted
+++ resolved
@@ -124,11 +124,7 @@
     when(sessionState.isSupportDropCascade()).thenReturn(true);
     when(connection.getSessionState()).thenReturn(sessionState);
     DdlExecutor ddlExecutor =
-<<<<<<< HEAD
-        new DdlExecutor(connection, Suppliers.memoize(ImmutableList::of)) {
-=======
         new DdlExecutor(connection, Suppliers.ofInstance(ImmutableList.of())) {
->>>>>>> f774acfa
           @Override
           ImmutableList<Statement> getDropDependentIndexesStatements(TableOrIndexName tableName) {
             return ImmutableList.of(Statement.of("drop dependent indexes of " + tableName));
@@ -203,11 +199,7 @@
     SessionState sessionState = mock(SessionState.class);
     when(sessionState.isSupportDropCascade()).thenReturn(true);
     when(connection.getSessionState()).thenReturn(sessionState);
-<<<<<<< HEAD
-    DdlExecutor ddlExecutor = new DdlExecutor(connection, Suppliers.memoize(ImmutableList::of));
-=======
     DdlExecutor ddlExecutor = new DdlExecutor(connection, Suppliers.ofInstance(ImmutableList.of()));
->>>>>>> f774acfa
 
     assertGetDependentStatementsReturnsSame(
         ddlExecutor, Statement.of("create table foo (id bigint primary key)"));
