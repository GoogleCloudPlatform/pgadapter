// Copyright 2020 Google LLC
//
// Licensed under the Apache License, Version 2.0 (the "License");
// you may not use this file except in compliance with the License.
// You may obtain a copy of the License at
//
//      http://www.apache.org/licenses/LICENSE-2.0
//
// Unless required by applicable law or agreed to in writing, software
// distributed under the License is distributed on an "AS IS" BASIS,
// WITHOUT WARRANTIES OR CONDITIONS OF ANY KIND, either express or implied.
// See the License for the specific language governing permissions and
// limitations under the License.

package com.google.cloud.spanner.pgadapter;

import static org.junit.Assert.assertEquals;
import static org.junit.Assert.assertFalse;
import static org.junit.Assert.assertNull;
import static org.junit.Assert.assertTrue;
import static org.mockito.Mockito.when;

import com.google.cloud.spanner.ErrorCode;
import com.google.cloud.spanner.ReadContext.QueryAnalyzeMode;
import com.google.cloud.spanner.ResultSet;
import com.google.cloud.spanner.SpannerException;
import com.google.cloud.spanner.SpannerExceptionFactory;
import com.google.cloud.spanner.Statement;
import com.google.cloud.spanner.connection.Connection;
import com.google.cloud.spanner.connection.StatementResult;
import com.google.cloud.spanner.pgadapter.metadata.ConnectionMetadata;
import com.google.cloud.spanner.pgadapter.metadata.OptionsMetadata;
import com.google.cloud.spanner.pgadapter.statements.CopyStatement;
import com.google.cloud.spanner.pgadapter.statements.IntermediatePortalStatement;
import com.google.cloud.spanner.pgadapter.statements.IntermediatePreparedStatement;
import com.google.cloud.spanner.pgadapter.statements.IntermediateStatement;
import com.google.cloud.spanner.pgadapter.statements.IntermediateStatement.ResultType;
import com.google.cloud.spanner.pgadapter.utils.MutationWriter;
import com.google.cloud.spanner.pgadapter.wireprotocol.ControlMessage;
import com.google.cloud.spanner.pgadapter.wireprotocol.QueryMessage;
import com.google.cloud.spanner.pgadapter.wireprotocol.WireMessage;
import com.google.common.primitives.Bytes;
import java.io.ByteArrayInputStream;
import java.io.DataInputStream;
import java.io.DataOutputStream;
import java.io.File;
import java.util.ArrayList;
import java.util.Arrays;
import java.util.List;
import org.junit.AfterClass;
import org.junit.Assert;
import org.junit.Rule;
import org.junit.Test;
import org.junit.runner.RunWith;
import org.junit.runners.JUnit4;
import org.mockito.ArgumentMatchers;
import org.mockito.Mock;
import org.mockito.Mockito;
import org.mockito.junit.MockitoJUnit;
import org.mockito.junit.MockitoRule;
import org.postgresql.core.Oid;
import org.postgresql.util.ByteConverter;

@RunWith(JUnit4.class)
public class StatementTest {

  @Rule public MockitoRule rule = MockitoJUnit.rule();
  @Mock private Connection connection;
  @Mock private ConnectionHandler connectionHandler;
  @Mock private ConnectionMetadata connectionMetadata;
  @Mock private ProxyServer server;
  @Mock private OptionsMetadata options;
  @Mock private StatementResult statementResult;
  @Mock private ResultSet resultSet;
  @Mock private DataOutputStream outputStream;

  private byte[] longToBytes(int value) {
    byte[] parameters = new byte[8];
    ByteConverter.int8(parameters, 0, value);
    return parameters;
  }

  @AfterClass
  public static void cleanup() {
    // TODO: Make error log file configurable and turn off writing to a file during tests.
    File outputFile = new File("output.txt");
    outputFile.delete();
  }

  @Test
  public void testBasicSelectStatement() throws Exception {
    when(connection.execute(Statement.of("SELECT * FROM users"))).thenReturn(statementResult);
    when(statementResult.getResultType()).thenReturn(StatementResult.ResultType.RESULT_SET);
    when(statementResult.getResultSet()).thenReturn(resultSet);
    when(resultSet.next()).thenReturn(true);

    IntermediateStatement intermediateStatement =
        new IntermediateStatement("SELECT * FROM users", connection);

    assertFalse(intermediateStatement.isExecuted());
    assertEquals(intermediateStatement.getCommand(), "SELECT");

    intermediateStatement.execute();

    Mockito.verify(connection, Mockito.times(1)).execute(Statement.of("SELECT * FROM users"));
    assertTrue(intermediateStatement.containsResultSet());
    assertTrue(intermediateStatement.isExecuted());
    assertEquals(intermediateStatement.getResultType(), ResultType.RESULT_SET);
    assertEquals(intermediateStatement.getStatementResult(), resultSet);
    assertTrue(intermediateStatement.isHasMoreData());
    assertFalse(intermediateStatement.hasException());
    assertEquals(intermediateStatement.getResultFormatCode(0), 0);

    intermediateStatement.close();

    Mockito.verify(resultSet, Mockito.times(1)).close();
  }

  @Test
  public void testBasicUpdateStatement() throws Exception {
    when(statementResult.getResultType()).thenReturn(StatementResult.ResultType.UPDATE_COUNT);
    when(statementResult.getUpdateCount()).thenReturn(1L);
    when(connection.execute(Statement.of("UPDATE users SET name = someName WHERE id = 10")))
        .thenReturn(statementResult);

    IntermediateStatement intermediateStatement =
        new IntermediateStatement("UPDATE users SET name = someName WHERE id = 10", connection);

    assertFalse(intermediateStatement.isExecuted());
    assertEquals(intermediateStatement.getCommand(), "UPDATE");

    intermediateStatement.execute();

    Mockito.verify(connection, Mockito.times(1))
        .execute(Statement.of("UPDATE users SET name = someName WHERE id = 10"));
    assertFalse(intermediateStatement.containsResultSet());
    assertEquals(intermediateStatement.getUpdateCount().longValue(), 1L);
    assertTrue(intermediateStatement.isExecuted());
    assertEquals(intermediateStatement.getResultType(), ResultType.UPDATE_COUNT);
    assertNull(intermediateStatement.getStatementResult());
    assertFalse(intermediateStatement.isHasMoreData());
    assertFalse(intermediateStatement.hasException());
    assertEquals(intermediateStatement.getResultFormatCode(0), 0);

    intermediateStatement.close();

    Mockito.verify(resultSet, Mockito.times(0)).close();
  }

  @Test
  public void testBasicZeroUpdateCountResultStatement() throws Exception {
    when(statementResult.getResultType()).thenReturn(StatementResult.ResultType.UPDATE_COUNT);
    when(statementResult.getUpdateCount()).thenReturn(0L);
    when(connection.execute(Statement.of("UPDATE users SET name = someName WHERE id = -1")))
        .thenReturn(statementResult);

    IntermediateStatement intermediateStatement =
        new IntermediateStatement("UPDATE users SET name = someName WHERE id = -1", connection);

    assertFalse(intermediateStatement.isExecuted());
    assertEquals(intermediateStatement.getCommand(), "UPDATE");

    intermediateStatement.execute();

    Mockito.verify(connection, Mockito.times(1))
        .execute(Statement.of("UPDATE users SET name = someName WHERE id = -1"));
    assertFalse(intermediateStatement.containsResultSet());
    assertEquals(intermediateStatement.getUpdateCount().longValue(), 0L);
    assertTrue(intermediateStatement.isExecuted());
    assertEquals(intermediateStatement.getResultType(), ResultType.UPDATE_COUNT);
    assertNull(intermediateStatement.getStatementResult());
    assertFalse(intermediateStatement.isHasMoreData());
    assertFalse(intermediateStatement.hasException());
    assertEquals(intermediateStatement.getResultFormatCode(0), 0);

    intermediateStatement.close();

    Mockito.verify(resultSet, Mockito.times(0)).close();
  }

  @Test
  public void testBasicNoResultStatement() throws Exception {
    when(statementResult.getResultType()).thenReturn(StatementResult.ResultType.NO_RESULT);
<<<<<<< HEAD
=======
    when(statementResult.getUpdateCount()).thenThrow(new IllegalStateException());
>>>>>>> 398afbe2
    when(connection.execute(Statement.of("CREATE TABLE users (name varchar(100) primary key)")))
        .thenReturn(statementResult);

    IntermediateStatement intermediateStatement =
        new IntermediateStatement("CREATE TABLE users (name varchar(100) primary key)", connection);

    assertFalse(intermediateStatement.isExecuted());
    assertEquals(intermediateStatement.getCommand(), "CREATE");

    intermediateStatement.execute();

    Mockito.verify(connection, Mockito.times(1))
        .execute(Statement.of("CREATE TABLE users (name varchar(100) primary key)"));
    assertFalse(intermediateStatement.containsResultSet());
    assertNull(intermediateStatement.getUpdateCount());
    assertTrue(intermediateStatement.isExecuted());
    assertEquals(intermediateStatement.getResultType(), ResultType.NO_RESULT);
    assertNull(intermediateStatement.getStatementResult());
    assertFalse(intermediateStatement.isHasMoreData());
    assertFalse(intermediateStatement.hasException());
    assertEquals(intermediateStatement.getResultFormatCode(0), 0);

    intermediateStatement.close();

    Mockito.verify(resultSet, Mockito.times(0)).close();
  }

  @Test(expected = IllegalStateException.class)
  public void testDescribeBasicStatementThrowsException() throws Exception {
    IntermediateStatement intermediateStatement =
        new IntermediateStatement("SELECT * FROM users", connection);

    intermediateStatement.describe();
  }

  @Test
  public void testBasicStatementExceptionGetsSetOnExceptedExecution() throws Exception {
    SpannerException thrownException =
        SpannerExceptionFactory.newSpannerException(ErrorCode.INVALID_ARGUMENT, "test error");

    when(connection.execute(Statement.of("SELECT * FROM users"))).thenThrow(thrownException);

    IntermediateStatement intermediateStatement =
        new IntermediateStatement("SELECT * FROM users", connection);

    intermediateStatement.execute();

    assertTrue(intermediateStatement.hasException());
    assertEquals(intermediateStatement.getException(), thrownException);
  }

  @Test
  public void testPreparedStatement() throws Exception {
    String sqlStatement = "SELECT * FROM users WHERE age > $2 AND age < $3 AND name = $1";
    List<Integer> parameterDataTypes = Arrays.asList(Oid.VARCHAR, Oid.INT8, Oid.INT4);

    Statement statement =
        Statement.newBuilder(sqlStatement)
            .bind("p1")
            .to("userName")
            .bind("p2")
            .to(20L)
            .bind("p3")
            .to(30)
            .build();
    when(statementResult.getResultType()).thenReturn(StatementResult.ResultType.UPDATE_COUNT);
    when(statementResult.getUpdateCount()).thenReturn(0L);
    when(connection.execute(statement)).thenReturn(statementResult);

    IntermediatePreparedStatement intermediateStatement =
        new IntermediatePreparedStatement(sqlStatement, connection);
    intermediateStatement.setParameterDataTypes(parameterDataTypes);

    assertEquals(intermediateStatement.getSql(), sqlStatement);

    byte[][] parameters = {"userName".getBytes(), "20".getBytes(), "30".getBytes()};
    IntermediatePortalStatement intermediatePortalStatement =
        intermediateStatement.bind(
            parameters, Arrays.asList((short) 0, (short) 0, (short) 0), new ArrayList<>());
    intermediateStatement.execute();
    Mockito.verify(connection, Mockito.times(1)).execute(statement);

    assertEquals(intermediatePortalStatement.getSql(), sqlStatement);
    assertEquals(intermediatePortalStatement.getCommand(), "SELECT");
    assertFalse(intermediatePortalStatement.isExecuted());
    assertTrue(intermediateStatement.isBound());
  }

  @Test(expected = IllegalArgumentException.class)
  public void testPreparedStatementIllegalTypeThrowsException() throws Exception {
    String sqlStatement = "SELECT * FROM users WHERE metadata = $1";
    List<Integer> parameterDataTypes = Arrays.asList(Oid.JSON);

    IntermediatePreparedStatement intermediateStatement =
        new IntermediatePreparedStatement(sqlStatement, connection);
    intermediateStatement.setParameterDataTypes(parameterDataTypes);

    byte[][] parameters = {"{}".getBytes()};

    intermediateStatement.bind(parameters, new ArrayList<>(), new ArrayList<>());
  }

  @Test(expected = IllegalStateException.class)
  public void testPreparedStatementDescribeThrowsException() throws Exception {
    String sqlStatement = "SELECT * FROM users WHERE name = $1 AND age > $2 AND age < $3";

    IntermediatePreparedStatement intermediateStatement =
        new IntermediatePreparedStatement(sqlStatement, connection);

    intermediateStatement.describe();
  }

  @Test
  public void testPortalStatement() throws Exception {
    String sqlStatement = "SELECT * FROM users WHERE age > $1 AND age < $2 AND name = $3";
    when(connection.analyzeQuery(Statement.of(sqlStatement), QueryAnalyzeMode.PLAN))
        .thenReturn(resultSet);

    IntermediatePortalStatement intermediateStatement =
        new IntermediatePortalStatement(sqlStatement, connection);

    intermediateStatement.describe();

    Mockito.verify(connection, Mockito.times(1))
        .analyzeQuery(Statement.of(sqlStatement), QueryAnalyzeMode.PLAN);

    assertEquals(intermediateStatement.getParameterFormatCode(0), 0);
    assertEquals(intermediateStatement.getParameterFormatCode(1), 0);
    assertEquals(intermediateStatement.getParameterFormatCode(2), 0);
    assertEquals(intermediateStatement.getResultFormatCode(0), 0);
    assertEquals(intermediateStatement.getResultFormatCode(1), 0);
    assertEquals(intermediateStatement.getResultFormatCode(2), 0);

    intermediateStatement.setParameterFormatCodes(Arrays.asList((short) 1));
    intermediateStatement.setResultFormatCodes(Arrays.asList((short) 1));
    assertEquals(intermediateStatement.getParameterFormatCode(0), 1);
    assertEquals(intermediateStatement.getParameterFormatCode(1), 1);
    assertEquals(intermediateStatement.getParameterFormatCode(2), 1);
    assertEquals(intermediateStatement.getResultFormatCode(0), 1);
    assertEquals(intermediateStatement.getResultFormatCode(1), 1);
    assertEquals(intermediateStatement.getResultFormatCode(2), 1);

    intermediateStatement.setParameterFormatCodes(Arrays.asList((short) 0, (short) 1, (short) 0));
    intermediateStatement.setResultFormatCodes(Arrays.asList((short) 0, (short) 1, (short) 0));
    assertEquals(intermediateStatement.getParameterFormatCode(0), 0);
    assertEquals(intermediateStatement.getParameterFormatCode(1), 1);
    assertEquals(intermediateStatement.getParameterFormatCode(2), 0);
    assertEquals(intermediateStatement.getResultFormatCode(0), 0);
    assertEquals(intermediateStatement.getResultFormatCode(1), 1);
    assertEquals(intermediateStatement.getResultFormatCode(2), 0);
  }

  @Test(expected = IllegalStateException.class)
  public void testPortalStatementDescribePropagatesFailure() throws Exception {
    String sqlStatement = "SELECT * FROM users WHERE age > $1 AND age < $2 AND name = $3";

    IntermediatePortalStatement intermediateStatement =
        new IntermediatePortalStatement(sqlStatement, connection);

    when(connection.analyzeQuery(Statement.of(sqlStatement), QueryAnalyzeMode.PLAN))
        .thenThrow(
            SpannerExceptionFactory.newSpannerException(ErrorCode.INVALID_ARGUMENT, "test error"));

    intermediateStatement.describe();
  }

  @Test
  public void testBatchStatements() throws Exception {
    String sql =
        "INSERT INTO users (id) VALUES (1); INSERT INTO users (id) VALUES (2);INSERT INTO users (id) VALUES (3);";
    IntermediateStatement intermediateStatement = new IntermediateStatement(sql, connection);

    assertTrue(intermediateStatement.isBatchedQuery());
    List<String> result = intermediateStatement.getStatements();
    assertEquals(result.size(), 3);
    assertEquals(result.get(0), "INSERT INTO users (id) VALUES (1);");
    assertEquals(result.get(1), "INSERT INTO users (id) VALUES (2);");
    assertEquals(result.get(2), "INSERT INTO users (id) VALUES (3);");
  }

  @Test
  public void testAdditionalBatchStatements() throws Exception {
    String sql =
        "BEGIN TRANSACTION; INSERT INTO users (id) VALUES (1); INSERT INTO users (id) VALUES (2); INSERT INTO users (id) VALUES (3); COMMIT;";
    IntermediateStatement intermediateStatement = new IntermediateStatement(sql, connection);

    assertTrue(intermediateStatement.isBatchedQuery());
    List<String> result = intermediateStatement.getStatements();
    assertEquals(result.size(), 5);
    assertEquals(result.get(0), "BEGIN TRANSACTION;");
    assertEquals(result.get(1), "INSERT INTO users (id) VALUES (1);");
    assertEquals(result.get(2), "INSERT INTO users (id) VALUES (2);");
    assertEquals(result.get(3), "INSERT INTO users (id) VALUES (3);");
    assertEquals(result.get(4), "COMMIT;");
  }

  @Test
  public void testBatchStatementsWithEmptyStatements() throws Exception {
    String sql = "INSERT INTO users (id) VALUES (1); ;;; INSERT INTO users (id) VALUES (2);";
    IntermediateStatement intermediateStatement = new IntermediateStatement(sql, connection);

    assertTrue(intermediateStatement.isBatchedQuery());
    List<String> result = intermediateStatement.getStatements();
    assertEquals(result.size(), 2);
    assertEquals(result.get(0), "INSERT INTO users (id) VALUES (1);");
    assertEquals(result.get(1), "INSERT INTO users (id) VALUES (2);");
  }

  @Test
  public void testBatchStatementsWithQuotes() throws Exception {
    String sql =
        "INSERT INTO users (name) VALUES (';;test;;'); INSERT INTO users (name1, name2) VALUES ('''''', ';'';');";
    IntermediateStatement intermediateStatement = new IntermediateStatement(sql, connection);

    assertTrue(intermediateStatement.isBatchedQuery());
    List<String> result = intermediateStatement.getStatements();
    assertEquals(result.size(), 2);
    assertEquals(result.get(0), "INSERT INTO users (name) VALUES (';;test;;');");
    assertEquals(result.get(1), "INSERT INTO users (name1, name2) VALUES ('''''', ';'';');");
  }

  @Test
  public void testBatchStatementsWithComments() throws Exception {
    byte[] messageMetadata = {'Q', 0, 0, 0, (byte) 132};
    String payload =
        "INSERT INTO users (name) VALUES (';;test;;'); /* Comment;; Comment; */INSERT INTO users (name1, name2) VALUES ('''''', ';'';');\0";
    byte[] value = Bytes.concat(messageMetadata, payload.getBytes());
    DataInputStream inputStream = new DataInputStream(new ByteArrayInputStream(value));

    when(connectionHandler.getSpannerConnection()).thenReturn(connection);
    when(connectionHandler.getConnectionMetadata()).thenReturn(connectionMetadata);
    when(connectionHandler.getServer()).thenReturn(server);
    when(server.getOptions()).thenReturn(options);
    when(options.requiresMatcher()).thenReturn(false);
    when(connectionMetadata.getInputStream()).thenReturn(inputStream);
    when(connectionMetadata.getOutputStream()).thenReturn(outputStream);

    WireMessage message = ControlMessage.create(connectionHandler);
    assertEquals(message.getClass(), QueryMessage.class);
    IntermediateStatement intermediateStatement = ((QueryMessage) message).getStatement();

    assertTrue(intermediateStatement.isBatchedQuery());
    List<String> result = intermediateStatement.getStatements();
    assertEquals(result.size(), 2);
    assertEquals(result.get(0), "INSERT INTO users (name) VALUES (';;test;;');");
    assertEquals(result.get(1), "INSERT INTO users (name1, name2) VALUES ('''''', ';'';');");
  }

  @Test
  public void testCopyInvalidBuildMutation() throws Exception {
    setupQueryInformationSchemaResults();
    Mockito.when(connectionHandler.getSpannerConnection()).thenReturn(connection);
    Mockito.when(statementResult.getResultType())
        .thenReturn(StatementResult.ResultType.UPDATE_COUNT);
    Mockito.when(statementResult.getUpdateCount()).thenReturn(1L);

    CopyStatement statement = new CopyStatement("COPY keyvalue FROM STDIN;", connection);
    statement.execute();

    byte[] payload = "2 3\n".getBytes();
    MutationWriter mutationWriter = statement.getMutationWriter();
    mutationWriter.addCopyData(payload);

    SpannerException thrown =
        Assert.assertThrows(SpannerException.class, statement::getUpdateCount);
    Assert.assertEquals(ErrorCode.INVALID_ARGUMENT, thrown.getErrorCode());
    Assert.assertEquals(
        "INVALID_ARGUMENT: Invalid COPY data: Row length mismatched. Expected 2 columns, but only found 1",
        thrown.getMessage());

    statement.close();
    Mockito.verify(resultSet, Mockito.times(0)).close();
  }

  private void setupQueryInformationSchemaResults() {
    ResultSet spannerType = Mockito.mock(ResultSet.class);
    Mockito.when(spannerType.getString("column_name")).thenReturn("key", "value");
    Mockito.when(spannerType.getString("data_type")).thenReturn("bigint", "character varying");
    Mockito.when(spannerType.next()).thenReturn(true, true, false);
    Mockito.when(
            connection.executeQuery(
                ArgumentMatchers.argThat(
                    statement ->
                        statement != null && statement.getSql().startsWith("SELECT column_name"))))
        .thenReturn(spannerType);

    ResultSet countResult = Mockito.mock(ResultSet.class);
    when(countResult.getLong(0)).thenReturn(2L);
    when(countResult.next()).thenReturn(true, false);
    Mockito.when(
            connection.executeQuery(
                ArgumentMatchers.argThat(
                    statement ->
                        statement != null && statement.getSql().startsWith("SELECT COUNT(*)"))))
        .thenReturn(countResult);
  }
}<|MERGE_RESOLUTION|>--- conflicted
+++ resolved
@@ -181,10 +181,7 @@
   @Test
   public void testBasicNoResultStatement() throws Exception {
     when(statementResult.getResultType()).thenReturn(StatementResult.ResultType.NO_RESULT);
-<<<<<<< HEAD
-=======
     when(statementResult.getUpdateCount()).thenThrow(new IllegalStateException());
->>>>>>> 398afbe2
     when(connection.execute(Statement.of("CREATE TABLE users (name varchar(100) primary key)")))
         .thenReturn(statementResult);
 
