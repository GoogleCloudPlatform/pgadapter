// Copyright 2020 Google LLC
//
// Licensed under the Apache License, Version 2.0 (the "License");
// you may not use this file except in compliance with the License.
// You may obtain a copy of the License at
//
//      http://www.apache.org/licenses/LICENSE-2.0
//
// Unless required by applicable law or agreed to in writing, software
// distributed under the License is distributed on an "AS IS" BASIS,
// WITHOUT WARRANTIES OR CONDITIONS OF ANY KIND, either express or implied.
// See the License for the specific language governing permissions and
// limitations under the License.

package com.google.cloud.spanner.pgadapter;

import static org.junit.Assert.assertEquals;
import static org.junit.Assert.assertFalse;
import static org.junit.Assert.assertTrue;
import static org.mockito.ArgumentMatchers.any;
import static org.mockito.Mockito.when;

<<<<<<< HEAD
import com.google.cloud.spanner.jdbc.CloudSpannerJdbcConnection;
import com.google.cloud.spanner.jdbc.JdbcConstants;
=======
import com.google.cloud.spanner.ErrorCode;
import com.google.cloud.spanner.ReadContext.QueryAnalyzeMode;
import com.google.cloud.spanner.ResultSet;
import com.google.cloud.spanner.SpannerException;
import com.google.cloud.spanner.SpannerExceptionFactory;
import com.google.cloud.spanner.Statement;
import com.google.cloud.spanner.connection.Connection;
import com.google.cloud.spanner.connection.StatementResult;
>>>>>>> 634f5220
import com.google.cloud.spanner.pgadapter.metadata.ConnectionMetadata;
import com.google.cloud.spanner.pgadapter.metadata.OptionsMetadata;
import com.google.cloud.spanner.pgadapter.statements.CopyStatement;
import com.google.cloud.spanner.pgadapter.statements.IntermediatePortalStatement;
import com.google.cloud.spanner.pgadapter.statements.IntermediatePreparedStatement;
import com.google.cloud.spanner.pgadapter.statements.IntermediateStatement;
import com.google.cloud.spanner.pgadapter.statements.IntermediateStatement.ResultType;
import com.google.cloud.spanner.pgadapter.utils.MutationWriter;
import com.google.cloud.spanner.pgadapter.wireprotocol.ControlMessage;
import com.google.cloud.spanner.pgadapter.wireprotocol.QueryMessage;
import com.google.cloud.spanner.pgadapter.wireprotocol.WireMessage;
import com.google.common.primitives.Bytes;
import java.io.ByteArrayInputStream;
import java.io.DataInputStream;
import java.io.DataOutputStream;
import java.io.File;
import java.util.ArrayList;
import java.util.Arrays;
import java.util.List;
import org.junit.AfterClass;
import org.junit.Assert;
import org.junit.Rule;
import org.junit.Test;
import org.junit.runner.RunWith;
import org.junit.runners.JUnit4;
import org.mockito.Mock;
import org.mockito.Mockito;
import org.mockito.junit.MockitoJUnit;
import org.mockito.junit.MockitoRule;
import org.postgresql.core.Oid;
import org.postgresql.util.ByteConverter;

@RunWith(JUnit4.class)
public class StatementTest {

  @Rule public MockitoRule rule = MockitoJUnit.rule();
  @Mock private Connection connection;
  @Mock private ConnectionHandler connectionHandler;
  @Mock private ConnectionMetadata connectionMetadata;
  @Mock private ProxyServer server;
  @Mock private OptionsMetadata options;
  @Mock private StatementResult statementResult;
  @Mock private ResultSet resultSet;
  @Mock private DataOutputStream outputStream;

  private byte[] longToBytes(int value) {
    byte[] parameters = new byte[8];
    ByteConverter.int8(parameters, 0, value);
    return parameters;
  }

  @AfterClass
  public static void cleanup() {
    // TODO: Make error log file configurable and turn off writing to a file during tests.
    File outputFile = new File("output.txt");
    outputFile.delete();
  }

  @Test
  public void testBasicSelectStatement() throws Exception {
    when(connection.execute(Statement.of("SELECT * FROM users"))).thenReturn(statementResult);
    when(statementResult.getResultType()).thenReturn(StatementResult.ResultType.RESULT_SET);
    when(statementResult.getResultSet()).thenReturn(resultSet);
    when(resultSet.next()).thenReturn(true);

    IntermediateStatement intermediateStatement =
        new IntermediateStatement("SELECT * FROM users", connection);

    assertFalse(intermediateStatement.isExecuted());
    assertEquals(intermediateStatement.getCommand(), "SELECT");

    intermediateStatement.execute();

    Mockito.verify(connection, Mockito.times(1)).execute(Statement.of("SELECT * FROM users"));
    assertTrue(intermediateStatement.containsResultSet());
    assertTrue(intermediateStatement.isExecuted());
    assertEquals(intermediateStatement.getResultType(), ResultType.RESULT_SET);
    assertEquals(intermediateStatement.getStatementResult(), resultSet);
    assertTrue(intermediateStatement.isHasMoreData());
    assertFalse(intermediateStatement.hasException());
    assertEquals(intermediateStatement.getResultFormatCode(0), 0);

    intermediateStatement.close();

    Mockito.verify(resultSet, Mockito.times(1)).close();
  }

  @Test
  public void testBasicUpdateStatement() throws Exception {
    when(statementResult.getResultType()).thenReturn(StatementResult.ResultType.UPDATE_COUNT);
    when(statementResult.getUpdateCount()).thenReturn(1L);
    when(connection.execute(Statement.of("UPDATE users SET name = someName WHERE id = 10")))
        .thenReturn(statementResult);

    IntermediateStatement intermediateStatement =
        new IntermediateStatement("UPDATE users SET name = someName WHERE id = 10", connection);

    assertFalse(intermediateStatement.isExecuted());
    assertEquals(intermediateStatement.getCommand(), "UPDATE");

    intermediateStatement.execute();

    Mockito.verify(connection, Mockito.times(1))
        .execute(Statement.of("UPDATE users SET name = someName WHERE id = 10"));
    assertFalse(intermediateStatement.containsResultSet());
<<<<<<< HEAD
    assertEquals((long) intermediateStatement.getUpdateCount(), 1L);
=======
    assertEquals(intermediateStatement.getUpdateCount().longValue(), 1L);
>>>>>>> 634f5220
    assertTrue(intermediateStatement.isExecuted());
    assertEquals(intermediateStatement.getResultType(), ResultType.UPDATE_COUNT);
    Assert.assertNull(intermediateStatement.getStatementResult());
    assertFalse(intermediateStatement.isHasMoreData());
    assertFalse(intermediateStatement.hasException());
    assertEquals(intermediateStatement.getResultFormatCode(0), 0);

    intermediateStatement.close();

    Mockito.verify(resultSet, Mockito.times(0)).close();
  }

  @Test
  public void testBasicZeroUpdateCountResultStatement() throws Exception {
    when(statementResult.getResultType()).thenReturn(StatementResult.ResultType.UPDATE_COUNT);
    when(statementResult.getUpdateCount()).thenReturn(0L);
    when(connection.execute(Statement.of("UPDATE users SET name = someName WHERE id = -1")))
        .thenReturn(statementResult);

    IntermediateStatement intermediateStatement =
        new IntermediateStatement("UPDATE users SET name = someName WHERE id = -1", connection);

    assertFalse(intermediateStatement.isExecuted());
    assertEquals(intermediateStatement.getCommand(), "UPDATE");

    intermediateStatement.execute();

    Mockito.verify(connection, Mockito.times(1))
        .execute(Statement.of("UPDATE users SET name = someName WHERE id = -1"));
    assertFalse(intermediateStatement.containsResultSet());
<<<<<<< HEAD
    assertEquals((long) intermediateStatement.getUpdateCount(), 0L);
=======
    assertEquals(intermediateStatement.getUpdateCount().longValue(), 0L);
>>>>>>> 634f5220
    assertTrue(intermediateStatement.isExecuted());
    assertEquals(intermediateStatement.getResultType(), ResultType.UPDATE_COUNT);
    Assert.assertNull(intermediateStatement.getStatementResult());
    assertFalse(intermediateStatement.isHasMoreData());
    assertFalse(intermediateStatement.hasException());
    assertEquals(intermediateStatement.getResultFormatCode(0), 0);

    intermediateStatement.close();

    Mockito.verify(resultSet, Mockito.times(0)).close();
  }

  @Test
  public void testBasicNoResultStatement() throws Exception {
    when(statementResult.getResultType()).thenReturn(StatementResult.ResultType.NO_RESULT);
    when(statementResult.getUpdateCount()).thenReturn(0L);
    when(connection.execute(Statement.of("CREATE TABLE users (name varchar(100) primary key)")))
        .thenReturn(statementResult);

    IntermediateStatement intermediateStatement =
        new IntermediateStatement("CREATE TABLE users (name varchar(100) primary key)", connection);

    assertFalse(intermediateStatement.isExecuted());
    assertEquals(intermediateStatement.getCommand(), "CREATE");

    intermediateStatement.execute();

    Mockito.verify(connection, Mockito.times(1))
        .execute(Statement.of("CREATE TABLE users (name varchar(100) primary key)"));
    assertFalse(intermediateStatement.containsResultSet());
<<<<<<< HEAD
    assertEquals((long) intermediateStatement.getUpdateCount(), 0L);
=======
    assertEquals(intermediateStatement.getUpdateCount().longValue(), 0L);
>>>>>>> 634f5220
    assertTrue(intermediateStatement.isExecuted());
    assertEquals(intermediateStatement.getResultType(), ResultType.NO_RESULT);
    Assert.assertNull(intermediateStatement.getStatementResult());
    assertFalse(intermediateStatement.isHasMoreData());
    assertFalse(intermediateStatement.hasException());
    assertEquals(intermediateStatement.getResultFormatCode(0), 0);

    intermediateStatement.close();

    Mockito.verify(resultSet, Mockito.times(0)).close();
  }

  @Test(expected = IllegalStateException.class)
  public void testDescribeBasicStatementThrowsException() throws Exception {
    IntermediateStatement intermediateStatement =
        new IntermediateStatement("SELECT * FROM users", connection);

    intermediateStatement.describe();
  }

  @Test
  public void testBasicStatementExceptionGetsSetOnExceptedExecution() throws Exception {
    SpannerException thrownException =
        SpannerExceptionFactory.newSpannerException(ErrorCode.INVALID_ARGUMENT, "test error");

    when(connection.execute(Statement.of("SELECT * FROM users"))).thenThrow(thrownException);

    IntermediateStatement intermediateStatement =
        new IntermediateStatement("SELECT * FROM users", connection);

    intermediateStatement.execute();

    assertTrue(intermediateStatement.hasException());
    assertEquals(intermediateStatement.getException(), thrownException);
  }

  @Test
  public void testPreparedStatement() throws Exception {
    String sqlStatement = "SELECT * FROM users WHERE age > $2 AND age < $3 AND name = $1";
    List<Integer> parameterDataTypes = Arrays.asList(Oid.VARCHAR, Oid.INT8, Oid.INT4);

    Statement statement =
        Statement.newBuilder(sqlStatement)
            .bind("p1")
            .to("userName")
            .bind("p2")
            .to(20L)
            .bind("p3")
            .to(30)
            .build();
    when(statementResult.getResultType()).thenReturn(StatementResult.ResultType.UPDATE_COUNT);
    when(statementResult.getUpdateCount()).thenReturn(0L);
    when(connection.execute(statement)).thenReturn(statementResult);

    IntermediatePreparedStatement intermediateStatement =
        new IntermediatePreparedStatement(sqlStatement, connection);
    intermediateStatement.setParameterDataTypes(parameterDataTypes);

    assertEquals(intermediateStatement.getSql(), sqlStatement);

    byte[][] parameters = {"userName".getBytes(), "20".getBytes(), "30".getBytes()};
    IntermediatePortalStatement intermediatePortalStatement =
        intermediateStatement.bind(
            parameters, Arrays.asList((short) 0, (short) 0, (short) 0), new ArrayList<>());
    intermediateStatement.execute();
    Mockito.verify(connection, Mockito.times(1)).execute(statement);

    assertEquals(intermediatePortalStatement.getSql(), sqlStatement);
    assertEquals(intermediatePortalStatement.getCommand(), "SELECT");
    assertFalse(intermediatePortalStatement.isExecuted());
    assertTrue(intermediateStatement.isBound());
  }

  @Test(expected = IllegalArgumentException.class)
  public void testPreparedStatementIllegalTypeThrowsException() throws Exception {
    String sqlStatement = "SELECT * FROM users WHERE metadata = $1";
    List<Integer> parameterDataTypes = Arrays.asList(Oid.JSON);

    IntermediatePreparedStatement intermediateStatement =
        new IntermediatePreparedStatement(sqlStatement, connection);
    intermediateStatement.setParameterDataTypes(parameterDataTypes);

    byte[][] parameters = {"{}".getBytes()};

    intermediateStatement.bind(parameters, new ArrayList<>(), new ArrayList<>());
  }

  @Test(expected = IllegalStateException.class)
  public void testPreparedStatementDescribeThrowsException() throws Exception {
    String sqlStatement = "SELECT * FROM users WHERE name = $1 AND age > $2 AND age < $3";

    IntermediatePreparedStatement intermediateStatement =
        new IntermediatePreparedStatement(sqlStatement, connection);

    intermediateStatement.describe();
  }

  @Test
  public void testPortalStatement() throws Exception {
    String sqlStatement = "SELECT * FROM users WHERE age > $1 AND age < $2 AND name = $3";
    when(connection.analyzeQuery(Statement.of(sqlStatement), QueryAnalyzeMode.PLAN))
        .thenReturn(resultSet);

    IntermediatePortalStatement intermediateStatement =
        new IntermediatePortalStatement(sqlStatement, connection);

    intermediateStatement.describe();

    Mockito.verify(connection, Mockito.times(1))
        .analyzeQuery(Statement.of(sqlStatement), QueryAnalyzeMode.PLAN);

    assertEquals(intermediateStatement.getParameterFormatCode(0), 0);
    assertEquals(intermediateStatement.getParameterFormatCode(1), 0);
    assertEquals(intermediateStatement.getParameterFormatCode(2), 0);
    assertEquals(intermediateStatement.getResultFormatCode(0), 0);
    assertEquals(intermediateStatement.getResultFormatCode(1), 0);
    assertEquals(intermediateStatement.getResultFormatCode(2), 0);

    intermediateStatement.setParameterFormatCodes(Arrays.asList((short) 1));
    intermediateStatement.setResultFormatCodes(Arrays.asList((short) 1));
    assertEquals(intermediateStatement.getParameterFormatCode(0), 1);
    assertEquals(intermediateStatement.getParameterFormatCode(1), 1);
    assertEquals(intermediateStatement.getParameterFormatCode(2), 1);
    assertEquals(intermediateStatement.getResultFormatCode(0), 1);
    assertEquals(intermediateStatement.getResultFormatCode(1), 1);
    assertEquals(intermediateStatement.getResultFormatCode(2), 1);

    intermediateStatement.setParameterFormatCodes(Arrays.asList((short) 0, (short) 1, (short) 0));
    intermediateStatement.setResultFormatCodes(Arrays.asList((short) 0, (short) 1, (short) 0));
    assertEquals(intermediateStatement.getParameterFormatCode(0), 0);
    assertEquals(intermediateStatement.getParameterFormatCode(1), 1);
    assertEquals(intermediateStatement.getParameterFormatCode(2), 0);
    assertEquals(intermediateStatement.getResultFormatCode(0), 0);
    assertEquals(intermediateStatement.getResultFormatCode(1), 1);
    assertEquals(intermediateStatement.getResultFormatCode(2), 0);
  }

  @Test(expected = IllegalStateException.class)
  public void testPortalStatementDescribePropagatesFailure() throws Exception {
    String sqlStatement = "SELECT * FROM users WHERE age > $1 AND age < $2 AND name = $3";

    IntermediatePortalStatement intermediateStatement =
        new IntermediatePortalStatement(sqlStatement, connection);

    when(connection.analyzeQuery(Statement.of(sqlStatement), QueryAnalyzeMode.PLAN))
        .thenThrow(
            SpannerExceptionFactory.newSpannerException(ErrorCode.INVALID_ARGUMENT, "test error"));

    intermediateStatement.describe();
  }

  @Test
  public void testBatchStatements() throws Exception {
    String sql =
        "INSERT INTO users (id) VALUES (1); INSERT INTO users (id) VALUES (2);INSERT INTO users (id) VALUES (3);";
    IntermediateStatement intermediateStatement = new IntermediateStatement(sql, connection);

    assertTrue(intermediateStatement.isBatchedQuery());
    List<String> result = intermediateStatement.getStatements();
    assertEquals(result.size(), 3);
    assertEquals(result.get(0), "INSERT INTO users (id) VALUES (1);");
    assertEquals(result.get(1), "INSERT INTO users (id) VALUES (2);");
    assertEquals(result.get(2), "INSERT INTO users (id) VALUES (3);");
  }

  @Test
  public void testAdditionalBatchStatements() throws Exception {
    String sql =
        "BEGIN TRANSACTION; INSERT INTO users (id) VALUES (1); INSERT INTO users (id) VALUES (2); INSERT INTO users (id) VALUES (3); COMMIT;";
    IntermediateStatement intermediateStatement = new IntermediateStatement(sql, connection);

    assertTrue(intermediateStatement.isBatchedQuery());
    List<String> result = intermediateStatement.getStatements();
    assertEquals(result.size(), 5);
    assertEquals(result.get(0), "BEGIN TRANSACTION;");
    assertEquals(result.get(1), "INSERT INTO users (id) VALUES (1);");
    assertEquals(result.get(2), "INSERT INTO users (id) VALUES (2);");
    assertEquals(result.get(3), "INSERT INTO users (id) VALUES (3);");
    assertEquals(result.get(4), "COMMIT;");
  }

  @Test
  public void testBatchStatementsWithEmptyStatements() throws Exception {
    String sql = "INSERT INTO users (id) VALUES (1); ;;; INSERT INTO users (id) VALUES (2);";
    IntermediateStatement intermediateStatement = new IntermediateStatement(sql, connection);

    assertTrue(intermediateStatement.isBatchedQuery());
    List<String> result = intermediateStatement.getStatements();
    assertEquals(result.size(), 2);
    assertEquals(result.get(0), "INSERT INTO users (id) VALUES (1);");
    assertEquals(result.get(1), "INSERT INTO users (id) VALUES (2);");
  }

  @Test
  public void testBatchStatementsWithQuotes() throws Exception {
    String sql =
        "INSERT INTO users (name) VALUES (';;test;;'); INSERT INTO users (name1, name2) VALUES ('''''', ';'';');";
    IntermediateStatement intermediateStatement = new IntermediateStatement(sql, connection);

    assertTrue(intermediateStatement.isBatchedQuery());
    List<String> result = intermediateStatement.getStatements();
    assertEquals(result.size(), 2);
    assertEquals(result.get(0), "INSERT INTO users (name) VALUES (';;test;;');");
    assertEquals(result.get(1), "INSERT INTO users (name1, name2) VALUES ('''''', ';'';');");
  }

  @Test
  public void testBatchStatementsWithComments() throws Exception {
    byte[] messageMetadata = {'Q', 0, 0, 0, (byte) 132};
    String payload =
        "INSERT INTO users (name) VALUES (';;test;;'); /* Comment;; Comment; */INSERT INTO users (name1, name2) VALUES ('''''', ';'';');\0";
    byte[] value = Bytes.concat(messageMetadata, payload.getBytes());
    DataInputStream inputStream = new DataInputStream(new ByteArrayInputStream(value));

    when(connectionHandler.getSpannerConnection()).thenReturn(connection);
    when(connectionHandler.getConnectionMetadata()).thenReturn(connectionMetadata);
    when(connectionHandler.getServer()).thenReturn(server);
    when(server.getOptions()).thenReturn(options);
    when(options.requiresMatcher()).thenReturn(false);
    when(connectionMetadata.getInputStream()).thenReturn(inputStream);
    when(connectionMetadata.getOutputStream()).thenReturn(outputStream);

    WireMessage message = ControlMessage.create(connectionHandler);
    assertEquals(message.getClass(), QueryMessage.class);
    IntermediateStatement intermediateStatement = ((QueryMessage) message).getStatement();

    assertTrue(intermediateStatement.isBatchedQuery());
    List<String> result = intermediateStatement.getStatements();
    assertEquals(result.size(), 2);
    assertEquals(result.get(0), "INSERT INTO users (name) VALUES (';;test;;');");
    assertEquals(result.get(1), "INSERT INTO users (name1, name2) VALUES ('''''', ';'';');");
  }

  @Test
  public void testCopyBuildMutation() throws Exception {
<<<<<<< HEAD
    Mockito.when(connection.createStatement()).thenReturn(statement);
    Mockito.when(statement.getUpdateCount()).thenReturn(1);
    Mockito.when(connectionHandler.getJdbcConnection()).thenReturn(connection);
    setupQueryInformationSchemaResults();
=======
    Mockito.when(connectionHandler.getSpannerConnection()).thenReturn(connection);
    Mockito.when(statementResult.getResultType())
        .thenReturn(StatementResult.ResultType.UPDATE_COUNT);
    Mockito.when(statementResult.getUpdateCount()).thenReturn(1L);

    ResultSet spannerType = Mockito.mock(ResultSet.class);
    Mockito.when(spannerType.getString("column_name")).thenReturn("key", "value");
    Mockito.when(spannerType.getString("data_type")).thenReturn("bigint", "character varying");
    Mockito.when(spannerType.next()).thenReturn(true, true, false);
    Mockito.when(connection.executeQuery(any(Statement.class))).thenReturn(spannerType);
>>>>>>> 634f5220

    CopyStatement statement = new CopyStatement("COPY keyvalue FROM STDIN;", connection);
    statement.execute();

    byte[] payload = "2\t3\n".getBytes();
    MutationWriter mw = statement.getMutationWriter();
    mw.addCopyData(payload);
    //    mw.buildMutationList(connectionHandler);

    Assert.assertEquals(statement.getFormatType(), "TEXT");
    Assert.assertEquals(statement.getDelimiterChar(), '\t');

    statement.close();
    Mockito.verify(resultSet, Mockito.times(0)).close();
  }

  @Test
  public void testCopyInvalidBuildMutation() throws Exception {
<<<<<<< HEAD
    Mockito.when(connection.createStatement()).thenReturn(statement);
    Mockito.when(connectionHandler.getJdbcConnection()).thenReturn(connection);
    Mockito.when(statement.getUpdateCount()).thenReturn(1);
    setupQueryInformationSchemaResults();
=======
    Mockito.when(connectionHandler.getSpannerConnection()).thenReturn(connection);
    Mockito.when(statementResult.getResultType())
        .thenReturn(StatementResult.ResultType.UPDATE_COUNT);
    Mockito.when(statementResult.getUpdateCount()).thenReturn(1L);

    ResultSet spannerType = Mockito.mock(ResultSet.class);
    Mockito.when(spannerType.getString("column_name")).thenReturn("key", "value");
    Mockito.when(spannerType.getString("data_type")).thenReturn("bigint", "character varying");
    Mockito.when(spannerType.next()).thenReturn(true, true, false);
    Mockito.when(connection.executeQuery(any(Statement.class))).thenReturn(spannerType);
>>>>>>> 634f5220

    CopyStatement statement = new CopyStatement("COPY keyvalue FROM STDIN;", connection);
    statement.execute();

    byte[] payload = "2 3\n".getBytes();
    MutationWriter mw = statement.getMutationWriter();
    mw.addCopyData(payload);

<<<<<<< HEAD
    RuntimeException thrown =
        Assert.assertThrows(RuntimeException.class, statement::getUpdateCount);
    Assert.assertEquals(
        "java.sql.SQLException: Invalid COPY data: Row length mismatched. Expected 2 columns, but only found 1",
=======
    SpannerException thrown =
        Assert.assertThrows(
            SpannerException.class,
            () -> {
              mw.addCopyData(connectionHandler, payload);
              mw.buildMutationList(connectionHandler);
            });
    Assert.assertEquals(ErrorCode.INVALID_ARGUMENT, thrown.getErrorCode());
    Assert.assertEquals(
        "INVALID_ARGUMENT: Invalid COPY data: Row length mismatched. Expected 2 columns, but only found 1",
>>>>>>> 634f5220
        thrown.getMessage());

    statement.close();
    Mockito.verify(resultSet, Mockito.times(0)).close();
  }

  private void setupQueryInformationSchemaResults() throws SQLException {
    Mockito.when(connection.prepareStatement(ArgumentMatchers.contains("SELECT column_name")))
        .thenReturn(preparedStatement);
    Mockito.when(connectionHandler.getJdbcConnection()).thenReturn(connection);
    when(connection.unwrap(CloudSpannerJdbcConnection.class))
        .thenReturn(mock(CloudSpannerJdbcConnection.class));

    ResultSet spannerType = Mockito.mock(ResultSet.class);
    Mockito.when(spannerType.getString("column_name")).thenReturn("key", "value");
    Mockito.when(spannerType.getString("data_type")).thenReturn("bigint", "character varying");
    Mockito.when(spannerType.next()).thenReturn(true, true, false);
    Mockito.when(preparedStatement.executeQuery()).thenReturn(spannerType);

    PreparedStatement countPreparedStatement = mock(PreparedStatement.class);
    when(connection.prepareStatement(ArgumentMatchers.contains("SELECT COUNT(*)")))
        .thenReturn(countPreparedStatement);
    ResultSet countResult = Mockito.mock(ResultSet.class);
    when(countResult.getInt(1)).thenReturn(2);
    when(countResult.next()).thenReturn(true, false);
    when(countPreparedStatement.executeQuery()).thenReturn(countResult);
  }
}<|MERGE_RESOLUTION|>--- conflicted
+++ resolved
@@ -16,14 +16,10 @@
 
 import static org.junit.Assert.assertEquals;
 import static org.junit.Assert.assertFalse;
+import static org.junit.Assert.assertNull;
 import static org.junit.Assert.assertTrue;
-import static org.mockito.ArgumentMatchers.any;
 import static org.mockito.Mockito.when;
 
-<<<<<<< HEAD
-import com.google.cloud.spanner.jdbc.CloudSpannerJdbcConnection;
-import com.google.cloud.spanner.jdbc.JdbcConstants;
-=======
 import com.google.cloud.spanner.ErrorCode;
 import com.google.cloud.spanner.ReadContext.QueryAnalyzeMode;
 import com.google.cloud.spanner.ResultSet;
@@ -32,7 +28,6 @@
 import com.google.cloud.spanner.Statement;
 import com.google.cloud.spanner.connection.Connection;
 import com.google.cloud.spanner.connection.StatementResult;
->>>>>>> 634f5220
 import com.google.cloud.spanner.pgadapter.metadata.ConnectionMetadata;
 import com.google.cloud.spanner.pgadapter.metadata.OptionsMetadata;
 import com.google.cloud.spanner.pgadapter.statements.CopyStatement;
@@ -58,6 +53,7 @@
 import org.junit.Test;
 import org.junit.runner.RunWith;
 import org.junit.runners.JUnit4;
+import org.mockito.ArgumentMatchers;
 import org.mockito.Mock;
 import org.mockito.Mockito;
 import org.mockito.junit.MockitoJUnit;
@@ -138,14 +134,10 @@
     Mockito.verify(connection, Mockito.times(1))
         .execute(Statement.of("UPDATE users SET name = someName WHERE id = 10"));
     assertFalse(intermediateStatement.containsResultSet());
-<<<<<<< HEAD
-    assertEquals((long) intermediateStatement.getUpdateCount(), 1L);
-=======
     assertEquals(intermediateStatement.getUpdateCount().longValue(), 1L);
->>>>>>> 634f5220
     assertTrue(intermediateStatement.isExecuted());
     assertEquals(intermediateStatement.getResultType(), ResultType.UPDATE_COUNT);
-    Assert.assertNull(intermediateStatement.getStatementResult());
+    assertNull(intermediateStatement.getStatementResult());
     assertFalse(intermediateStatement.isHasMoreData());
     assertFalse(intermediateStatement.hasException());
     assertEquals(intermediateStatement.getResultFormatCode(0), 0);
@@ -173,14 +165,10 @@
     Mockito.verify(connection, Mockito.times(1))
         .execute(Statement.of("UPDATE users SET name = someName WHERE id = -1"));
     assertFalse(intermediateStatement.containsResultSet());
-<<<<<<< HEAD
-    assertEquals((long) intermediateStatement.getUpdateCount(), 0L);
-=======
     assertEquals(intermediateStatement.getUpdateCount().longValue(), 0L);
->>>>>>> 634f5220
     assertTrue(intermediateStatement.isExecuted());
     assertEquals(intermediateStatement.getResultType(), ResultType.UPDATE_COUNT);
-    Assert.assertNull(intermediateStatement.getStatementResult());
+    assertNull(intermediateStatement.getStatementResult());
     assertFalse(intermediateStatement.isHasMoreData());
     assertFalse(intermediateStatement.hasException());
     assertEquals(intermediateStatement.getResultFormatCode(0), 0);
@@ -193,7 +181,6 @@
   @Test
   public void testBasicNoResultStatement() throws Exception {
     when(statementResult.getResultType()).thenReturn(StatementResult.ResultType.NO_RESULT);
-    when(statementResult.getUpdateCount()).thenReturn(0L);
     when(connection.execute(Statement.of("CREATE TABLE users (name varchar(100) primary key)")))
         .thenReturn(statementResult);
 
@@ -208,14 +195,10 @@
     Mockito.verify(connection, Mockito.times(1))
         .execute(Statement.of("CREATE TABLE users (name varchar(100) primary key)"));
     assertFalse(intermediateStatement.containsResultSet());
-<<<<<<< HEAD
-    assertEquals((long) intermediateStatement.getUpdateCount(), 0L);
-=======
-    assertEquals(intermediateStatement.getUpdateCount().longValue(), 0L);
->>>>>>> 634f5220
+    assertNull(intermediateStatement.getUpdateCount());
     assertTrue(intermediateStatement.isExecuted());
     assertEquals(intermediateStatement.getResultType(), ResultType.NO_RESULT);
-    Assert.assertNull(intermediateStatement.getStatementResult());
+    assertNull(intermediateStatement.getStatementResult());
     assertFalse(intermediateStatement.isHasMoreData());
     assertFalse(intermediateStatement.hasException());
     assertEquals(intermediateStatement.getResultFormatCode(0), 0);
@@ -447,109 +430,51 @@
   }
 
   @Test
-  public void testCopyBuildMutation() throws Exception {
-<<<<<<< HEAD
-    Mockito.when(connection.createStatement()).thenReturn(statement);
-    Mockito.when(statement.getUpdateCount()).thenReturn(1);
-    Mockito.when(connectionHandler.getJdbcConnection()).thenReturn(connection);
+  public void testCopyInvalidBuildMutation() throws Exception {
     setupQueryInformationSchemaResults();
-=======
     Mockito.when(connectionHandler.getSpannerConnection()).thenReturn(connection);
     Mockito.when(statementResult.getResultType())
         .thenReturn(StatementResult.ResultType.UPDATE_COUNT);
     Mockito.when(statementResult.getUpdateCount()).thenReturn(1L);
 
+    CopyStatement statement = new CopyStatement("COPY keyvalue FROM STDIN;", connection);
+    statement.execute();
+
+    byte[] payload = "2 3\n".getBytes();
+    MutationWriter mutationWriter = statement.getMutationWriter();
+    mutationWriter.addCopyData(payload);
+
+    SpannerException thrown =
+        Assert.assertThrows(SpannerException.class, statement::getUpdateCount);
+    Assert.assertEquals(ErrorCode.INVALID_ARGUMENT, thrown.getErrorCode());
+    Assert.assertEquals(
+        "INVALID_ARGUMENT: Invalid COPY data: Row length mismatched. Expected 2 columns, but only found 1",
+        thrown.getMessage());
+
+    statement.close();
+    Mockito.verify(resultSet, Mockito.times(0)).close();
+  }
+
+  private void setupQueryInformationSchemaResults() {
     ResultSet spannerType = Mockito.mock(ResultSet.class);
     Mockito.when(spannerType.getString("column_name")).thenReturn("key", "value");
     Mockito.when(spannerType.getString("data_type")).thenReturn("bigint", "character varying");
     Mockito.when(spannerType.next()).thenReturn(true, true, false);
-    Mockito.when(connection.executeQuery(any(Statement.class))).thenReturn(spannerType);
->>>>>>> 634f5220
-
-    CopyStatement statement = new CopyStatement("COPY keyvalue FROM STDIN;", connection);
-    statement.execute();
-
-    byte[] payload = "2\t3\n".getBytes();
-    MutationWriter mw = statement.getMutationWriter();
-    mw.addCopyData(payload);
-    //    mw.buildMutationList(connectionHandler);
-
-    Assert.assertEquals(statement.getFormatType(), "TEXT");
-    Assert.assertEquals(statement.getDelimiterChar(), '\t');
-
-    statement.close();
-    Mockito.verify(resultSet, Mockito.times(0)).close();
-  }
-
-  @Test
-  public void testCopyInvalidBuildMutation() throws Exception {
-<<<<<<< HEAD
-    Mockito.when(connection.createStatement()).thenReturn(statement);
-    Mockito.when(connectionHandler.getJdbcConnection()).thenReturn(connection);
-    Mockito.when(statement.getUpdateCount()).thenReturn(1);
-    setupQueryInformationSchemaResults();
-=======
-    Mockito.when(connectionHandler.getSpannerConnection()).thenReturn(connection);
-    Mockito.when(statementResult.getResultType())
-        .thenReturn(StatementResult.ResultType.UPDATE_COUNT);
-    Mockito.when(statementResult.getUpdateCount()).thenReturn(1L);
-
-    ResultSet spannerType = Mockito.mock(ResultSet.class);
-    Mockito.when(spannerType.getString("column_name")).thenReturn("key", "value");
-    Mockito.when(spannerType.getString("data_type")).thenReturn("bigint", "character varying");
-    Mockito.when(spannerType.next()).thenReturn(true, true, false);
-    Mockito.when(connection.executeQuery(any(Statement.class))).thenReturn(spannerType);
->>>>>>> 634f5220
-
-    CopyStatement statement = new CopyStatement("COPY keyvalue FROM STDIN;", connection);
-    statement.execute();
-
-    byte[] payload = "2 3\n".getBytes();
-    MutationWriter mw = statement.getMutationWriter();
-    mw.addCopyData(payload);
-
-<<<<<<< HEAD
-    RuntimeException thrown =
-        Assert.assertThrows(RuntimeException.class, statement::getUpdateCount);
-    Assert.assertEquals(
-        "java.sql.SQLException: Invalid COPY data: Row length mismatched. Expected 2 columns, but only found 1",
-=======
-    SpannerException thrown =
-        Assert.assertThrows(
-            SpannerException.class,
-            () -> {
-              mw.addCopyData(connectionHandler, payload);
-              mw.buildMutationList(connectionHandler);
-            });
-    Assert.assertEquals(ErrorCode.INVALID_ARGUMENT, thrown.getErrorCode());
-    Assert.assertEquals(
-        "INVALID_ARGUMENT: Invalid COPY data: Row length mismatched. Expected 2 columns, but only found 1",
->>>>>>> 634f5220
-        thrown.getMessage());
-
-    statement.close();
-    Mockito.verify(resultSet, Mockito.times(0)).close();
-  }
-
-  private void setupQueryInformationSchemaResults() throws SQLException {
-    Mockito.when(connection.prepareStatement(ArgumentMatchers.contains("SELECT column_name")))
-        .thenReturn(preparedStatement);
-    Mockito.when(connectionHandler.getJdbcConnection()).thenReturn(connection);
-    when(connection.unwrap(CloudSpannerJdbcConnection.class))
-        .thenReturn(mock(CloudSpannerJdbcConnection.class));
-
-    ResultSet spannerType = Mockito.mock(ResultSet.class);
-    Mockito.when(spannerType.getString("column_name")).thenReturn("key", "value");
-    Mockito.when(spannerType.getString("data_type")).thenReturn("bigint", "character varying");
-    Mockito.when(spannerType.next()).thenReturn(true, true, false);
-    Mockito.when(preparedStatement.executeQuery()).thenReturn(spannerType);
-
-    PreparedStatement countPreparedStatement = mock(PreparedStatement.class);
-    when(connection.prepareStatement(ArgumentMatchers.contains("SELECT COUNT(*)")))
-        .thenReturn(countPreparedStatement);
+    Mockito.when(
+            connection.executeQuery(
+                ArgumentMatchers.argThat(
+                    statement ->
+                        statement != null && statement.getSql().startsWith("SELECT column_name"))))
+        .thenReturn(spannerType);
+
     ResultSet countResult = Mockito.mock(ResultSet.class);
-    when(countResult.getInt(1)).thenReturn(2);
+    when(countResult.getLong(0)).thenReturn(2L);
     when(countResult.next()).thenReturn(true, false);
-    when(countPreparedStatement.executeQuery()).thenReturn(countResult);
+    Mockito.when(
+            connection.executeQuery(
+                ArgumentMatchers.argThat(
+                    statement ->
+                        statement != null && statement.getSql().startsWith("SELECT COUNT(*)"))))
+        .thenReturn(countResult);
   }
 }