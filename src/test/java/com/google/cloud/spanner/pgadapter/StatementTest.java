// Copyright 2020 Google LLC
//
// Licensed under the Apache License, Version 2.0 (the "License");
// you may not use this file except in compliance with the License.
// You may obtain a copy of the License at
//
//      http://www.apache.org/licenses/LICENSE-2.0
//
// Unless required by applicable law or agreed to in writing, software
// distributed under the License is distributed on an "AS IS" BASIS,
// WITHOUT WARRANTIES OR CONDITIONS OF ANY KIND, either express or implied.
// See the License for the specific language governing permissions and
// limitations under the License.

package com.google.cloud.spanner.pgadapter;

import static org.junit.Assert.assertEquals;
import static org.junit.Assert.assertFalse;
import static org.junit.Assert.assertNull;
import static org.junit.Assert.assertThrows;
import static org.junit.Assert.assertTrue;
import static org.mockito.Mockito.mock;
import static org.mockito.Mockito.never;
import static org.mockito.Mockito.verify;
import static org.mockito.Mockito.when;

import com.google.cloud.spanner.Dialect;
import com.google.cloud.spanner.ErrorCode;
import com.google.cloud.spanner.ReadContext.QueryAnalyzeMode;
import com.google.cloud.spanner.ResultSet;
import com.google.cloud.spanner.SpannerException;
import com.google.cloud.spanner.SpannerExceptionFactory;
import com.google.cloud.spanner.Statement;
import com.google.cloud.spanner.connection.AbstractStatementParser;
import com.google.cloud.spanner.connection.AbstractStatementParser.ParsedStatement;
import com.google.cloud.spanner.connection.AbstractStatementParser.StatementType;
import com.google.cloud.spanner.connection.Connection;
import com.google.cloud.spanner.connection.StatementResult;
import com.google.cloud.spanner.pgadapter.metadata.ConnectionMetadata;
import com.google.cloud.spanner.pgadapter.metadata.OptionsMetadata;
import com.google.cloud.spanner.pgadapter.statements.CopyStatement;
import com.google.cloud.spanner.pgadapter.statements.IntermediatePortalStatement;
import com.google.cloud.spanner.pgadapter.statements.IntermediatePreparedStatement;
import com.google.cloud.spanner.pgadapter.statements.IntermediateStatement;
import com.google.cloud.spanner.pgadapter.utils.MutationWriter;
import com.google.cloud.spanner.pgadapter.wireprotocol.ControlMessage;
import com.google.cloud.spanner.pgadapter.wireprotocol.QueryMessage;
import com.google.cloud.spanner.pgadapter.wireprotocol.WireMessage;
import com.google.common.primitives.Bytes;
import java.io.ByteArrayInputStream;
import java.io.DataInputStream;
import java.io.DataOutputStream;
import java.io.File;
import java.util.ArrayList;
import java.util.Arrays;
import java.util.Collections;
import org.junit.AfterClass;
import org.junit.Rule;
import org.junit.Test;
import org.junit.runner.RunWith;
import org.junit.runners.JUnit4;
import org.mockito.ArgumentMatchers;
import org.mockito.Mock;
import org.mockito.Mockito;
import org.mockito.junit.MockitoJUnit;
import org.mockito.junit.MockitoRule;
import org.postgresql.core.Oid;

@RunWith(JUnit4.class)
public class StatementTest {
  private static final AbstractStatementParser PARSER =
      AbstractStatementParser.getInstance(Dialect.POSTGRESQL);

  private static ParsedStatement parse(String sql) {
    return PARSER.parse(Statement.of(sql));
  }

  @Rule public MockitoRule rule = MockitoJUnit.rule();
  @Mock private Connection connection;
  @Mock private ConnectionHandler connectionHandler;
  @Mock private ConnectionMetadata connectionMetadata;
  @Mock private ProxyServer server;
  @Mock private OptionsMetadata options;
  @Mock private StatementResult statementResult;
  @Mock private ResultSet resultSet;
  @Mock private DataOutputStream outputStream;

  @AfterClass
  public static void cleanup() {
    // TODO: Make error log file configurable and turn off writing to a file during tests.
    File outputFile = new File("output.txt");
    outputFile.delete();
  }

  @Test
  public void testBasicSelectStatement() throws Exception {
    when(connection.execute(Statement.of("SELECT * FROM users"))).thenReturn(statementResult);
    when(statementResult.getResultType()).thenReturn(StatementResult.ResultType.RESULT_SET);
    when(statementResult.getResultSet()).thenReturn(resultSet);
    when(resultSet.next()).thenReturn(true);

    when(connectionHandler.getSpannerConnection()).thenReturn(connection);
    IntermediateStatement intermediateStatement =
        new IntermediateStatement(options, parse("SELECT * FROM users"), connectionHandler);

    assertFalse(intermediateStatement.isExecuted());
    assertEquals("SELECT", intermediateStatement.getCommand(0));

    intermediateStatement.execute();

    verify(connection).execute(Statement.of("SELECT * FROM users"));
    assertTrue(intermediateStatement.containsResultSet(0));
    assertTrue(intermediateStatement.isExecuted());
    assertEquals(StatementType.QUERY, intermediateStatement.getStatementType(0));
    assertEquals(resultSet, intermediateStatement.getStatementResult(0));
    assertTrue(intermediateStatement.isHasMoreData(0));
    assertFalse(intermediateStatement.hasException(0));
    assertEquals(0, intermediateStatement.getResultFormatCode(0));

    intermediateStatement.close();

    verify(resultSet).close();
  }

  @Test
  public void testBasicUpdateStatement() throws Exception {
    when(statementResult.getResultType()).thenReturn(StatementResult.ResultType.UPDATE_COUNT);
    when(statementResult.getUpdateCount()).thenReturn(1L);
    when(connection.execute(Statement.of("UPDATE users SET name = someName WHERE id = 10")))
        .thenReturn(statementResult);

    when(connectionHandler.getSpannerConnection()).thenReturn(connection);
    IntermediateStatement intermediateStatement =
        new IntermediateStatement(
            options, parse("UPDATE users SET name = someName WHERE id = 10"), connectionHandler);

    assertFalse(intermediateStatement.isExecuted());
    assertEquals("UPDATE", intermediateStatement.getCommand(0));

    intermediateStatement.execute();

    verify(connection).execute(Statement.of("UPDATE users SET name = someName WHERE id = 10"));
    assertFalse(intermediateStatement.containsResultSet(0));
    assertEquals(1L, intermediateStatement.getUpdateCount(0));
    assertTrue(intermediateStatement.isExecuted());
    assertEquals(StatementType.UPDATE, intermediateStatement.getStatementType(0));
    assertNull(intermediateStatement.getStatementResult(0));
    assertFalse(intermediateStatement.isHasMoreData(0));
    assertFalse(intermediateStatement.hasException(0));
    assertEquals(0, intermediateStatement.getResultFormatCode(0));

    intermediateStatement.close();

    verify(resultSet, never()).close();
  }

  @Test
  public void testBasicZeroUpdateCountResultStatement() throws Exception {
    when(statementResult.getResultType()).thenReturn(StatementResult.ResultType.UPDATE_COUNT);
    when(statementResult.getUpdateCount()).thenReturn(0L);
    when(connection.execute(Statement.of("UPDATE users SET name = someName WHERE id = -1")))
        .thenReturn(statementResult);

    when(connectionHandler.getSpannerConnection()).thenReturn(connection);
    IntermediateStatement intermediateStatement =
        new IntermediateStatement(
            options, parse("UPDATE users SET name = someName WHERE id = -1"), connectionHandler);

    assertFalse(intermediateStatement.isExecuted());
    assertEquals("UPDATE", intermediateStatement.getCommand(0));

    intermediateStatement.execute();

    Mockito.verify(connection)
        .execute(Statement.of("UPDATE users SET name = someName WHERE id = -1"));
    assertFalse(intermediateStatement.containsResultSet(0));
    assertEquals(0L, intermediateStatement.getUpdateCount(0));
    assertTrue(intermediateStatement.isExecuted());
    assertEquals(StatementType.UPDATE, intermediateStatement.getStatementType(0));
    assertNull(intermediateStatement.getStatementResult(0));
    assertFalse(intermediateStatement.isHasMoreData(0));
    assertFalse(intermediateStatement.hasException(0));
    assertEquals(0, intermediateStatement.getResultFormatCode(0));

    intermediateStatement.close();

    verify(resultSet, never()).close();
  }

  @Test
  public void testBasicNoResultStatement() throws Exception {
    when(statementResult.getResultType()).thenReturn(StatementResult.ResultType.NO_RESULT);
    when(connection.execute(Statement.of("CREATE TABLE users (name varchar(100) primary key)")))
        .thenReturn(statementResult);

    when(connectionHandler.getSpannerConnection()).thenReturn(connection);
    IntermediateStatement intermediateStatement =
        new IntermediateStatement(
            options,
            parse("CREATE TABLE users (name varchar(100) primary key)"),
            connectionHandler);

    assertFalse(intermediateStatement.isExecuted());
    assertEquals("CREATE", intermediateStatement.getCommand(0));

    intermediateStatement.execute();

    verify(connection).execute(Statement.of("CREATE TABLE users (name varchar(100) primary key)"));
    assertFalse(intermediateStatement.containsResultSet(0));
    assertEquals(0, intermediateStatement.getUpdateCount(0));
    assertTrue(intermediateStatement.isExecuted());
    assertEquals(StatementType.DDL, intermediateStatement.getStatementType(0));
    assertNull(intermediateStatement.getStatementResult(0));
    assertFalse(intermediateStatement.isHasMoreData(0));
    assertFalse(intermediateStatement.hasException(0));
    assertEquals(0, intermediateStatement.getResultFormatCode(0));

    intermediateStatement.close();

    Mockito.verify(resultSet, never()).close();
  }

  @Test
  public void testDescribeBasicStatementThrowsException() {
    IntermediateStatement intermediateStatement =
        new IntermediateStatement(options, parse("SELECT * FROM users"), connectionHandler);

    assertThrows(IllegalStateException.class, intermediateStatement::describe);
  }

  @Test
  public void testBasicStatementExceptionGetsSetOnExceptedExecution() {
    SpannerException thrownException =
        SpannerExceptionFactory.newSpannerException(ErrorCode.INVALID_ARGUMENT, "test error");

    when(connection.execute(Statement.of("SELECT * FROM users"))).thenThrow(thrownException);

    when(connectionHandler.getSpannerConnection()).thenReturn(connection);
    IntermediateStatement intermediateStatement =
        new IntermediateStatement(options, parse("SELECT * FROM users"), connectionHandler);

    intermediateStatement.execute();

    assertTrue(intermediateStatement.hasException(0));
    assertEquals(thrownException, intermediateStatement.getException(0));
  }

  @Test
  public void testPreparedStatement() {
    when(connectionHandler.getSpannerConnection()).thenReturn(connection);
    String sqlStatement = "SELECT * FROM users WHERE age > $2 AND age < $3 AND name = $1";
    int[] parameterDataTypes = new int[] {Oid.VARCHAR, Oid.INT8, Oid.INT4};

    Statement statement =
        Statement.newBuilder(sqlStatement)
            .bind("p1")
            .to("userName")
            .bind("p2")
            .to(20L)
            .bind("p3")
            .to(30)
            .build();
    when(statementResult.getResultType()).thenReturn(StatementResult.ResultType.UPDATE_COUNT);
    when(statementResult.getUpdateCount()).thenReturn(0L);
    when(connection.execute(statement)).thenReturn(statementResult);

    IntermediatePreparedStatement intermediateStatement =
        new IntermediatePreparedStatement(connectionHandler, options, parse(sqlStatement));
    intermediateStatement.setParameterDataTypes(parameterDataTypes);

    assertEquals(sqlStatement, intermediateStatement.getSql());

    byte[][] parameters = {"userName".getBytes(), "20".getBytes(), "30".getBytes()};
    IntermediatePortalStatement intermediatePortalStatement =
        intermediateStatement.bind(
            parameters, Arrays.asList((short) 0, (short) 0, (short) 0), new ArrayList<>());
    intermediateStatement.execute();
    verify(connection).execute(statement);

    assertEquals(sqlStatement, intermediatePortalStatement.getSql());
    assertEquals("SELECT", intermediatePortalStatement.getCommand(0));
    assertFalse(intermediatePortalStatement.isExecuted());
    assertTrue(intermediateStatement.isBound());
  }

  @Test
  public void testPreparedStatementIllegalTypeThrowsException() {
    String sqlStatement = "SELECT * FROM users WHERE metadata = $1";
    int[] parameterDataTypes = new int[] {Oid.JSON};

    IntermediatePreparedStatement intermediateStatement =
        new IntermediatePreparedStatement(connectionHandler, options, parse(sqlStatement));
    intermediateStatement.setParameterDataTypes(parameterDataTypes);

    byte[][] parameters = {"{}".getBytes()};

    assertThrows(
        IllegalArgumentException.class,
        () -> intermediateStatement.bind(parameters, new ArrayList<>(), new ArrayList<>()));
  }

  @Test
  public void testPreparedStatementDescribeDoesNotThrowException() {
    when(connectionHandler.getSpannerConnection()).thenReturn(connection);
    String sqlStatement = "SELECT * FROM users WHERE name = $1 AND age > $2 AND age < $3";
    when(connection.analyzeQuery(Statement.of(sqlStatement), QueryAnalyzeMode.PLAN))
        .thenReturn(resultSet);

    IntermediatePreparedStatement intermediateStatement =
<<<<<<< HEAD
        new IntermediatePreparedStatement(options, parse(sqlStatement), connection);
    int[] parameters = new int[3];
    Arrays.fill(parameters, Oid.INT8);
    intermediateStatement.setParameterDataTypes(parameters);
=======
        new IntermediatePreparedStatement(connectionHandler, options, parse(sqlStatement));
>>>>>>> 2bc03550

    intermediateStatement.describe();
  }

  @Test
  public void testPortalStatement() {
    when(connectionHandler.getSpannerConnection()).thenReturn(connection);
    String sqlStatement = "SELECT * FROM users WHERE age > $1 AND age < $2 AND name = $3";
    when(connection.executeQuery(Statement.of(sqlStatement))).thenReturn(resultSet);

    IntermediatePortalStatement intermediateStatement =
        new IntermediatePortalStatement(connectionHandler, options, parse(sqlStatement));

    intermediateStatement.describe();

    verify(connection).executeQuery(Statement.of(sqlStatement));

    assertEquals(0, intermediateStatement.getParameterFormatCode(0));
    assertEquals(0, intermediateStatement.getParameterFormatCode(1));
    assertEquals(0, intermediateStatement.getParameterFormatCode(2));
    assertEquals(0, intermediateStatement.getResultFormatCode(0));
    assertEquals(0, intermediateStatement.getResultFormatCode(1));
    assertEquals(0, intermediateStatement.getResultFormatCode(2));

    intermediateStatement.setParameterFormatCodes(Collections.singletonList((short) 1));
    intermediateStatement.setResultFormatCodes(Collections.singletonList((short) 1));

    assertEquals(1, intermediateStatement.getParameterFormatCode(0));
    assertEquals(1, intermediateStatement.getParameterFormatCode(1));
    assertEquals(1, intermediateStatement.getParameterFormatCode(2));
    assertEquals(1, intermediateStatement.getResultFormatCode(0));
    assertEquals(1, intermediateStatement.getResultFormatCode(1));
    assertEquals(1, intermediateStatement.getResultFormatCode(2));

    intermediateStatement.setParameterFormatCodes(Arrays.asList((short) 0, (short) 1, (short) 0));
    intermediateStatement.setResultFormatCodes(Arrays.asList((short) 0, (short) 1, (short) 0));

    assertEquals(0, intermediateStatement.getParameterFormatCode(0));
    assertEquals(1, intermediateStatement.getParameterFormatCode(1));
    assertEquals(0, intermediateStatement.getParameterFormatCode(2));
    assertEquals(0, intermediateStatement.getResultFormatCode(0));
    assertEquals(1, intermediateStatement.getResultFormatCode(1));
    assertEquals(0, intermediateStatement.getResultFormatCode(2));
  }

  @Test
  public void testPortalStatementDescribePropagatesFailure() {
    when(connectionHandler.getSpannerConnection()).thenReturn(connection);
    String sqlStatement = "SELECT * FROM users WHERE age > $1 AND age < $2 AND name = $3";

    IntermediatePortalStatement intermediateStatement =
        new IntermediatePortalStatement(connectionHandler, options, parse(sqlStatement));

    when(connection.executeQuery(Statement.of(sqlStatement)))
        .thenThrow(
            SpannerExceptionFactory.newSpannerException(ErrorCode.INVALID_ARGUMENT, "test error"));

    SpannerException exception =
        assertThrows(SpannerException.class, intermediateStatement::describe);
    assertEquals(ErrorCode.INVALID_ARGUMENT, exception.getErrorCode());
  }

  @Test
  public void testBatchStatements() {
    String sql =
        "INSERT INTO users (id) VALUES (1); INSERT INTO users (id) VALUES (2);INSERT INTO users (id) VALUES (3);";
    IntermediateStatement intermediateStatement =
        new IntermediateStatement(options, parse(sql), connectionHandler);

    assertTrue(intermediateStatement.isBatchedQuery());
    assertEquals(3, intermediateStatement.getStatements().size(), 3);
    assertEquals("INSERT INTO users (id) VALUES (1)", intermediateStatement.getStatement(0));
    assertEquals("INSERT INTO users (id) VALUES (2)", intermediateStatement.getStatement(1));
    assertEquals("INSERT INTO users (id) VALUES (3)", intermediateStatement.getStatement(2));
  }

  @Test
  public void testAdditionalBatchStatements() {
    String sql =
        "BEGIN TRANSACTION; INSERT INTO users (id) VALUES (1); INSERT INTO users (id) VALUES (2); INSERT INTO users (id) VALUES (3); COMMIT;";
    IntermediateStatement intermediateStatement =
        new IntermediateStatement(options, parse(sql), connectionHandler);

    assertTrue(intermediateStatement.isBatchedQuery());

    assertEquals(5, intermediateStatement.getStatements().size(), 5);
    assertEquals("BEGIN TRANSACTION", intermediateStatement.getStatement(0));
    assertEquals("INSERT INTO users (id) VALUES (1)", intermediateStatement.getStatement(1));
    assertEquals("INSERT INTO users (id) VALUES (2)", intermediateStatement.getStatement(2));
    assertEquals("INSERT INTO users (id) VALUES (3)", intermediateStatement.getStatement(3));
    assertEquals("COMMIT", intermediateStatement.getStatement(4));
  }

  @Test
  public void testBatchStatementsWithEmptyStatements() {
    String sql = "INSERT INTO users (id) VALUES (1); ;;; INSERT INTO users (id) VALUES (2);";
    IntermediateStatement intermediateStatement =
        new IntermediateStatement(options, parse(sql), connectionHandler);

    assertTrue(intermediateStatement.isBatchedQuery());
    assertEquals(2, intermediateStatement.getStatements().size());
    assertEquals("INSERT INTO users (id) VALUES (1)", intermediateStatement.getStatement(0));
    assertEquals("INSERT INTO users (id) VALUES (2)", intermediateStatement.getStatement(1));
  }

  @Test
  public void testBatchStatementsWithQuotes() {
    String sql =
        "INSERT INTO users (name) VALUES (';;test;;'); INSERT INTO users (name1, name2) VALUES ('''''', ';'';');";
    IntermediateStatement intermediateStatement =
        new IntermediateStatement(options, parse(sql), connectionHandler);

    assertTrue(intermediateStatement.isBatchedQuery());
    assertEquals(2, intermediateStatement.getStatements().size());
    assertEquals(
        "INSERT INTO users (name) VALUES (';;test;;')", intermediateStatement.getStatement(0));
    assertEquals(
        "INSERT INTO users (name1, name2) VALUES ('''''', ';'';')",
        intermediateStatement.getStatement(1));
  }

  @Test
  public void testBatchStatementsWithComments() throws Exception {
    byte[] messageMetadata = {'Q', 0, 0, 0, (byte) 132};
    String payload =
        "INSERT INTO users (name) VALUES (';;test;;'); /* Comment;; Comment; */INSERT INTO users (name1, name2) VALUES ('''''', ';'';');\0";
    byte[] value = Bytes.concat(messageMetadata, payload.getBytes());
    DataInputStream inputStream = new DataInputStream(new ByteArrayInputStream(value));

    when(connectionHandler.getSpannerConnection()).thenReturn(connection);
    when(connectionHandler.getConnectionMetadata()).thenReturn(connectionMetadata);
    when(connectionHandler.getServer()).thenReturn(server);
    when(server.getOptions()).thenReturn(options);
    when(options.requiresMatcher()).thenReturn(false);
    when(connectionMetadata.getInputStream()).thenReturn(inputStream);
    when(connectionMetadata.getOutputStream()).thenReturn(outputStream);

    WireMessage message = ControlMessage.create(connectionHandler);
    assertEquals(QueryMessage.class, message.getClass());
    IntermediateStatement intermediateStatement = ((QueryMessage) message).getStatement();

    assertTrue(intermediateStatement.isBatchedQuery());
    assertEquals(2, intermediateStatement.getStatements().size());
    assertEquals(
        "INSERT INTO users (name) VALUES (';;test;;')", intermediateStatement.getStatement(0));
    assertEquals(
        "INSERT INTO users (name1, name2) VALUES ('''''', ';'';')",
        intermediateStatement.getStatement(1));
  }

  @Test
  public void testCopyInvalidBuildMutation() throws Exception {
    when(connectionHandler.getSpannerConnection()).thenReturn(connection);
    setupQueryInformationSchemaResults();

    CopyStatement statement =
        new CopyStatement(
            connectionHandler, mock(OptionsMetadata.class), parse("COPY keyvalue FROM STDIN;"));
    statement.execute();

    byte[] payload = "2 3\n".getBytes();
    MutationWriter mutationWriter = statement.getMutationWriter();
    mutationWriter.addCopyData(payload);

    SpannerException thrown = assertThrows(SpannerException.class, statement::getUpdateCount);
    assertEquals(ErrorCode.INVALID_ARGUMENT, thrown.getErrorCode());
    assertEquals(
        "INVALID_ARGUMENT: Invalid COPY data: Row length mismatched. Expected 2 columns, but only found 1",
        thrown.getMessage());

    statement.close();
    verify(resultSet, never()).close();
  }

  private void setupQueryInformationSchemaResults() {
    ResultSet spannerType = mock(ResultSet.class);
    when(spannerType.getString("column_name")).thenReturn("key", "value");
    when(spannerType.getString("data_type")).thenReturn("bigint", "character varying");
    when(spannerType.next()).thenReturn(true, true, false);
    when(connection.executeQuery(
            ArgumentMatchers.argThat(
                statement ->
                    statement != null && statement.getSql().startsWith("SELECT column_name"))))
        .thenReturn(spannerType);

    ResultSet countResult = Mockito.mock(ResultSet.class);
    when(countResult.getLong(0)).thenReturn(2L);
    when(countResult.next()).thenReturn(true, false);
    when(connection.executeQuery(
            ArgumentMatchers.argThat(
                statement ->
                    statement != null && statement.getSql().startsWith("SELECT COUNT(*)"))))
        .thenReturn(countResult);
  }
}<|MERGE_RESOLUTION|>--- conflicted
+++ resolved
@@ -265,7 +265,7 @@
     when(connection.execute(statement)).thenReturn(statementResult);
 
     IntermediatePreparedStatement intermediateStatement =
-        new IntermediatePreparedStatement(connectionHandler, options, parse(sqlStatement));
+        new IntermediatePreparedStatement(connectionHandler, options, "", parse(sqlStatement));
     intermediateStatement.setParameterDataTypes(parameterDataTypes);
 
     assertEquals(sqlStatement, intermediateStatement.getSql());
@@ -273,7 +273,7 @@
     byte[][] parameters = {"userName".getBytes(), "20".getBytes(), "30".getBytes()};
     IntermediatePortalStatement intermediatePortalStatement =
         intermediateStatement.bind(
-            parameters, Arrays.asList((short) 0, (short) 0, (short) 0), new ArrayList<>());
+            "", parameters, Arrays.asList((short) 0, (short) 0, (short) 0), new ArrayList<>());
     intermediateStatement.execute();
     verify(connection).execute(statement);
 
@@ -289,14 +289,14 @@
     int[] parameterDataTypes = new int[] {Oid.JSON};
 
     IntermediatePreparedStatement intermediateStatement =
-        new IntermediatePreparedStatement(connectionHandler, options, parse(sqlStatement));
+        new IntermediatePreparedStatement(connectionHandler, options, "", parse(sqlStatement));
     intermediateStatement.setParameterDataTypes(parameterDataTypes);
 
     byte[][] parameters = {"{}".getBytes()};
 
     assertThrows(
         IllegalArgumentException.class,
-        () -> intermediateStatement.bind(parameters, new ArrayList<>(), new ArrayList<>()));
+        () -> intermediateStatement.bind("", parameters, new ArrayList<>(), new ArrayList<>()));
   }
 
   @Test
@@ -307,14 +307,10 @@
         .thenReturn(resultSet);
 
     IntermediatePreparedStatement intermediateStatement =
-<<<<<<< HEAD
-        new IntermediatePreparedStatement(options, parse(sqlStatement), connection);
+        new IntermediatePreparedStatement(connectionHandler, options, "", parse(sqlStatement));
     int[] parameters = new int[3];
     Arrays.fill(parameters, Oid.INT8);
     intermediateStatement.setParameterDataTypes(parameters);
-=======
-        new IntermediatePreparedStatement(connectionHandler, options, parse(sqlStatement));
->>>>>>> 2bc03550
 
     intermediateStatement.describe();
   }
@@ -326,7 +322,7 @@
     when(connection.executeQuery(Statement.of(sqlStatement))).thenReturn(resultSet);
 
     IntermediatePortalStatement intermediateStatement =
-        new IntermediatePortalStatement(connectionHandler, options, parse(sqlStatement));
+        new IntermediatePortalStatement(connectionHandler, options, "", parse(sqlStatement));
 
     intermediateStatement.describe();
 
@@ -366,7 +362,7 @@
     String sqlStatement = "SELECT * FROM users WHERE age > $1 AND age < $2 AND name = $3";
 
     IntermediatePortalStatement intermediateStatement =
-        new IntermediatePortalStatement(connectionHandler, options, parse(sqlStatement));
+        new IntermediatePortalStatement(connectionHandler, options, "", parse(sqlStatement));
 
     when(connection.executeQuery(Statement.of(sqlStatement)))
         .thenThrow(
