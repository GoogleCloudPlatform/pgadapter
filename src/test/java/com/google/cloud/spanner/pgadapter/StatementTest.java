--- conflicted
+++ resolved
@@ -18,6 +18,7 @@
 import static org.junit.Assert.assertFalse;
 import static org.junit.Assert.assertNull;
 import static org.junit.Assert.assertTrue;
+import static org.mockito.Mockito.mock;
 import static org.mockito.Mockito.when;
 
 import com.google.cloud.spanner.ErrorCode;
@@ -438,40 +439,6 @@
   }
 
   @Test
-<<<<<<< HEAD
-  public void testCopyBuildMutation() throws Exception {
-    Mockito.when(connectionHandler.getSpannerConnection()).thenReturn(connection);
-    Mockito.when(statementResult.getResultType())
-        .thenReturn(StatementResult.ResultType.UPDATE_COUNT);
-    Mockito.when(statementResult.getUpdateCount()).thenReturn(1L);
-
-    ResultSet spannerType = Mockito.mock(ResultSet.class);
-    Mockito.when(spannerType.getString("column_name")).thenReturn("key", "value");
-    Mockito.when(spannerType.getString("data_type")).thenReturn("bigint", "character varying");
-    Mockito.when(spannerType.next()).thenReturn(true, true, false);
-    Mockito.when(connection.executeQuery(any(Statement.class))).thenReturn(spannerType);
-
-    CopyStatement statement = new CopyStatement(options, "COPY keyvalue FROM STDIN;", connection);
-    statement.execute();
-
-    byte[] payload = "2\t3\n".getBytes();
-    MutationWriter mw = statement.getMutationWriter();
-    mw.addCopyData(connectionHandler, payload);
-    mw.buildMutationList(connectionHandler);
-
-    Assert.assertEquals(statement.getFormatType(), "TEXT");
-    Assert.assertEquals(statement.getDelimiterChar(), '\t');
-    Assert.assertEquals(
-        statement.getMutationWriter().getMutations().toString(),
-        "[insert(keyvalue{key=2,value=3})]");
-
-    statement.close();
-    Mockito.verify(resultSet, Mockito.times(0)).close();
-  }
-
-  @Test
-=======
->>>>>>> b773999b
   public void testCopyInvalidBuildMutation() throws Exception {
     setupQueryInformationSchemaResults();
     Mockito.when(connectionHandler.getSpannerConnection()).thenReturn(connection);
@@ -479,17 +446,7 @@
         .thenReturn(StatementResult.ResultType.UPDATE_COUNT);
     Mockito.when(statementResult.getUpdateCount()).thenReturn(1L);
 
-<<<<<<< HEAD
-    ResultSet spannerType = Mockito.mock(ResultSet.class);
-    Mockito.when(spannerType.getString("column_name")).thenReturn("key", "value");
-    Mockito.when(spannerType.getString("data_type")).thenReturn("bigint", "character varying");
-    Mockito.when(spannerType.next()).thenReturn(true, true, false);
-    Mockito.when(connection.executeQuery(any(Statement.class))).thenReturn(spannerType);
-
-    CopyStatement statement = new CopyStatement(options, "COPY keyvalue FROM STDIN;", connection);
-=======
-    CopyStatement statement = new CopyStatement("COPY keyvalue FROM STDIN;", connection);
->>>>>>> b773999b
+    CopyStatement statement = new CopyStatement(mock(OptionsMetadata.class), "COPY keyvalue FROM STDIN;", connection);
     statement.execute();
 
     byte[] payload = "2 3\n".getBytes();
