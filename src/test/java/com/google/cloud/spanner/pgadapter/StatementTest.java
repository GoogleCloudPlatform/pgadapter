--- conflicted
+++ resolved
@@ -31,12 +31,9 @@
 import com.google.cloud.spanner.SpannerException;
 import com.google.cloud.spanner.SpannerExceptionFactory;
 import com.google.cloud.spanner.Statement;
-<<<<<<< HEAD
-import com.google.cloud.spanner.connection.AbstractStatementParser.StatementType;
-=======
 import com.google.cloud.spanner.connection.AbstractStatementParser;
 import com.google.cloud.spanner.connection.AbstractStatementParser.ParsedStatement;
->>>>>>> 8414b197
+import com.google.cloud.spanner.connection.AbstractStatementParser.StatementType;
 import com.google.cloud.spanner.connection.Connection;
 import com.google.cloud.spanner.connection.StatementResult;
 import com.google.cloud.spanner.pgadapter.metadata.ConnectionMetadata;
@@ -105,39 +102,21 @@
 
     when(connectionHandler.getSpannerConnection()).thenReturn(connection);
     IntermediateStatement intermediateStatement =
-<<<<<<< HEAD
-        new IntermediateStatement(options, "SELECT * FROM users", connectionHandler);
+        new IntermediateStatement(options, parse("SELECT * FROM users"), connectionHandler);
 
     assertFalse(intermediateStatement.isExecuted());
-    assertEquals(intermediateStatement.getCommand(0), "SELECT");
+    assertEquals("SELECT", intermediateStatement.getCommand(0));
 
     intermediateStatement.execute();
 
     Mockito.verify(connection, Mockito.times(1)).execute(Statement.of("SELECT * FROM users"));
     assertTrue(intermediateStatement.containsResultSet(0));
     assertTrue(intermediateStatement.isExecuted());
-    assertEquals(intermediateStatement.getStatementType(0), StatementType.QUERY);
-    assertEquals(intermediateStatement.getStatementResult(0), resultSet);
+    assertEquals(StatementType.QUERY, intermediateStatement.getStatementType(0));
+    assertEquals(resultSet, intermediateStatement.getStatementResult(0));
     assertTrue(intermediateStatement.isHasMoreData(0));
     assertFalse(intermediateStatement.hasException(0));
-    assertEquals(intermediateStatement.getResultFormatCode(0), 0);
-=======
-        new IntermediateStatement(options, parse("SELECT * FROM users"), connection);
-
-    assertFalse(intermediateStatement.isExecuted());
-    assertEquals("SELECT", intermediateStatement.getCommand());
-
-    intermediateStatement.execute();
-
-    verify(connection, Mockito.times(1)).execute(Statement.of("SELECT * FROM users"));
-    assertTrue(intermediateStatement.containsResultSet());
-    assertTrue(intermediateStatement.isExecuted());
-    assertEquals(ResultType.RESULT_SET, intermediateStatement.getResultType());
-    assertEquals(resultSet, intermediateStatement.getStatementResult());
-    assertTrue(intermediateStatement.isHasMoreData());
-    assertFalse(intermediateStatement.hasException());
     assertEquals(0, intermediateStatement.getResultFormatCode(0));
->>>>>>> 8414b197
 
     intermediateStatement.close();
 
@@ -154,41 +133,23 @@
     when(connectionHandler.getSpannerConnection()).thenReturn(connection);
     IntermediateStatement intermediateStatement =
         new IntermediateStatement(
-<<<<<<< HEAD
-            options, "UPDATE users SET name = someName WHERE id = 10", connectionHandler);
+            options, parse("UPDATE users SET name = someName WHERE id = 10"), connectionHandler);
 
     assertFalse(intermediateStatement.isExecuted());
-    assertEquals(intermediateStatement.getCommand(0), "UPDATE");
-=======
-            options, parse("UPDATE users SET name = someName WHERE id = 10"), connection);
-
-    assertFalse(intermediateStatement.isExecuted());
-    assertEquals("UPDATE", intermediateStatement.getCommand());
->>>>>>> 8414b197
+    assertEquals("UPDATE", intermediateStatement.getCommand(0));
 
     intermediateStatement.execute();
 
     verify(connection, Mockito.times(1))
         .execute(Statement.of("UPDATE users SET name = someName WHERE id = 10"));
-<<<<<<< HEAD
     assertFalse(intermediateStatement.containsResultSet(0));
-    assertEquals(intermediateStatement.getUpdateCount(0), 1L);
+    assertEquals(1L, intermediateStatement.getUpdateCount(0));
     assertTrue(intermediateStatement.isExecuted());
-    assertEquals(intermediateStatement.getStatementType(0), StatementType.UPDATE);
+    assertEquals(StatementType.UPDATE, intermediateStatement.getStatementType(0));
     assertNull(intermediateStatement.getStatementResult(0));
     assertFalse(intermediateStatement.isHasMoreData(0));
     assertFalse(intermediateStatement.hasException(0));
-    assertEquals(intermediateStatement.getResultFormatCode(0), 0);
-=======
-    assertFalse(intermediateStatement.containsResultSet());
-    assertEquals(1L, intermediateStatement.getUpdateCount().longValue());
-    assertTrue(intermediateStatement.isExecuted());
-    assertEquals(ResultType.UPDATE_COUNT, intermediateStatement.getResultType());
-    assertNull(intermediateStatement.getStatementResult());
-    assertFalse(intermediateStatement.isHasMoreData());
-    assertFalse(intermediateStatement.hasException());
     assertEquals(0, intermediateStatement.getResultFormatCode(0));
->>>>>>> 8414b197
 
     intermediateStatement.close();
 
@@ -205,42 +166,23 @@
     when(connectionHandler.getSpannerConnection()).thenReturn(connection);
     IntermediateStatement intermediateStatement =
         new IntermediateStatement(
-<<<<<<< HEAD
-            options, "UPDATE users SET name = someName WHERE id = -1", connectionHandler);
+            options, parse("UPDATE users SET name = someName WHERE id = -1"), connectionHandler);
 
     assertFalse(intermediateStatement.isExecuted());
-    assertEquals(intermediateStatement.getCommand(0), "UPDATE");
+    assertEquals("UPDATE", intermediateStatement.getCommand(0));
 
     intermediateStatement.execute();
 
     Mockito.verify(connection, Mockito.times(1))
         .execute(Statement.of("UPDATE users SET name = someName WHERE id = -1"));
     assertFalse(intermediateStatement.containsResultSet(0));
-    assertEquals(intermediateStatement.getUpdateCount(0), 0L);
+    assertEquals(0L, intermediateStatement.getUpdateCount(0));
     assertTrue(intermediateStatement.isExecuted());
-    assertEquals(intermediateStatement.getStatementType(0), StatementType.UPDATE);
+    assertEquals(StatementType.UPDATE, intermediateStatement.getStatementType(0));
     assertNull(intermediateStatement.getStatementResult(0));
     assertFalse(intermediateStatement.isHasMoreData(0));
     assertFalse(intermediateStatement.hasException(0));
-    assertEquals(intermediateStatement.getResultFormatCode(0), 0);
-=======
-            options, parse("UPDATE users SET name = someName WHERE id = -1"), connection);
-
-    assertFalse(intermediateStatement.isExecuted());
-    assertEquals("UPDATE", intermediateStatement.getCommand());
-
-    intermediateStatement.execute();
-
-    verify(connection).execute(Statement.of("UPDATE users SET name = someName WHERE id = -1"));
-    assertFalse(intermediateStatement.containsResultSet());
-    assertEquals(0L, intermediateStatement.getUpdateCount().longValue());
-    assertTrue(intermediateStatement.isExecuted());
-    assertEquals(ResultType.UPDATE_COUNT, intermediateStatement.getResultType());
-    assertNull(intermediateStatement.getStatementResult());
-    assertFalse(intermediateStatement.isHasMoreData());
-    assertFalse(intermediateStatement.hasException());
     assertEquals(0, intermediateStatement.getResultFormatCode(0));
->>>>>>> 8414b197
 
     intermediateStatement.close();
 
@@ -256,60 +198,35 @@
     when(connectionHandler.getSpannerConnection()).thenReturn(connection);
     IntermediateStatement intermediateStatement =
         new IntermediateStatement(
-<<<<<<< HEAD
-            options, "CREATE TABLE users (name varchar(100) primary key)", connectionHandler);
+            options,
+            parse("CREATE TABLE users (name varchar(100) primary key)"),
+            connectionHandler);
 
     assertFalse(intermediateStatement.isExecuted());
-    assertEquals(intermediateStatement.getCommand(0), "CREATE");
+    assertEquals("CREATE", intermediateStatement.getCommand(0));
 
     intermediateStatement.execute();
 
     Mockito.verify(connection, Mockito.times(1))
         .execute(Statement.of("CREATE TABLE users (name varchar(100) primary key)"));
     assertFalse(intermediateStatement.containsResultSet(0));
-    assertEquals(intermediateStatement.getUpdateCount(0), 0);
+    assertEquals(0, intermediateStatement.getUpdateCount(0));
     assertTrue(intermediateStatement.isExecuted());
-    assertEquals(intermediateStatement.getStatementType(0), StatementType.DDL);
+    assertEquals(StatementType.DDL, intermediateStatement.getStatementType(0));
     assertNull(intermediateStatement.getStatementResult(0));
     assertFalse(intermediateStatement.isHasMoreData(0));
     assertFalse(intermediateStatement.hasException(0));
-    assertEquals(intermediateStatement.getResultFormatCode(0), 0);
-=======
-            options, parse("CREATE TABLE users (name varchar(100) primary key)"), connection);
-
-    assertFalse(intermediateStatement.isExecuted());
-    assertEquals("CREATE", intermediateStatement.getCommand());
-
-    intermediateStatement.execute();
-
-    verify(connection).execute(Statement.of("CREATE TABLE users (name varchar(100) primary key)"));
-    assertFalse(intermediateStatement.containsResultSet());
-    assertNull(intermediateStatement.getUpdateCount());
-    assertTrue(intermediateStatement.isExecuted());
-    assertEquals(ResultType.NO_RESULT, intermediateStatement.getResultType());
-    assertNull(intermediateStatement.getStatementResult());
-    assertFalse(intermediateStatement.isHasMoreData());
-    assertFalse(intermediateStatement.hasException());
     assertEquals(0, intermediateStatement.getResultFormatCode(0));
->>>>>>> 8414b197
 
     intermediateStatement.close();
 
-    verify(resultSet, never()).close();
-  }
-
-<<<<<<< HEAD
-  @Test(expected = IllegalStateException.class)
-  public void testDescribeBasicStatementThrowsException() throws Exception {
-    when(connectionHandler.getSpannerConnection()).thenReturn(connection);
-    IntermediateStatement intermediateStatement =
-        new IntermediateStatement(options, "SELECT * FROM users", connectionHandler);
-=======
+    Mockito.verify(resultSet, Mockito.times(0)).close();
+  }
+
   @Test
   public void testDescribeBasicStatementThrowsException() {
     IntermediateStatement intermediateStatement =
-        new IntermediateStatement(options, parse("SELECT * FROM users"), connection);
->>>>>>> 8414b197
+        new IntermediateStatement(options, parse("SELECT * FROM users"), connectionHandler);
 
     assertThrows(IllegalStateException.class, intermediateStatement::describe);
   }
@@ -323,21 +240,12 @@
 
     when(connectionHandler.getSpannerConnection()).thenReturn(connection);
     IntermediateStatement intermediateStatement =
-<<<<<<< HEAD
-        new IntermediateStatement(options, "SELECT * FROM users", connectionHandler);
+        new IntermediateStatement(options, parse("SELECT * FROM users"), connectionHandler);
 
     intermediateStatement.execute();
 
     assertTrue(intermediateStatement.hasException(0));
-    assertEquals(intermediateStatement.getException(0), thrownException);
-=======
-        new IntermediateStatement(options, parse("SELECT * FROM users"), connection);
-
-    intermediateStatement.execute();
-
-    assertTrue(intermediateStatement.hasException());
-    assertEquals(thrownException, intermediateStatement.getException());
->>>>>>> 8414b197
+    assertEquals(thrownException, intermediateStatement.getException(0));
   }
 
   @Test
@@ -371,13 +279,8 @@
     intermediateStatement.execute();
     verify(connection).execute(statement);
 
-<<<<<<< HEAD
-    assertEquals(intermediatePortalStatement.getSql(), sqlStatement);
-    assertEquals(intermediatePortalStatement.getCommand(0), "SELECT");
-=======
     assertEquals(sqlStatement, intermediatePortalStatement.getSql());
-    assertEquals("SELECT", intermediatePortalStatement.getCommand());
->>>>>>> 8414b197
+    assertEquals("SELECT", intermediatePortalStatement.getCommand(0));
     assertFalse(intermediatePortalStatement.isExecuted());
     assertTrue(intermediateStatement.isBound());
   }
@@ -467,73 +370,11 @@
   }
 
   @Test
-<<<<<<< HEAD
-  public void testBatchStatements() throws Exception {
-    when(connectionHandler.getSpannerConnection()).thenReturn(connection);
-    String sql =
-        "INSERT INTO users (id) VALUES (1); INSERT INTO users (id) VALUES (2);INSERT INTO users (id) VALUES (3);";
-    IntermediateStatement intermediateStatement =
-        new IntermediateStatement(options, sql, connectionHandler);
-
-    assertTrue(intermediateStatement.isBatchedQuery());
-    List<String> result = intermediateStatement.getStatements();
-    assertEquals(result.size(), 3);
-    assertEquals(result.get(0), "INSERT INTO users (id) VALUES (1)");
-    assertEquals(result.get(1), "INSERT INTO users (id) VALUES (2)");
-    assertEquals(result.get(2), "INSERT INTO users (id) VALUES (3)");
-  }
-
-  @Test
-  public void testAdditionalBatchStatements() throws Exception {
-    when(connectionHandler.getSpannerConnection()).thenReturn(connection);
-    String sql =
-        "BEGIN TRANSACTION; INSERT INTO users (id) VALUES (1); INSERT INTO users (id) VALUES (2); INSERT INTO users (id) VALUES (3); COMMIT;";
-    IntermediateStatement intermediateStatement =
-        new IntermediateStatement(options, sql, connectionHandler);
-
-    assertTrue(intermediateStatement.isBatchedQuery());
-    List<String> result = intermediateStatement.getStatements();
-    assertEquals(result.size(), 5);
-    assertEquals(result.get(0), "BEGIN TRANSACTION");
-    assertEquals(result.get(1), "INSERT INTO users (id) VALUES (1)");
-    assertEquals(result.get(2), "INSERT INTO users (id) VALUES (2)");
-    assertEquals(result.get(3), "INSERT INTO users (id) VALUES (3)");
-    assertEquals(result.get(4), "COMMIT");
-  }
-
-  @Test
-  public void testBatchStatementsWithEmptyStatements() throws Exception {
-    when(connectionHandler.getSpannerConnection()).thenReturn(connection);
-    String sql = "INSERT INTO users (id) VALUES (1); ;;; INSERT INTO users (id) VALUES (2);";
-    IntermediateStatement intermediateStatement =
-        new IntermediateStatement(options, sql, connectionHandler);
-
-    assertTrue(intermediateStatement.isBatchedQuery());
-    List<String> result = intermediateStatement.getStatements();
-    assertEquals(result.size(), 2);
-    assertEquals(result.get(0), "INSERT INTO users (id) VALUES (1)");
-    assertEquals(result.get(1), "INSERT INTO users (id) VALUES (2)");
-  }
-
-  @Test
-  public void testBatchStatementsWithQuotes() throws Exception {
-    when(connectionHandler.getSpannerConnection()).thenReturn(connection);
-    String sql =
-        "INSERT INTO users (name) VALUES (';;test;;'); INSERT INTO users (name1, name2) VALUES ('''''', ';'';');";
-    IntermediateStatement intermediateStatement =
-        new IntermediateStatement(options, sql, connectionHandler);
-
-    assertTrue(intermediateStatement.isBatchedQuery());
-    List<String> result = intermediateStatement.getStatements();
-    assertEquals(result.size(), 2);
-    assertEquals(result.get(0), "INSERT INTO users (name) VALUES (';;test;;')");
-    assertEquals(result.get(1), "INSERT INTO users (name1, name2) VALUES ('''''', ';'';')");
-=======
   public void testBatchStatements() {
     String sql =
         "INSERT INTO users (id) VALUES (1); INSERT INTO users (id) VALUES (2);INSERT INTO users (id) VALUES (3);";
     IntermediateStatement intermediateStatement =
-        new IntermediateStatement(options, parse(sql), connection);
+        new IntermediateStatement(options, parse(sql), connectionHandler);
 
     assertTrue(intermediateStatement.isBatchedQuery());
     List<String> result = intermediateStatement.getStatements();
@@ -548,7 +389,7 @@
     String sql =
         "BEGIN TRANSACTION; INSERT INTO users (id) VALUES (1); INSERT INTO users (id) VALUES (2); INSERT INTO users (id) VALUES (3); COMMIT;";
     IntermediateStatement intermediateStatement =
-        new IntermediateStatement(options, parse(sql), connection);
+        new IntermediateStatement(options, parse(sql), connectionHandler);
 
     assertTrue(intermediateStatement.isBatchedQuery());
     List<String> result = intermediateStatement.getStatements();
@@ -565,7 +406,7 @@
   public void testBatchStatementsWithEmptyStatements() {
     String sql = "INSERT INTO users (id) VALUES (1); ;;; INSERT INTO users (id) VALUES (2);";
     IntermediateStatement intermediateStatement =
-        new IntermediateStatement(options, parse(sql), connection);
+        new IntermediateStatement(options, parse(sql), connectionHandler);
 
     assertTrue(intermediateStatement.isBatchedQuery());
     List<String> result = intermediateStatement.getStatements();
@@ -579,14 +420,13 @@
     String sql =
         "INSERT INTO users (name) VALUES (';;test;;'); INSERT INTO users (name1, name2) VALUES ('''''', ';'';');";
     IntermediateStatement intermediateStatement =
-        new IntermediateStatement(options, parse(sql), connection);
+        new IntermediateStatement(options, parse(sql), connectionHandler);
 
     assertTrue(intermediateStatement.isBatchedQuery());
     List<String> result = intermediateStatement.getStatements();
     assertEquals(2, result.size());
     assertEquals("INSERT INTO users (name) VALUES (';;test;;')", result.get(0));
     assertEquals("INSERT INTO users (name1, name2) VALUES ('''''', ';'';')", result.get(1));
->>>>>>> 8414b197
   }
 
   @Test
@@ -611,15 +451,9 @@
 
     assertTrue(intermediateStatement.isBatchedQuery());
     List<String> result = intermediateStatement.getStatements();
-<<<<<<< HEAD
-    assertEquals(result.size(), 2);
-    assertEquals(result.get(0), "INSERT INTO users (name) VALUES (';;test;;')");
-    assertEquals(result.get(1), "INSERT INTO users (name1, name2) VALUES ('''''', ';'';')");
-=======
     assertEquals(2, result.size());
     assertEquals("INSERT INTO users (name) VALUES (';;test;;')", result.get(0));
     assertEquals("INSERT INTO users (name1, name2) VALUES ('''''', ';'';')", result.get(1));
->>>>>>> 8414b197
   }
 
   @Test
