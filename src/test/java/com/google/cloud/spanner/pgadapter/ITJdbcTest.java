// Copyright 2022 Google LLC
//
// Licensed under the Apache License, Version 2.0 (the "License");
// you may not use this file except in compliance with the License.
// You may obtain a copy of the License at
//
//      http://www.apache.org/licenses/LICENSE-2.0
//
// Unless required by applicable law or agreed to in writing, software
// distributed under the License is distributed on an "AS IS" BASIS,
// WITHOUT WARRANTIES OR CONDITIONS OF ANY KIND, either express or implied.
// See the License for the specific language governing permissions and
// limitations under the License.

package com.google.cloud.spanner.pgadapter;

import static org.junit.Assert.assertArrayEquals;
import static org.junit.Assert.assertEquals;
import static org.junit.Assert.assertFalse;
import static org.junit.Assert.assertNotNull;
import static org.junit.Assert.assertNull;
import static org.junit.Assert.assertThrows;
import static org.junit.Assert.assertTrue;

import com.google.cloud.ByteArray;
import com.google.cloud.Date;
import com.google.cloud.Timestamp;
import com.google.cloud.spanner.Database;
import com.google.cloud.spanner.KeySet;
import com.google.cloud.spanner.Mutation;
import com.google.cloud.spanner.pgadapter.metadata.OptionsMetadata;
import java.io.FileInputStream;
import java.io.IOException;
import java.math.BigDecimal;
import java.nio.charset.StandardCharsets;
import java.sql.Connection;
import java.sql.DriverManager;
import java.sql.PreparedStatement;
import java.sql.ResultSet;
import java.sql.SQLException;
import java.sql.Statement;
import java.sql.Types;
import java.time.LocalDate;
import java.util.ArrayList;
import java.util.Arrays;
import java.util.Collections;
import java.util.List;
import org.junit.AfterClass;
import org.junit.Before;
import org.junit.BeforeClass;
import org.junit.Test;
import org.junit.experimental.categories.Category;
import org.junit.runner.RunWith;
import org.junit.runners.Parameterized;
import org.junit.runners.Parameterized.Parameter;
import org.junit.runners.Parameterized.Parameters;
import org.postgresql.PGConnection;
import org.postgresql.copy.CopyManager;

@Category(IntegrationTest.class)
@RunWith(Parameterized.class)
public class ITJdbcTest implements IntegrationTest {
  private static final PgAdapterTestEnv testEnv = new PgAdapterTestEnv();
  private static Database database;

  @Parameter public String preferQueryMode;

  @Parameter(1)
  public boolean useDomainSocket;

  @Parameters(name = "preferQueryMode = {0}, useDomainSocket = {1}")
  public static List<Object[]> data() {
    OptionsMetadata options = new OptionsMetadata(new String[] {"-p p", "-i i"});
    boolean[] useDomainSockets;
    if (options.isDomainSocketEnabled()) {
      useDomainSockets = new boolean[] {true, false};
    } else {
      useDomainSockets = new boolean[] {false};
    }
    String[] queryModes = {"extended", "simple"};
    List<Object[]> parameters = new ArrayList<>();
    for (String queryMode : queryModes) {
      for (boolean useDomainSocket : useDomainSockets) {
        parameters.add(new Object[] {queryMode, useDomainSocket});
      }
    }
    return parameters;
  }

  @BeforeClass
  public static void setup() throws ClassNotFoundException {
    // Make sure the PG JDBC driver is loaded.
    Class.forName("org.postgresql.Driver");

    testEnv.setUp();
    database = testEnv.createDatabase(PgAdapterTestEnv.DEFAULT_DATA_MODEL);
    testEnv.startPGAdapterServer(Collections.emptyList());
  }

  @AfterClass
  public static void teardown() {
    testEnv.stopPGAdapterServer();
    testEnv.cleanUp();
  }

  @Before
  public void insertTestData() {
    String databaseId = database.getId().getDatabase();
    testEnv.write(databaseId, Collections.singleton(Mutation.delete("numbers", KeySet.all())));
    testEnv.write(databaseId, Collections.singleton(Mutation.delete("all_types", KeySet.all())));
    testEnv.write(
        databaseId,
        Arrays.asList(
            Mutation.newInsertBuilder("numbers").set("num").to(1L).set("name").to("One").build(),
            Mutation.newInsertBuilder("all_types")
                .set("col_bigint")
                .to(1L)
                .set("col_bool")
                .to(true)
                .set("col_bytea")
                .to(ByteArray.copyFrom("test"))
                .set("col_float8")
                .to(3.14d)
                .set("col_int")
                .to(1)
                .set("col_numeric")
                .to(new BigDecimal("3.14"))
                .set("col_timestamptz")
                .to(Timestamp.parseTimestamp("2022-01-27T17:51:30+01:00"))
                .set("col_date")
                .to(Date.parseDate("2022-05-23"))
                .set("col_varchar")
                .to("test")
                .build()));
  }

  private String getConnectionUrl() {
    if (useDomainSocket) {
      return String.format(
          "jdbc:postgresql://localhost/%s?"
<<<<<<< HEAD
              + "socketFactory=org.newsclub.net.unix.AFUNIXSocketFactory$FactoryArg"
              + "&socketFactoryArg=%s"
              + "&preferQueryMode=%s",
          database.getId().getDatabase(), testEnv.getPGAdapterSocketFile(), preferQueryMode);
=======
              + "preferQueryMode=%s"
              + "&socketFactory=org.newsclub.net.unix.AFUNIXSocketFactory$FactoryArg"
              + "&socketFactoryArg=/tmp/.s.PGSQL.%d",
          database.getId().getDatabase(), preferQueryMode, testEnv.getPGAdapterPort());
>>>>>>> 703a25dc
    }
    return String.format(
        "jdbc:postgresql://%s/%s?preferQueryMode=%s",
        testEnv.getPGAdapterHostAndPort(), database.getId().getDatabase(), preferQueryMode);
  }

  @Test
  public void testSelectHelloWorld() throws SQLException {
    try (Connection connection = DriverManager.getConnection(getConnectionUrl())) {
      try (ResultSet resultSet =
          connection.createStatement().executeQuery("SELECT 'Hello World!'")) {
        assertTrue(resultSet.next());
        assertEquals("Hello World!", resultSet.getString(1));
        assertFalse(resultSet.next());
      }
    }
  }

  @Test
  public void testCreateTableIfNotExists() throws SQLException {
    try (Connection connection = DriverManager.getConnection(getConnectionUrl())) {
      try (Statement statement = connection.createStatement()) {
        // This table already exists, so it should be a no-op.
        assertFalse(
            statement.execute("create table if not exists all_types (id bigint primary key)"));
        assertFalse(statement.getMoreResults());
      }
    }
  }

  @Test
  public void testCreateTableIfNotExists_withSchemaPrefix() throws SQLException {
    try (Connection connection = DriverManager.getConnection(getConnectionUrl())) {
      try (Statement statement = connection.createStatement()) {
        // This table already exists, so it should be a no-op.
        assertFalse(
            statement.execute(
                "create table if not exists public.all_types (id bigint primary key)"));
        assertFalse(statement.getMoreResults());
      }
    }
  }

  @Test
  public void testSelectWithParameters() throws SQLException {
    boolean isSimpleMode = "simple".equalsIgnoreCase(preferQueryMode);
    String sql =
        "select col_bigint, col_bool, col_bytea, col_float8, col_int, col_numeric, col_timestamptz, col_date, col_varchar "
            + "from all_types "
            + "where col_bigint=? "
            + "and col_bool=? "
            // The PG JDBC driver does not support bytea parameters in simple mode.
            + (isSimpleMode ? "" : "and col_bytea=? ")
            + "and col_float8=? "
            + "and col_int=? "
            + "and col_numeric=? "
            + "and col_timestamptz=? "
            + "and col_date=? "
            + "and col_varchar=?";

    try (Connection connection = DriverManager.getConnection(getConnectionUrl())) {
      try (PreparedStatement statement = connection.prepareStatement(sql)) {

        int index = 0;
        statement.setLong(++index, 1);
        statement.setBoolean(++index, true);
        if (!isSimpleMode) {
          statement.setBytes(++index, "test".getBytes(StandardCharsets.UTF_8));
        }
        statement.setDouble(++index, 3.14d);
        statement.setInt(++index, 1);
        statement.setBigDecimal(++index, new BigDecimal("3.14"));
        statement.setTimestamp(
            ++index, Timestamp.parseTimestamp("2022-01-27T17:51:30+01:00").toSqlTimestamp());
        statement.setObject(++index, LocalDate.of(2022, 5, 23));
        statement.setString(++index, "test");

        try (ResultSet resultSet = statement.executeQuery()) {
          assertTrue(resultSet.next());

          index = 0;
          assertEquals(1, resultSet.getLong(++index));
          assertTrue(resultSet.getBoolean(++index));
          if (!isSimpleMode) {
            assertArrayEquals("test".getBytes(StandardCharsets.UTF_8), resultSet.getBytes(++index));
          } else {
            ++index;
          }
          assertEquals(3.14d, resultSet.getDouble(++index), 0.0d);
          assertEquals(1, resultSet.getInt(++index));
          assertEquals(new BigDecimal("3.14"), resultSet.getBigDecimal(++index));
          assertEquals(
              Timestamp.parseTimestamp("2022-01-27T17:51:30+01:00").toSqlTimestamp(),
              resultSet.getTimestamp(++index));
          assertEquals(
              LocalDate.parse("2022-05-23"), resultSet.getObject(++index, LocalDate.class));
          assertEquals("test", resultSet.getString(++index));

          assertFalse(resultSet.next());
        }
      }
    }
  }

  @Test
  public void testInsertWithParameters() throws SQLException {
    boolean isSimpleMode = "simple".equalsIgnoreCase(preferQueryMode);
    try (Connection connection = DriverManager.getConnection(getConnectionUrl())) {
      try (PreparedStatement statement =
          connection.prepareStatement(
              "insert into all_types "
                  + "(col_bigint, col_bool, col_bytea, col_float8, col_int, col_numeric, col_timestamptz, col_date, col_varchar) "
                  + "values (?, ?, ?, ?, ?, ?, ?, ?, ?)")) {
        int index = 0;
        statement.setLong(++index, 2);
        statement.setBoolean(++index, true);
        // The PG JDBC driver does not support bytea parameters in simple mode.
        if (isSimpleMode) {
          statement.setNull(++index, Types.BINARY);
        } else {
          statement.setBytes(++index, "bytes_test".getBytes(StandardCharsets.UTF_8));
        }
        statement.setDouble(++index, 10.1);
        statement.setInt(++index, 100);
        statement.setBigDecimal(++index, new BigDecimal("6.626"));
        statement.setTimestamp(
            ++index, Timestamp.parseTimestamp("2022-02-11T13:45:00.123456+01:00").toSqlTimestamp());
        statement.setObject(++index, LocalDate.parse("2000-02-29"));
        statement.setString(++index, "string_test");

        assertEquals(1, statement.executeUpdate());
      }

      try (ResultSet resultSet =
          connection.createStatement().executeQuery("select * from all_types where col_bigint=2")) {
        assertTrue(resultSet.next());

        int index = 0;
        assertEquals(2, resultSet.getLong(++index));
        assertTrue(resultSet.getBoolean(++index));
        if (!isSimpleMode) {
          assertArrayEquals(
              "bytes_test".getBytes(StandardCharsets.UTF_8), resultSet.getBytes(++index));
        } else {
          ++index;
        }
        assertEquals(10.1d, resultSet.getDouble(++index), 0.0d);
        assertEquals(100, resultSet.getInt(++index));
        assertEquals(new BigDecimal("6.626"), resultSet.getBigDecimal(++index));
        assertEquals(
            Timestamp.parseTimestamp("2022-02-11T13:45:00.123456+01:00").toSqlTimestamp(),
            resultSet.getTimestamp(++index));
        assertEquals(LocalDate.of(2000, 2, 29), resultSet.getObject(++index, LocalDate.class));
        assertEquals("string_test", resultSet.getString(++index));

        assertFalse(resultSet.next());
      }
    }
  }

  @Test
  public void testUpdateWithParameters() throws SQLException {
    boolean isSimpleMode = "simple".equalsIgnoreCase(preferQueryMode);
    String sql =
        "update all_types set "
            + "col_bool=?, "
            // The PG JDBC driver does not support bytea parameters in simple mode.
            + (isSimpleMode ? "" : "col_bytea=?, ")
            + "col_float8=?, "
            + "col_int=?, "
            + "col_numeric=?, "
            + "col_timestamptz=?, "
            + "col_date=?, "
            + "col_varchar=? "
            + "where col_bigint=?";

    try (Connection connection = DriverManager.getConnection(getConnectionUrl())) {
      try (PreparedStatement statement = connection.prepareStatement(sql)) {
        int index = 0;
        statement.setBoolean(++index, false);
        if (!isSimpleMode) {
          statement.setBytes(++index, "updated".getBytes(StandardCharsets.UTF_8));
        }
        statement.setDouble(++index, 3.14d * 2d);
        statement.setInt(++index, 2);
        statement.setBigDecimal(++index, new BigDecimal("10.0"));
        // Note that PostgreSQL does not support nanosecond precision, so the JDBC driver therefore
        // truncates this value before it is sent to PG.
        statement.setTimestamp(
            ++index,
            Timestamp.parseTimestamp("2022-02-11T14:04:59.123456789+01:00").toSqlTimestamp());
        statement.setObject(++index, LocalDate.of(2000, 1, 1));
        statement.setString(++index, "updated");
        statement.setLong(++index, 1);

        assertEquals(1, statement.executeUpdate());
      }

      try (ResultSet resultSet =
          connection.createStatement().executeQuery("select * from all_types where col_bigint=1")) {
        assertTrue(resultSet.next());

        int index = 0;
        assertEquals(1, resultSet.getLong(++index));
        assertFalse(resultSet.getBoolean(++index));
        if (!isSimpleMode) {
          assertArrayEquals(
              "updated".getBytes(StandardCharsets.UTF_8), resultSet.getBytes(++index));
        } else {
          ++index;
        }
        assertEquals(3.14d * 2d, resultSet.getDouble(++index), 0.0d);
        assertEquals(2, resultSet.getInt(++index));
        assertEquals(new BigDecimal("10.0"), resultSet.getBigDecimal(++index));
        // Note: The JDBC driver already truncated the timestamp value before it was sent to PG.
        // So here we read back the truncated value.
        assertEquals(
            Timestamp.parseTimestamp("2022-02-11T14:04:59.123457+01:00").toSqlTimestamp(),
            resultSet.getTimestamp(++index));
        assertEquals(LocalDate.parse("2000-01-01"), resultSet.getObject(++index, LocalDate.class));
        assertEquals("updated", resultSet.getString(++index));

        assertFalse(resultSet.next());
      }
    }
  }

  @Test
  public void testNullValues() throws SQLException {
    try (Connection connection = DriverManager.getConnection(getConnectionUrl())) {
      for (boolean typed : new boolean[] {true, false}) {
        try (PreparedStatement statement =
            connection.prepareStatement(
                "insert into all_types "
                    + "(col_bigint, col_bool, col_bytea, col_float8, col_int, col_numeric, col_timestamptz, col_date, col_varchar) "
                    + "values (?, ?, ?, ?, ?, ?, ?, ?, ?)")) {
          int index = 0;
          statement.setLong(++index, 2);
          statement.setNull(++index, typed ? Types.BOOLEAN : Types.NULL);
          statement.setNull(++index, typed ? Types.BINARY : Types.NULL);
          statement.setNull(++index, typed ? Types.DOUBLE : Types.NULL);
          statement.setNull(++index, typed ? Types.INTEGER : Types.NULL);
          statement.setNull(++index, typed ? Types.NUMERIC : Types.NULL);
          statement.setNull(++index, typed ? Types.TIMESTAMP_WITH_TIMEZONE : Types.NULL);
          statement.setNull(++index, typed ? Types.DATE : Types.NULL);
          statement.setNull(++index, typed ? Types.VARCHAR : Types.NULL);

          assertEquals(1, statement.executeUpdate());
        }

        try (ResultSet resultSet =
            connection
                .createStatement()
                .executeQuery("select * from all_types where col_bigint=2")) {
          assertTrue(resultSet.next());

          int index = 0;
          assertEquals(2, resultSet.getLong(++index));

          // Note: JDBC returns the zero-value for primitive types if the value is NULL, and you
          // have to call wasNull() to determine whether the value was NULL or zero.
          assertFalse(resultSet.getBoolean(++index));
          assertTrue(resultSet.wasNull());
          assertNull(resultSet.getBytes(++index));
          assertTrue(resultSet.wasNull());
          assertEquals(0d, resultSet.getDouble(++index), 0.0d);
          assertTrue(resultSet.wasNull());
          assertEquals(0, resultSet.getInt(++index));
          assertTrue(resultSet.wasNull());
          assertNull(resultSet.getBigDecimal(++index));
          assertTrue(resultSet.wasNull());
          assertNull(resultSet.getTimestamp(++index));
          assertTrue(resultSet.wasNull());
          assertNull(resultSet.getDate(++index));
          assertTrue(resultSet.wasNull());
          assertNull(resultSet.getString(++index));
          assertTrue(resultSet.wasNull());

          assertFalse(resultSet.next());
        }
        assertEquals(
            1,
            connection.createStatement().executeUpdate("delete from all_types where col_bigint=2"));
      }
    }
  }

  @Test
  public void testInsertWithLiterals() throws SQLException {
    try (Connection connection = DriverManager.getConnection(getConnectionUrl())) {
      int updateCount =
          connection
              .createStatement()
              .executeUpdate("insert into numbers (num, name) values (2, 'Two')");
      assertEquals(1, updateCount);
    }
  }

  @Test
  public void testUpdateWithLiterals() throws SQLException {
    try (Connection connection = DriverManager.getConnection(getConnectionUrl())) {
      int updateCount =
          connection
              .createStatement()
              .executeUpdate("update numbers set name='One - updated' where num=1");
      assertEquals(1, updateCount);

      // This should return a zero update count, as there is no row 2.
      int noUpdateCount =
          connection
              .createStatement()
              .executeUpdate("update numbers set name='Two - updated' where num=2");
      assertEquals(0, noUpdateCount);
    }
  }

  /**
   * ---------------------------------------------------------------------------------------------/*
   * COPY tests
   *
   * <p>The data that is used for the COPY tests were generated using this statement:
   *
   * <p><code>
   * select (random()*1000000000)::bigint, random()<0.5, md5(random()::text ||
   * clock_timestamp()::text)::bytea, random()*123456789, (random()*999999)::int,
   * (random()*999999)::numeric, now()-random()*interval '50 year', md5(random()::text ||
   * clock_timestamp()::text)::varchar from generate_series(1, 1000000) s(i);
   * </code> Example for streaming large amounts of random data from PostgreSQL to Cloud Spanner.
   * This must be run with the system property -Dcopy_in_insert_or_update=true set, or otherwise it
   * will eventually fail on a unique key constraint violation, as the primary key value is a random
   * number. <code>
   *   psql -h localhost -d knut-test-db -c "copy (select (random()*1000000000)::bigint, random()<0.5, md5(random()::text || clock_timestamp()::text)::bytea, random()*123456789, (random()*999999)::int, (random()*999999)::numeric, now()-random()*interval '50 year', md5(random()::text || clock_timestamp()::text)::varchar from generate_series(1, 1000000) s(i)) to stdout" | psql -h localhost -p 5433 -d test -c "set spanner.autocommit_dml_mode='partitioned_non_atomic'" -c "copy all_types from stdin;"
   * </code>
   */
  @Test
  public void testCopyIn_Small() throws SQLException, IOException {
    // Empty all data in the table.
    String databaseId = database.getId().getDatabase();
    testEnv.write(databaseId, Collections.singleton(Mutation.delete("all_types", KeySet.all())));

    try (Connection connection = DriverManager.getConnection(getConnectionUrl())) {
      PGConnection pgConnection = connection.unwrap(PGConnection.class);
      CopyManager copyManager = pgConnection.getCopyAPI();
      long copyCount =
          copyManager.copyIn(
              "copy all_types from stdin;",
              new FileInputStream("./src/test/resources/all_types_data_small.txt"));
      assertEquals(100L, copyCount);

      // Verify that there are actually 100 rows in the table.
      try (ResultSet resultSet =
          connection.createStatement().executeQuery("select count(*) from all_types")) {
        assertTrue(resultSet.next());
        assertEquals(100L, resultSet.getLong(1));
        assertFalse(resultSet.next());
      }
    }
  }

  @Test
  public void testCopyIn_Large_FailsWhenAtomic() throws SQLException {
    // Empty all data in the table.
    String databaseId = database.getId().getDatabase();
    testEnv.write(databaseId, Collections.singleton(Mutation.delete("all_types", KeySet.all())));

    try (Connection connection = DriverManager.getConnection(getConnectionUrl())) {
      PGConnection pgConnection = connection.unwrap(PGConnection.class);
      CopyManager copyManager = pgConnection.getCopyAPI();
      SQLException exception =
          assertThrows(
              SQLException.class,
              () ->
                  copyManager.copyIn(
                      "copy all_types from stdin;",
                      new FileInputStream("./src/test/resources/all_types_data.txt")));
      assertTrue(
          exception.getMessage(),
          exception
                  .getMessage()
                  .contains("FAILED_PRECONDITION: Record count: 2001 has exceeded the limit: 2000.")
              || exception
                  .getMessage()
                  .contains("Database connection failed when canceling copy operation"));
    }

    // Verify that the table is still empty.
    try (Connection connection = DriverManager.getConnection(getConnectionUrl())) {
      try (ResultSet resultSet =
          connection.createStatement().executeQuery("select count(*) from all_types")) {
        assertTrue(resultSet.next());
        assertEquals(0L, resultSet.getLong(1));
        assertFalse(resultSet.next());
      }
    }
  }

  @Test
  public void testCopyIn_Large_SucceedsWhenNonAtomic() throws SQLException, IOException {
    // Empty all data in the table.
    String databaseId = database.getId().getDatabase();
    testEnv.write(databaseId, Collections.singleton(Mutation.delete("all_types", KeySet.all())));

    try (Connection connection = DriverManager.getConnection(getConnectionUrl())) {
      connection
          .createStatement()
          .execute("set spanner.autocommit_dml_mode='partitioned_non_atomic'");

      PGConnection pgConnection = connection.unwrap(PGConnection.class);
      CopyManager copyManager = pgConnection.getCopyAPI();
      long copyCount =
          copyManager.copyIn(
              "copy all_types from stdin;",
              new FileInputStream("./src/test/resources/all_types_data.txt"));
      assertEquals(10_000L, copyCount);

      // Verify that there are 10,000 rows in the table.
      try (ResultSet resultSet =
          connection.createStatement().executeQuery("select count(*) from all_types")) {
        assertTrue(resultSet.next());
        assertEquals(10_000L, resultSet.getLong(1));
        assertFalse(resultSet.next());
      }

      // Delete the imported data to prevent the cleanup method to fail on 'Too many mutations'
      // when it tries to delete all data using a normal transaction.
      connection.createStatement().execute("delete from all_types");
    }
  }

  @Test
  public void testTwoDmlStatements() throws SQLException {
    try (Connection connection = DriverManager.getConnection(getConnectionUrl())) {
      try (java.sql.Statement statement = connection.createStatement()) {
        // Statement#execute(String) returns false if the result is an update count or no result.
        assertFalse(
            statement.execute(
                "INSERT INTO numbers VALUES (2, 'Two'); UPDATE numbers SET name=name || ' - Updated';"));

        // Note that we have sent two DML statements to the database in one string. These should be
        // treated as separate statements, and there should therefore be two results coming back
        // from the server. That is; The first update count should be 1 (the INSERT), and the second
        // should be 2 (the UPDATE).
        assertEquals(1, statement.getUpdateCount());

        // The following is a prime example of how not to design an API, but this is how JDBC works.
        // getMoreResults() returns true if the next result is a ResultSet. However, if the next
        // result is an update count, it returns false, and we have to check getUpdateCount() to
        // verify whether there were any more results.
        assertFalse(statement.getMoreResults());
        assertEquals(2, statement.getUpdateCount());

        // There are no more results. This is indicated by getMoreResults returning false AND
        // getUpdateCount returning -1.
        assertFalse(statement.getMoreResults());
        assertEquals(-1, statement.getUpdateCount());

        // Read back the data to verify.
        try (ResultSet resultSet =
            statement.executeQuery("SELECT name FROM numbers ORDER BY num")) {
          assertTrue(resultSet.next());
          assertEquals("One - Updated", resultSet.getString("name"));
          assertTrue(resultSet.next());
          assertEquals("Two - Updated", resultSet.getString("name"));
          assertFalse(resultSet.next());
        }
      }
    }
  }

  @Test
  public void testDmlAndQueryInBatch() throws SQLException {
    try (Connection connection = DriverManager.getConnection(getConnectionUrl())) {
      try (java.sql.Statement statement = connection.createStatement()) {
        assertFalse(
            statement.execute(
                "INSERT INTO numbers VALUES (2, 'Two'); SELECT name FROM numbers ORDER BY num;"));
        assertEquals(1, statement.getUpdateCount());

        assertTrue(statement.getMoreResults());
        try (ResultSet resultSet = statement.getResultSet()) {
          assertTrue(resultSet.next());
          assertEquals("One", resultSet.getString("name"));
          assertTrue(resultSet.next());
          assertEquals("Two", resultSet.getString("name"));
          assertFalse(resultSet.next());
        }

        // There are no more results. This is indicated by getMoreResults returning false AND
        // getUpdateCount returning -1.
        assertFalse(statement.getMoreResults());
        assertEquals(-1, statement.getUpdateCount());
      }
    }
  }

  @Test
  public void testDml() throws SQLException {
    try (Connection connection = DriverManager.getConnection(getConnectionUrl())) {
      try (java.sql.PreparedStatement statement =
          connection.prepareStatement("INSERT INTO numbers VALUES (?, ?)")) {
        statement.setLong(1, 2L);
        statement.setString(2, "Two");
        statement.addBatch();

        statement.setLong(1, 3L);
        statement.setString(2, "Three");
        statement.addBatch();

        statement.setLong(1, 4L);
        statement.setString(2, "Four");
        statement.addBatch();

        int[] updateCounts = statement.executeBatch();
        assertArrayEquals(new int[] {1, 1, 1}, updateCounts);

        // Read back the data to verify.
        try (ResultSet resultSet =
            connection.createStatement().executeQuery("SELECT name FROM numbers ORDER BY num")) {
          assertTrue(resultSet.next());
          assertEquals("One", resultSet.getString("name"));
          assertTrue(resultSet.next());
          assertEquals("Two", resultSet.getString("name"));
          assertTrue(resultSet.next());
          assertEquals("Three", resultSet.getString("name"));
          assertTrue(resultSet.next());
          assertEquals("Four", resultSet.getString("name"));
          assertFalse(resultSet.next());
        }
      }
    }
  }

  @Test
  public void testFetchSize() throws SQLException {
    writeExtraTestRows();
    try (Connection connection = DriverManager.getConnection(getConnectionUrl())) {
      // Fetch size is only respected in a transaction.
      connection.setAutoCommit(false);
      try (PreparedStatement statement =
          connection.prepareStatement("select * from all_types order by col_bigint")) {
        // Fetch two rows at a time from the PG server.
        statement.setFetchSize(2);
        try (ResultSet resultSet = statement.executeQuery()) {
          int rowCount = 0;
          while (resultSet.next()) {
            assertEquals(++rowCount, resultSet.getLong(1));
            for (int col = 2; col <= resultSet.getMetaData().getColumnCount(); col++) {
              if (resultSet.getLong(1) == 3L) {
                assertNull(resultSet.getObject(col));
              } else {
                assertNotNull(resultSet.getObject(col));
              }
            }
          }
          assertEquals(5, rowCount);
        }
      }
      connection.commit();
    }
  }

  private void writeExtraTestRows() {
    testEnv.write(
        database.getId().getDatabase(),
        Arrays.asList(
            Mutation.newInsertBuilder("all_types")
                .set("col_bigint")
                .to(2L)
                .set("col_bool")
                .to(false)
                .set("col_bytea")
                .to(ByteArray.copyFrom("foo"))
                .set("col_float8")
                .to(-3.14d)
                .set("col_int")
                .to(Integer.MAX_VALUE)
                .set("col_numeric")
                .to(new BigDecimal("-3.14"))
                .set("col_timestamptz")
                .to(Timestamp.parseTimestamp("2022-04-22T19:27:30+02:00"))
                .set("col_date")
                .to(Date.parseDate("2000-01-01"))
                .set("col_varchar")
                .to("bar")
                .build(),
            Mutation.newInsertBuilder("all_types")
                .set("col_bigint")
                .to(3L)
                .set("col_bool")
                .to((Boolean) null)
                .set("col_bytea")
                .to((ByteArray) null)
                .set("col_float8")
                .to((Double) null)
                .set("col_int")
                .to((Long) null)
                .set("col_numeric")
                .to((BigDecimal) null)
                .set("col_timestamptz")
                .to((Timestamp) null)
                .set("col_date")
                .to((Date) null)
                .set("col_varchar")
                .to((String) null)
                .build(),
            Mutation.newInsertBuilder("all_types")
                .set("col_bigint")
                .to(4L)
                .set("col_bool")
                .to(true)
                .set("col_bytea")
                .to(ByteArray.copyFrom(""))
                .set("col_float8")
                .to(0d)
                .set("col_int")
                .to(0)
                .set("col_numeric")
                .to(BigDecimal.ZERO)
                .set("col_timestamptz")
                .to(Timestamp.parseTimestamp("0001-01-01T00:00:00Z"))
                .set("col_date")
                .to(Date.parseDate("0001-01-01"))
                .set("col_varchar")
                .to("")
                .build(),
            Mutation.newInsertBuilder("all_types")
                .set("col_bigint")
                .to(5L)
                .set("col_bool")
                .to(true)
                .set("col_bytea")
                .to(ByteArray.copyFrom(""))
                .set("col_float8")
                .to(0d)
                .set("col_int")
                .to(0)
                .set("col_numeric")
                .to(BigDecimal.ZERO)
                .set("col_timestamptz")
                .to(Timestamp.parseTimestamp("0001-01-01T00:00:00Z"))
                .set("col_date")
                .to(Date.parseDate("0001-01-01"))
                .set("col_varchar")
                .to("")
                .build()));
  }
}<|MERGE_RESOLUTION|>--- conflicted
+++ resolved
@@ -138,17 +138,10 @@
     if (useDomainSocket) {
       return String.format(
           "jdbc:postgresql://localhost/%s?"
-<<<<<<< HEAD
               + "socketFactory=org.newsclub.net.unix.AFUNIXSocketFactory$FactoryArg"
               + "&socketFactoryArg=%s"
               + "&preferQueryMode=%s",
           database.getId().getDatabase(), testEnv.getPGAdapterSocketFile(), preferQueryMode);
-=======
-              + "preferQueryMode=%s"
-              + "&socketFactory=org.newsclub.net.unix.AFUNIXSocketFactory$FactoryArg"
-              + "&socketFactoryArg=/tmp/.s.PGSQL.%d",
-          database.getId().getDatabase(), preferQueryMode, testEnv.getPGAdapterPort());
->>>>>>> 703a25dc
     }
     return String.format(
         "jdbc:postgresql://%s/%s?preferQueryMode=%s",
