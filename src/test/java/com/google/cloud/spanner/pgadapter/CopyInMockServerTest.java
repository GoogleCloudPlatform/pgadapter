--- conflicted
+++ resolved
@@ -132,8 +132,6 @@
   }
 
   @Test
-<<<<<<< HEAD
-=======
   public void testCopyIn_Large_FailsWhenAtomic() throws SQLException {
     setupCopyInformationSchemaResults();
 
@@ -176,7 +174,6 @@
   }
 
   @Test
->>>>>>> bc778ec2
   public void testCopyInError() throws SQLException {
     setupCopyInformationSchemaResults();
     mockSpanner.setCommitExecutionTime(
