// Copyright 2022 Google LLC
//
// Licensed under the Apache License, Version 2.0 (the "License");
// you may not use this file except in compliance with the License.
// You may obtain a copy of the License at
//
//      http://www.apache.org/licenses/LICENSE-2.0
//
// Unless required by applicable law or agreed to in writing, software
// distributed under the License is distributed on an "AS IS" BASIS,
// WITHOUT WARRANTIES OR CONDITIONS OF ANY KIND, either express or implied.
// See the License for the specific language governing permissions and
// limitations under the License.

package com.google.cloud.spanner.pgadapter;

import static com.google.cloud.spanner.pgadapter.ITPsqlTest.POSTGRES_DATABASE;
import static com.google.cloud.spanner.pgadapter.ITPsqlTest.POSTGRES_HOST;
<<<<<<< HEAD
=======
import static com.google.cloud.spanner.pgadapter.ITPsqlTest.POSTGRES_PASSWORD;
>>>>>>> 7155783f
import static com.google.cloud.spanner.pgadapter.ITPsqlTest.POSTGRES_PORT;
import static com.google.cloud.spanner.pgadapter.ITPsqlTest.POSTGRES_USER;
import static org.junit.Assert.assertArrayEquals;
import static org.junit.Assert.assertEquals;
import static org.junit.Assert.assertFalse;
import static org.junit.Assert.assertThrows;
import static org.junit.Assert.assertTrue;
import static org.junit.Assume.assumeFalse;
import static org.junit.Assume.assumeTrue;

import com.google.cloud.spanner.MockSpannerServiceImpl;
import com.google.cloud.spanner.MockSpannerServiceImpl.SimulatedExecutionTime;
import com.google.cloud.spanner.MockSpannerServiceImpl.StatementResult;
import com.google.cloud.spanner.pgadapter.metadata.OptionsMetadata;
import com.google.common.base.Strings;
import com.google.common.hash.Hashing;
import com.google.protobuf.ListValue;
import com.google.protobuf.NullValue;
import com.google.protobuf.Value;
import com.google.spanner.v1.CommitRequest;
import com.google.spanner.v1.Mutation;
import com.google.spanner.v1.Mutation.OperationCase;
import com.google.spanner.v1.ResultSetMetadata;
import com.google.spanner.v1.RollbackRequest;
import com.google.spanner.v1.StructType;
import com.google.spanner.v1.StructType.Field;
import com.google.spanner.v1.Type;
import com.google.spanner.v1.TypeCode;
import io.grpc.Status;
import java.io.BufferedReader;
import java.io.FileInputStream;
import java.io.IOException;
import java.io.InputStreamReader;
import java.io.OutputStreamWriter;
import java.io.StringReader;
import java.nio.charset.StandardCharsets;
import java.sql.Connection;
import java.sql.DriverManager;
import java.sql.ResultSet;
import java.sql.SQLException;
import java.util.Base64;
import java.util.List;
import java.util.Scanner;
import java.util.stream.Collectors;
import org.junit.BeforeClass;
import org.junit.Rule;
import org.junit.Test;
import org.junit.rules.Timeout;
import org.junit.runner.RunWith;
import org.junit.runners.Parameterized;
import org.junit.runners.Parameterized.Parameter;
import org.junit.runners.Parameterized.Parameters;
import org.postgresql.PGConnection;
import org.postgresql.copy.CopyIn;
import org.postgresql.copy.CopyManager;
import org.postgresql.core.BaseConnection;
import org.postgresql.core.PGStream;
import org.postgresql.core.QueryExecutorBase;
import org.postgresql.core.v3.QueryExecutorImpl;
import org.postgresql.jdbc.PgConnection;

@RunWith(Parameterized.class)
public class CopyInMockServerTest extends AbstractMockServerTest {
  @Rule public Timeout globalTimeout = Timeout.seconds(30);

  @Parameter public boolean useDomainSocket;

  @Parameters(name = "useDomainSocket = {0}")
  public static Object[] data() {
    OptionsMetadata options = new OptionsMetadata(new String[] {"-p p", "-i i"});
    return options.isDomainSocketEnabled() ? new Object[] {true, false} : new Object[] {false};
  }

  @BeforeClass
  public static void loadPgJdbcDriver() throws Exception {
    // Make sure the PG JDBC driver is loaded.
    Class.forName("org.postgresql.Driver");
  }

  /**
   * Creates a JDBC connection string that instructs the PG JDBC driver to use the default extended
   * mode for queries and DML statements.
   */
  private String createUrl() {
    return createUrl("extended");
  }

  private String createUrl(String queryMode) {
    if (useDomainSocket) {
      return String.format(
          "jdbc:postgresql://localhost/?"
              + "socketFactory=org.newsclub.net.unix.AFUNIXSocketFactory$FactoryArg"
              + "&socketFactoryArg=/tmp/.s.PGSQL.%d"
              + "&preferQueryMode=%s",
          pgServer.getLocalPort(), queryMode);
    }
    return String.format(
        "jdbc:postgresql://localhost:%d/?preferQueryMode=%s", pgServer.getLocalPort(), queryMode);
  }

  @Test
  public void testCopyIn() throws SQLException, IOException {
    setupCopyInformationSchemaResults();

    try (Connection connection = DriverManager.getConnection(createUrl())) {
      CopyManager copyManager = new CopyManager(connection.unwrap(BaseConnection.class));
      copyManager.copyIn("COPY users FROM STDIN;", new StringReader("5\t5\t5\n6\t6\t6\n7\t7\t7\n"));

      // Verify that we can use the connection for normal queries.
      try (ResultSet resultSet = connection.createStatement().executeQuery("SELECT 1")) {
        assertTrue(resultSet.next());
        assertEquals(1L, resultSet.getLong(1));
        assertFalse(resultSet.next());
      }
    }

    List<CommitRequest> commitRequests = mockSpanner.getRequestsOfType(CommitRequest.class);
    assertEquals(1, commitRequests.size());
    CommitRequest commitRequest = commitRequests.get(0);
    assertEquals(1, commitRequest.getMutationsCount());

    Mutation mutation = commitRequest.getMutations(0);
    assertEquals(OperationCase.INSERT, mutation.getOperationCase());
    assertEquals(3, mutation.getInsert().getValuesCount());
    assertEquals(3, mutation.getInsert().getColumnsCount());
  }

  @Test
  public void testCopyInWithColumnNames() throws SQLException, IOException {
    setupCopyInformationSchemaResults();

    try (Connection connection = DriverManager.getConnection(createUrl())) {
      CopyManager copyManager = new CopyManager(connection.unwrap(BaseConnection.class));
      copyManager.copyIn(
          "COPY users (id, name) FROM STDIN;", new StringReader("5\t5\n6\t6\n7\t7\n"));
    }

    List<CommitRequest> commitRequests = mockSpanner.getRequestsOfType(CommitRequest.class);
    assertEquals(1, commitRequests.size());
    CommitRequest commitRequest = commitRequests.get(0);
    assertEquals(1, commitRequest.getMutationsCount());

    Mutation mutation = commitRequest.getMutations(0);
    assertEquals(OperationCase.INSERT, mutation.getOperationCase());
    assertEquals(3, mutation.getInsert().getValuesCount());
    assertEquals(2, mutation.getInsert().getColumnsCount());
    assertEquals("id", mutation.getInsert().getColumns(0));
    assertEquals("name", mutation.getInsert().getColumns(1));
  }

  @Test
  public void testCopyInWithInvalidColumnNames() throws SQLException {
    setupCopyInformationSchemaResults();

    try (Connection connection = DriverManager.getConnection(createUrl())) {
      CopyManager copyManager = new CopyManager(connection.unwrap(BaseConnection.class));
      SQLException sqlException =
          assertThrows(
              SQLException.class,
              () ->
                  copyManager.copyIn(
                      "COPY users (id, foo) FROM STDIN;", new StringReader("5\t5\n6\t6\n7\t7\n")));
      assertEquals(
          "ERROR: INVALID_ARGUMENT: Column \"foo\" of relation \"users\" does not exist",
          sqlException.getMessage());
    }

    assertEquals(0, mockSpanner.countRequestsOfType(CommitRequest.class));
  }

  @Test
  public void testCopyInNullValues() throws SQLException, IOException {
    setupCopyInformationSchemaResults();

    try (Connection connection = DriverManager.getConnection(createUrl())) {
      CopyManager copyManager = new CopyManager(connection.unwrap(BaseConnection.class));
      copyManager.copyIn(
          "COPY users FROM STDIN;", new StringReader("5\t\\N\t\\N\n6\t\\N\t\\N\n7\t\\N\t\\N\n"));

      // Verify that we can use the connection for normal queries.
      try (ResultSet resultSet = connection.createStatement().executeQuery("SELECT 1")) {
        assertTrue(resultSet.next());
        assertEquals(1L, resultSet.getLong(1));
        assertFalse(resultSet.next());
      }
    }

    List<CommitRequest> commitRequests = mockSpanner.getRequestsOfType(CommitRequest.class);
    assertEquals(1, commitRequests.size());
    CommitRequest commitRequest = commitRequests.get(0);
    assertEquals(1, commitRequest.getMutationsCount());

    Mutation mutation = commitRequest.getMutations(0);
    assertEquals(OperationCase.INSERT, mutation.getOperationCase());
    assertEquals(3, mutation.getInsert().getValuesCount());
    Value nullValue = Value.newBuilder().setNullValue(NullValue.NULL_VALUE).build();
    assertEquals("5", mutation.getInsert().getValues(0).getValues(0).getStringValue());
    assertEquals(nullValue, mutation.getInsert().getValues(0).getValues(1));
    assertEquals(nullValue, mutation.getInsert().getValues(0).getValues(2));
  }

  @Test
  public void testCopyInWithExplicitTransaction() throws SQLException, IOException {
    setupCopyInformationSchemaResults();

    try (Connection connection = DriverManager.getConnection(createUrl())) {
      connection.setAutoCommit(false);

      CopyManager copyManager = new CopyManager(connection.unwrap(BaseConnection.class));
      copyManager.copyIn("COPY users FROM STDIN;", new StringReader("5\t5\t5\n6\t6\t6\n7\t7\t7\n"));

      // Verify that we can use the connection for normal queries.
      try (ResultSet resultSet = connection.createStatement().executeQuery("SELECT 1")) {
        assertTrue(resultSet.next());
        assertEquals(1L, resultSet.getLong(1));
        assertFalse(resultSet.next());
      }

      // Verify that the transaction has not yet been committed.
      assertEquals(0, mockSpanner.countRequestsOfType(CommitRequest.class));

      connection.commit();
    }

    List<CommitRequest> commitRequests = mockSpanner.getRequestsOfType(CommitRequest.class);
    assertEquals(1, commitRequests.size());
    CommitRequest commitRequest = commitRequests.get(0);
    assertEquals(1, commitRequest.getMutationsCount());

    Mutation mutation = commitRequest.getMutations(0);
    assertEquals(OperationCase.INSERT, mutation.getOperationCase());
    assertEquals(3, mutation.getInsert().getValuesCount());
  }

  @Test
  public void testCopyInWithExplicitTransaction_Rollback() throws SQLException, IOException {
    setupCopyInformationSchemaResults();

    try (Connection connection = DriverManager.getConnection(createUrl())) {
      connection.setAutoCommit(false);

      CopyManager copyManager = new CopyManager(connection.unwrap(BaseConnection.class));
      copyManager.copyIn("COPY users FROM STDIN;", new StringReader("5\t5\t5\n6\t6\t6\n7\t7\t7\n"));

      // Verify that we can use the connection for normal queries.
      try (ResultSet resultSet = connection.createStatement().executeQuery("SELECT 1")) {
        assertTrue(resultSet.next());
        assertEquals(1L, resultSet.getLong(1));
        assertFalse(resultSet.next());
      }

      connection.rollback();
    }

    // Verify that the COPY operation was not committed.
    assertEquals(0, mockSpanner.countRequestsOfType(CommitRequest.class));
  }

  @Test
  public void testCopyIn_Small() throws SQLException, IOException {
    setupCopyInformationSchemaResults();

    try (Connection connection = DriverManager.getConnection(createUrl())) {
      PGConnection pgConnection = connection.unwrap(PGConnection.class);
      CopyManager copyManager = pgConnection.getCopyAPI();
      long copyCount =
          copyManager.copyIn(
              "copy all_types from stdin;",
              new FileInputStream("./src/test/resources/all_types_data_small.txt"));
      assertEquals(100L, copyCount);
    }
  }

  @Test
  public void testCopyIn_Nulls() throws SQLException, IOException {
    setupCopyInformationSchemaResults();

    try (Connection connection = DriverManager.getConnection(createUrl())) {
      PGConnection pgConnection = connection.unwrap(PGConnection.class);
      CopyManager copyManager = pgConnection.getCopyAPI();
      long copyCount =
          copyManager.copyIn(
              "copy all_types from stdin;",
              new FileInputStream("./src/test/resources/all_types_data_nulls.txt"));
      assertEquals(1L, copyCount);
    }

    List<CommitRequest> commitRequests = mockSpanner.getRequestsOfType(CommitRequest.class);
    assertEquals(1, commitRequests.size());
    CommitRequest commitRequest = commitRequests.get(0);
    assertEquals(1, commitRequest.getMutationsCount());

    Mutation mutation = commitRequest.getMutations(0);
    assertEquals(OperationCase.INSERT, mutation.getOperationCase());
    assertEquals(1, mutation.getInsert().getValuesCount());
    Value nullValue = Value.newBuilder().setNullValue(NullValue.NULL_VALUE).build();
    // The first column is not null, as it is the primary key.
    for (int col = 1; col < mutation.getInsert().getColumnsCount(); col++) {
      assertEquals(nullValue, mutation.getInsert().getValues(0).getValues(col));
    }
  }

  @Test
  public void testCopyIn_Large_FailsWhenAtomic() throws Exception {
    setupCopyInformationSchemaResults();

    try (Connection connection = DriverManager.getConnection(createUrl())) {
      PGConnection pgConnection = connection.unwrap(PGConnection.class);
      CopyManager copyManager = pgConnection.getCopyAPI();
      SQLException exception =
          assertThrows(
              SQLException.class,
              () ->
                  copyManager.copyIn(
                      "copy all_types from stdin;",
                      new FileInputStream("./src/test/resources/all_types_data.txt")));

      assertEquals(
          "ERROR: FAILED_PRECONDITION: Record count: 2001 has exceeded the limit: 2000.\n"
              + "\n"
              + "The number of mutations per record is equal to the number of columns in the record plus the number of indexed columns in the record. The maximum number of mutations in one transaction is 20000.\n"
              + "\n"
              + "Execute `SET AUTOCOMMIT_DML_MODE='PARTITIONED_NON_ATOMIC'` before executing a large COPY operation to instruct PGAdapter to automatically break large transactions into multiple smaller. This will make the COPY operation non-atomic.\n\n",
          exception.getMessage());
    }
  }

  @Test
  public void testCopyIn_Large_SucceedsWhenNonAtomic() throws SQLException, IOException {
    setupCopyInformationSchemaResults();

    try (Connection connection = DriverManager.getConnection(createUrl())) {
      connection
          .createStatement()
          .execute("set spanner.autocommit_dml_mode='partitioned_non_atomic'");

      PGConnection pgConnection = connection.unwrap(PGConnection.class);
      CopyManager copyManager = pgConnection.getCopyAPI();
      long copyCount =
          copyManager.copyIn(
              "copy all_types from stdin;",
              new FileInputStream("./src/test/resources/all_types_data.txt"));
      assertEquals(10_000L, copyCount);
    }
  }

  @Test
  public void testCopyInError() throws SQLException {
    setupCopyInformationSchemaResults();
    mockSpanner.setCommitExecutionTime(
        SimulatedExecutionTime.ofException(Status.INVALID_ARGUMENT.asRuntimeException()));

    try (Connection connection = DriverManager.getConnection(createUrl())) {
      CopyManager copyManager = new CopyManager(connection.unwrap(BaseConnection.class));
      SQLException exception =
          assertThrows(
              SQLException.class,
              () ->
                  copyManager.copyIn(
                      "COPY users FROM STDIN;", new StringReader("5\t5\t5\n6\t6\t6\n7\t7\t7\n")));
      assertTrue(
          exception.getMessage(),
          exception.getMessage().contains("io.grpc.StatusRuntimeException: INVALID_ARGUMENT"));
    }

    // The server should receive one commit request, but this commit failed in this case.
    List<CommitRequest> commitRequests = mockSpanner.getRequestsOfType(CommitRequest.class);
    assertEquals(1, commitRequests.size());
  }

  @Test
  public void testCopyIn_TableNotFound() throws SQLException {
    setupCopyInformationSchemaResults(false);

    try (Connection connection = DriverManager.getConnection(createUrl())) {
      CopyManager copyManager = new CopyManager(connection.unwrap(BaseConnection.class));
      SQLException exception =
          assertThrows(
              SQLException.class,
              () -> copyManager.copyIn("COPY users FROM STDIN;", new StringReader("5\t5\t5\n")));
      assertEquals(
          "ERROR: INVALID_ARGUMENT: Table users is not found in information_schema",
          exception.getMessage());

      // Verify that we can use the connection for normal queries.
      try (ResultSet resultSet = connection.createStatement().executeQuery("SELECT 1")) {
        assertTrue(resultSet.next());
        assertEquals(1L, resultSet.getLong(1));
        assertFalse(resultSet.next());
      }
    }

    assertEquals(0, mockSpanner.countRequestsOfType(CommitRequest.class));
  }

  @Test
  public void testCopyInWithInvalidRow() throws SQLException, IOException {
    setupCopyInformationSchemaResults();

    try (Connection connection = DriverManager.getConnection(createUrl())) {
      CopyManager copyManager = new CopyManager(connection.unwrap(BaseConnection.class));
      // This row does not contain all the necessary columns.
      SQLException exception =
          assertThrows(
              SQLException.class,
              () -> copyManager.copyIn("COPY users FROM STDIN;", new StringReader("5\n")));
      assertTrue(
          exception
              .getMessage()
              .contains("Row length mismatched. Expected 3 columns, but only found 1"));
    }

    List<CommitRequest> commitRequests = mockSpanner.getRequestsOfType(CommitRequest.class);
    assertTrue(commitRequests.isEmpty());
  }

  @Test
  public void testCopyInExceedsCommitSizeLimit_FailsInAtomicMode() throws SQLException {
    setupCopyInformationSchemaResults();

    try (Connection connection = DriverManager.getConnection(createUrl())) {
      System.setProperty("copy_in_commit_limit", "10");
      CopyManager copyManager = new CopyManager(connection.unwrap(BaseConnection.class));
      SQLException exception =
          assertThrows(
              SQLException.class,
              () ->
                  copyManager.copyIn(
                      "COPY users FROM STDIN;", new StringReader("5\t5\t5\n6\t6\t6\n7\t7\t7\n")));
      assertTrue(
          exception.getMessage(),
          exception.getMessage().contains("Commit size: 20 has exceeded the limit: 10"));
    } finally {
      System.getProperties().remove("copy_in_commit_limit");
    }

    List<CommitRequest> commitRequests = mockSpanner.getRequestsOfType(CommitRequest.class);
    assertEquals(0, commitRequests.size());
  }

  @Test
  public void testCopyInExceedsCommitSizeLimit_BatchesInNonAtomicMode()
      throws SQLException, IOException {
    setupCopyInformationSchemaResults();
    try (Connection connection = DriverManager.getConnection(createUrl())) {
      System.setProperty("copy_in_commit_limit", "10");
      connection
          .createStatement()
          .execute("set spanner.autocommit_dml_mode='partitioned_non_atomic'");
      CopyManager copyManager = new CopyManager(connection.unwrap(BaseConnection.class));
      copyManager.copyIn("COPY users FROM STDIN;", new StringReader("5\t5\t5\n6\t6\t6\n7\t7\t7\n"));
    } finally {
      System.getProperties().remove("copy_in_commit_limit");
    }

    List<CommitRequest> commitRequests = mockSpanner.getRequestsOfType(CommitRequest.class);
    assertEquals(3, commitRequests.size());
    for (CommitRequest request : commitRequests) {
      assertEquals(1, request.getMutationsCount());
      Mutation mutation = request.getMutations(0);
      assertEquals(OperationCase.INSERT, mutation.getOperationCase());
      assertEquals(1, mutation.getInsert().getValuesCount());
    }
  }

  @Test
  public void testCopyInError_BatchedNonAtomic() throws SQLException {
    setupCopyInformationSchemaResults();
    mockSpanner.setCommitExecutionTime(
        SimulatedExecutionTime.ofException(Status.INVALID_ARGUMENT.asRuntimeException()));

    try (Connection connection = DriverManager.getConnection(createUrl())) {
      System.setProperty("copy_in_commit_limit", "10");
      connection
          .createStatement()
          .execute("set spanner.autocommit_dml_mode='partitioned_non_atomic'");
      CopyManager copyManager = new CopyManager(connection.unwrap(BaseConnection.class));
      SQLException exception =
          assertThrows(
              SQLException.class,
              () ->
                  copyManager.copyIn(
                      "COPY users FROM STDIN;", new StringReader("5\t5\t5\n6\t6\t6\n7\t7\t7\n")));
      assertTrue(
          exception.getMessage().contains("io.grpc.StatusRuntimeException: INVALID_ARGUMENT"));
    } finally {
      System.getProperties().remove("copy_in_commit_limit");
    }

    // The server should receive between 1 and 3 commit requests. We don't know exactly how many as
    // the commits can be executed in parallel.
    List<CommitRequest> commitRequests = mockSpanner.getRequestsOfType(CommitRequest.class);
    assertTrue(
        "Number of commits should be between 1 and 3",
        commitRequests.size() >= 1 && commitRequests.size() <= 3);
  }

  @Test
  public void testCopyIn_Cancel() throws SQLException {
    setupCopyInformationSchemaResults();

    byte[] payload = "5\t5\t5\n".getBytes(StandardCharsets.UTF_8);
    try (Connection connection = DriverManager.getConnection(createUrl())) {
      CopyManager copyManager = new CopyManager(connection.unwrap(BaseConnection.class));
      CopyIn copyOperation = copyManager.copyIn("COPY users FROM STDIN;");
      copyOperation.writeToCopy(payload, 0, payload.length);
      copyOperation.cancelCopy();

      // Verify that we can use the connection for normal queries.
      try (ResultSet resultSet = connection.createStatement().executeQuery("SELECT 1")) {
        assertTrue(resultSet.next());
        assertEquals(1L, resultSet.getLong(1));
        assertFalse(resultSet.next());
      }
    }

    List<CommitRequest> commitRequests = mockSpanner.getRequestsOfType(CommitRequest.class);
    assertTrue(commitRequests.isEmpty());
  }

  @Test
  public void testCopyIn_QueryDuringCopy()
      throws SQLException, NoSuchFieldException, IllegalAccessException, IOException {
    setupCopyInformationSchemaResults();

    byte[] payload = "5\t5\t5\n".getBytes(StandardCharsets.UTF_8);
    try (Connection connection = DriverManager.getConnection(createUrl())) {
      PgConnection pgConnection = connection.unwrap(PgConnection.class);
      QueryExecutorImpl queryExecutor = (QueryExecutorImpl) pgConnection.getQueryExecutor();
      // Use reflection to get hold of the underlying stream, so we can send any message that we
      // want.
      java.lang.reflect.Field pgStreamField = QueryExecutorBase.class.getDeclaredField("pgStream");
      pgStreamField.setAccessible(true);
      PGStream stream = (PGStream) pgStreamField.get(queryExecutor);

      String sql = "copy users from stdin;";
      int length = sql.length() + 5;
      stream.sendChar('Q');
      stream.sendInteger4(length);
      stream.send(sql.getBytes(StandardCharsets.UTF_8));
      stream.sendChar(0);
      stream.flush();

      // Wait for the CopyInResponse.
      boolean receivedCopyInResponse = false;
      while (!receivedCopyInResponse) {
        int command = stream.receiveChar();
        if (command == 'G') {
          receivedCopyInResponse = true;
        }
        // Just skip everything in the message.
        length = stream.receiveInteger4();
        stream.skip(length - 4);
      }

      // Send a CopyData message and then a 'Q', which is not allowed.
      stream.sendChar('d');
      stream.sendInteger4(payload.length + 4);
      stream.send(payload);

      stream.sendChar('Q');
      // Length = 4 + 8 + 1 = 13
      // (msg length 4 bytes, 8 bytes for SELECT 1, 1 byte for \0)
      stream.sendInteger4(13);
      stream.send("SELECT 1".getBytes(StandardCharsets.UTF_8));
      stream.sendChar(0);

      String error = "Error";
      stream.sendChar('f');
      stream.sendInteger4(4 + error.getBytes(StandardCharsets.UTF_8).length + 1);
      stream.send(error.getBytes(StandardCharsets.UTF_8));
      stream.sendChar(0);
      stream.flush();

      boolean receivedReadyForQuery = false;
      StringBuilder errorMessage = new StringBuilder();
      while (!receivedReadyForQuery) {
        int command = stream.receiveChar();
        if (command == 'Z') {
          receivedReadyForQuery = true;
          // Skip the status flag.
          stream.skip(1);
        } else if (command == 'E') {
          // Read and ignore the length.
          stream.receiveInteger4();
          while (stream.receiveChar() > 0) {
            errorMessage.append(stream.receiveString()).append('\n');
          }
        } else {
          // Just skip everything in the message.
          length = stream.receiveInteger4();
          stream.skip(length - 4);
        }
      }
      assertEquals(
          "ERROR\n"
              + "XX000\n"
              + "Expected CopyData ('d'), CopyDone ('c') or CopyFail ('f') messages, got: 'Q'\n"
              + "ERROR\n"
              + "P0001\n"
              + "CANCELLED: Error\n",
          errorMessage.toString());

      stream.sendChar('x');
      stream.sendInteger4(4);
      stream.flush();
    }

    List<CommitRequest> commitRequests = mockSpanner.getRequestsOfType(CommitRequest.class);
    assertTrue(commitRequests.isEmpty());
  }

  private static boolean isPsqlAvailable() {
    ProcessBuilder builder = new ProcessBuilder();
    String[] psqlCommand = new String[] {"psql", "--version"};
    builder.command(psqlCommand);
    try {
      Process process = builder.start();
      int res = process.waitFor();

      return res == 0;
    } catch (Exception ignored) {
      return false;
    }
  }

  @Test
  public void testCopyInBatchPsql() throws Exception {
    assumeTrue("This test requires psql to be installed", isPsqlAvailable());
    setupCopyInformationSchemaResults();

    String host = useDomainSocket ? "/tmp" : "localhost";
    ProcessBuilder builder = new ProcessBuilder();
    String[] psqlCommand =
        new String[] {"psql", "-h", host, "-p", String.valueOf(pgServer.getLocalPort())};
    builder.command(psqlCommand);
    Process process = builder.start();
    String errors;
    String output;

    try (OutputStreamWriter writer = new OutputStreamWriter(process.getOutputStream());
        BufferedReader reader =
            new BufferedReader(new InputStreamReader(process.getInputStream()));
        BufferedReader errorReader =
            new BufferedReader(new InputStreamReader(process.getErrorStream()))) {
      writer.write(
          "SELECT 1\\;copy users from stdin\\;copy users from stdin\\;SELECT 2;\n"
              + "1\t2\t3\n"
              + "\\.\n"
              + "4\t5\t6\n"
              + "\\.\n"
              + "\n"
              + "\\q\n");
      writer.flush();
      errors = errorReader.lines().collect(Collectors.joining("\n"));
      output = reader.lines().collect(Collectors.joining("\n"));
    }

    assertEquals("", errors);
    assertEquals(" C \n---\n 2\n(1 row)\n", output);
    int res = process.waitFor();
    assertEquals(0, res);

    // The batch is executed as one implicit transaction.
    List<CommitRequest> commitRequests = mockSpanner.getRequestsOfType(CommitRequest.class);
    assertEquals(1, commitRequests.size());
    CommitRequest commitRequest = commitRequests.get(0);
    assertEquals(1, commitRequest.getMutationsCount());
    // We buffer 2 mutations, but the proto builder in the Java client library combines these two
    // mutations into 1 mutation with 2 rows.
    assertEquals(2, commitRequest.getMutations(0).getInsert().getValuesCount());
    assertEquals(OperationCase.INSERT, commitRequest.getMutations(0).getOperationCase());
    assertEquals(3, commitRequest.getMutations(0).getInsert().getColumnsCount());
    assertEquals(
        "1", commitRequest.getMutations(0).getInsert().getValues(0).getValues(0).getStringValue());
    assertEquals(
        "2", commitRequest.getMutations(0).getInsert().getValues(0).getValues(1).getStringValue());
    assertEquals(
        "3", commitRequest.getMutations(0).getInsert().getValues(0).getValues(2).getStringValue());
    assertEquals(OperationCase.INSERT, commitRequest.getMutations(0).getOperationCase());
    assertEquals(
        "4", commitRequest.getMutations(0).getInsert().getValues(1).getValues(0).getStringValue());
    assertEquals(
        "5", commitRequest.getMutations(0).getInsert().getValues(1).getValues(1).getStringValue());
    assertEquals(
        "6", commitRequest.getMutations(0).getInsert().getValues(1).getValues(2).getStringValue());
  }

  @Test
  public void testCopyInBatchPsqlWithError() throws Exception {
    assumeTrue("This test requires psql to be installed", isPsqlAvailable());
    setupCopyInformationSchemaResults();

    String host = useDomainSocket ? "/tmp" : "localhost";
    ProcessBuilder builder = new ProcessBuilder();
    String[] psqlCommand =
        new String[] {"psql", "-h", host, "-p", String.valueOf(pgServer.getLocalPort())};
    builder.command(psqlCommand);
    Process process = builder.start();
    String errors;
    String output;

    try (OutputStreamWriter writer = new OutputStreamWriter(process.getOutputStream());
        BufferedReader reader =
            new BufferedReader(new InputStreamReader(process.getInputStream()));
        BufferedReader errorReader =
            new BufferedReader(new InputStreamReader(process.getErrorStream()))) {
      // The 'INSERT INTO FOO VALUES ('abc')' statement will return an error.
      writer.write(
          "SELECT 1\\;copy users from stdin\\;INSERT INTO FOO VALUES ('abc')\\;copy users from stdin\\;SELECT 2;\n"
              + "1\t2\t3\n"
              + "\\.\n"
              + "\n"
              + "\\q\n");
      writer.flush();
      errors = errorReader.lines().collect(Collectors.joining("\n"));
      output = reader.lines().collect(Collectors.joining("\n"));
    }

    assertEquals(
        "ERROR:  INVALID_ARGUMENT: com.google.api.gax.rpc.InvalidArgumentException: io.grpc.StatusRuntimeException: INVALID_ARGUMENT: Statement is invalid.",
        errors);
    assertEquals("", output);
    int res = process.waitFor();
    assertEquals(0, res);

    // The batch is executed as one implicit transaction. That transaction should be rolled back.
    assertEquals(0, mockSpanner.countRequestsOfType(CommitRequest.class));
    assertEquals(1, mockSpanner.countRequestsOfType(RollbackRequest.class));
  }

  @Test
  public void testCopyInBatch() throws Exception {
    setupCopyInformationSchemaResults();

    byte[] row1 = "5\t6\t7\n".getBytes(StandardCharsets.UTF_8);
    byte[] row2 = "6\t7\t8\n".getBytes(StandardCharsets.UTF_8);
    try (Connection connection = DriverManager.getConnection(createUrl())) {
      PgConnection pgConnection = connection.unwrap(PgConnection.class);
      QueryExecutorImpl queryExecutor = (QueryExecutorImpl) pgConnection.getQueryExecutor();
      // Use reflection to get hold of the underlying stream, so we can send any message that we
      // want.
      java.lang.reflect.Field pgStreamField = QueryExecutorBase.class.getDeclaredField("pgStream");
      pgStreamField.setAccessible(true);
      PGStream stream = (PGStream) pgStreamField.get(queryExecutor);

      String sql = "SELECT 1;copy users from stdin;copy users from stdin;SELECT 2;";
      int length = sql.length() + 5;
      stream.sendChar('Q');
      stream.sendInteger4(length);
      stream.send(sql.getBytes(StandardCharsets.UTF_8));
      stream.sendChar(0);
      stream.flush();

      // Wait for the first CopyInResponse.
      boolean receivedCopyInResponse = false;
      while (!receivedCopyInResponse) {
        int command = stream.receiveChar();
        if (command == 'G') {
          receivedCopyInResponse = true;
        }
        // Just skip everything in the message.
        length = stream.receiveInteger4();
        stream.skip(length - 4);
      }

      // Send CopyData + CopyDone for the first copy operation.
      stream.sendChar('d');
      stream.sendInteger4(row1.length + 4);
      stream.send(row1);
      stream.sendChar('c');
      stream.sendInteger4(4);
      stream.flush();

      // Wait for CommandComplete
      boolean receivedCommandComplete = false;
      while (!receivedCommandComplete) {
        int command = stream.receiveChar();
        if (command == 'C') {
          receivedCommandComplete = true;
        }
        // Just skip everything in the message.
        length = stream.receiveInteger4();
        stream.skip(length - 4);
      }

      // Wait for the second CopyInResponse.
      receivedCopyInResponse = false;
      while (!receivedCopyInResponse) {
        int command = stream.receiveChar();
        if (command == 'G') {
          receivedCopyInResponse = true;
        }
        // Just skip everything in the message.
        length = stream.receiveInteger4();
        stream.skip(length - 4);
      }

      // Send CopyData + CopyDone for the second copy operation.
      stream.sendChar('d');
      stream.sendInteger4(row2.length + 4);
      stream.send(row2);
      stream.sendChar('c');
      stream.sendInteger4(4);
      stream.flush();

      boolean receivedReadyForQuery = false;
      while (!receivedReadyForQuery) {
        int command = stream.receiveChar();
        if (command == 'Z') {
          receivedReadyForQuery = true;
        }
        // Just skip everything in the message.
        length = stream.receiveInteger4();
        stream.skip(length - 4);
      }
    }

    assertEquals(1, mockSpanner.countRequestsOfType(CommitRequest.class));
    CommitRequest commitRequest = mockSpanner.getRequestsOfType(CommitRequest.class).get(0);
    assertEquals(1, commitRequest.getMutationsCount());
    assertEquals(2, commitRequest.getMutations(0).getInsert().getValuesCount());
    assertEquals(
        "5", commitRequest.getMutations(0).getInsert().getValues(0).getValues(0).getStringValue());
    assertEquals(
        "6", commitRequest.getMutations(0).getInsert().getValues(0).getValues(1).getStringValue());
    assertEquals(
        "7", commitRequest.getMutations(0).getInsert().getValues(0).getValues(2).getStringValue());
    assertEquals(
        "6", commitRequest.getMutations(0).getInsert().getValues(1).getValues(0).getStringValue());
    assertEquals(
        "7", commitRequest.getMutations(0).getInsert().getValues(1).getValues(1).getStringValue());
    assertEquals(
        "8", commitRequest.getMutations(0).getInsert().getValues(1).getValues(2).getStringValue());
  }

  @Test
  public void testCopyInBatchWithCopyFail() throws Exception {
    setupCopyInformationSchemaResults();

    byte[] row1 = "5\t6\t7\n".getBytes(StandardCharsets.UTF_8);
    byte[] row2 = "8\t9\t10\n".getBytes(StandardCharsets.UTF_8);
    try (Connection connection = DriverManager.getConnection(createUrl())) {
      PgConnection pgConnection = connection.unwrap(PgConnection.class);
      QueryExecutorImpl queryExecutor = (QueryExecutorImpl) pgConnection.getQueryExecutor();
      // Use reflection to get hold of the underlying stream, so we can send any message that we
      // want.
      java.lang.reflect.Field pgStreamField = QueryExecutorBase.class.getDeclaredField("pgStream");
      pgStreamField.setAccessible(true);
      PGStream stream = (PGStream) pgStreamField.get(queryExecutor);

      String sql = "SELECT 1;copy users from stdin;copy users from stdin;SELECT 2;";
      int length = sql.getBytes(StandardCharsets.UTF_8).length + 5;
      stream.sendChar('Q');
      stream.sendInteger4(length);
      stream.send(sql.getBytes(StandardCharsets.UTF_8));
      stream.sendChar(0);
      stream.flush();

      // Wait for the CopyInResponse.
      boolean receivedCopyInResponse = false;
      while (!receivedCopyInResponse) {
        int command = stream.receiveChar();
        if (command == 'G') {
          receivedCopyInResponse = true;
        }
        // Just skip everything in the message.
        length = stream.receiveInteger4();
        stream.skip(length - 4);
      }

      // Send CopyData + CopyDone for the first copy operation.
      stream.sendChar('d');
      stream.sendInteger4(row1.length + 4);
      stream.send(row1);
      stream.sendChar('c');
      stream.sendInteger4(4);
      stream.flush();

      // Wait for CommandComplete
      boolean receivedCommandComplete = false;
      while (!receivedCommandComplete) {
        int command = stream.receiveChar();
        if (command == 'C') {
          receivedCommandComplete = true;
        }
        // Just skip everything in the message.
        length = stream.receiveInteger4();
        stream.skip(length - 4);
      }

      // Wait for the second CopyInResponse.
      receivedCopyInResponse = false;
      while (!receivedCopyInResponse) {
        int command = stream.receiveChar();
        if (command == 'G') {
          receivedCopyInResponse = true;
        }
        // Just skip everything in the message.
        length = stream.receiveInteger4();
        stream.skip(length - 4);
      }

      // Send CopyData + CopyFail for the second copy operation.
      stream.sendChar('d');
      stream.sendInteger4(row2.length + 4);
      stream.send(row2);
      String error = "Changed my mind";
      stream.sendChar('f');
      stream.sendInteger4(4 + error.getBytes(StandardCharsets.UTF_8).length + 1);
      stream.send(error.getBytes(StandardCharsets.UTF_8));
      stream.sendChar(0);
      stream.flush();

      boolean receivedReadyForQuery = false;
      boolean receivedErrorMessage = false;
      StringBuilder errorMessage = new StringBuilder();
      while (!receivedReadyForQuery) {
        int command = stream.receiveChar();
        if (command == 'Z') {
          receivedReadyForQuery = true;
          // Skip the status flag.
          stream.skip(1);
        } else if (command == 'E') {
          receivedErrorMessage = true;
          // Read and ignore the length.
          stream.receiveInteger4();
          while (stream.receiveChar() > 0) {
            errorMessage.append(stream.receiveString()).append('\n');
          }
        } else {
          // Just skip everything in the message.
          length = stream.receiveInteger4();
          stream.skip(length - 4);
        }
      }
      assertTrue(receivedErrorMessage);
      assertEquals("ERROR\n" + "P0001\n" + "CANCELLED: Changed my mind\n", errorMessage.toString());
    }
    assertEquals(0, mockSpanner.countRequestsOfType(CommitRequest.class));
  }

  private static boolean isBashAvailable() {
    ProcessBuilder builder = new ProcessBuilder();
    String[] psqlCommand = new String[] {"bash", "--version"};
    builder.command(psqlCommand);
    try {
      Process process = builder.start();
      int res = process.waitFor();

      return res == 0;
    } catch (Exception ignored) {
      return false;
    }
  }

  private static void assumeLocalPostgreSQLSetup() {
    assumeFalse(
        "This test the environment variable POSTGRES_HOST to point to a valid PostgreSQL host",
        Strings.isNullOrEmpty(POSTGRES_HOST));
    assumeFalse(
        "This test the environment variable POSTGRES_PORT to point to a valid PostgreSQL port number",
        Strings.isNullOrEmpty(POSTGRES_PORT));
    assumeFalse(
        "This test the environment variable POSTGRES_USER to point to a valid PostgreSQL user",
        Strings.isNullOrEmpty(POSTGRES_USER));
    assumeFalse(
        "This test the environment variable POSTGRES_DATABASE to point to a valid PostgreSQL database",
        Strings.isNullOrEmpty(POSTGRES_DATABASE));
  }

<<<<<<< HEAD
=======
  private static ProcessBuilder setPgPassword(ProcessBuilder builder) {
    if (POSTGRES_PASSWORD != null) {
      builder.environment().put("PGPASSWORD", POSTGRES_PASSWORD);
    }
    return builder;
  }

>>>>>>> 7155783f
  @Test
  public void testCopyBinaryPsql() throws Exception {
    assumeLocalPostgreSQLSetup();
    assumeTrue("This test requires psql", isPsqlAvailable());
    assumeTrue("This test requires bash", isBashAvailable());

    setupCopyInformationSchemaResults();

    ProcessBuilder builder = new ProcessBuilder();
    builder.command(
        "bash",
        "-c",
        "psql"
            + " -h "
            + POSTGRES_HOST
            + " -p "
            + POSTGRES_PORT
            + " -U "
            + POSTGRES_USER
            + " -d "
            + POSTGRES_DATABASE
            + " -c \"copy (\n"
            + "    select 1::bigint as id, 30::bigint as age, 'One'::varchar as name\n"
            + "    union all\n"
            + "    select null::bigint as id, null::bigint as age, null::varchar as name\n"
            + "    union all\n"
            + "    select 2::bigint as id, 40::bigint as age, 'Two'::varchar as name\n"
            + "  ) to stdout binary\" "
            + "  | psql "
            + " -h "
            + (useDomainSocket ? "/tmp" : "localhost")
            + " -p "
            + pgServer.getLocalPort()
            + " -c \"copy users from stdin binary;\"\n");
<<<<<<< HEAD
=======
    setPgPassword(builder);
>>>>>>> 7155783f
    Process process = builder.start();
    int res = process.waitFor();
    assertEquals(0, res);

    assertEquals(1, mockSpanner.countRequestsOfType(CommitRequest.class));
    CommitRequest commitRequest = mockSpanner.getRequestsOfType(CommitRequest.class).get(0);
    assertEquals(1, commitRequest.getMutationsCount());
    Mutation mutation = commitRequest.getMutations(0);
    assertEquals(OperationCase.INSERT, mutation.getOperationCase());
    assertEquals(3, mutation.getInsert().getValuesCount());
    assertEquals("id", mutation.getInsert().getColumns(0));
    assertEquals("age", mutation.getInsert().getColumns(1));
    assertEquals("name", mutation.getInsert().getColumns(2));
    ListValue row1 = mutation.getInsert().getValues(0);
    assertEquals("1", row1.getValues(0).getStringValue());
    assertEquals("30", row1.getValues(1).getStringValue());
    assertEquals("One", row1.getValues(2).getStringValue());
    ListValue row2 = mutation.getInsert().getValues(1);
    assertTrue(row2.getValues(0).hasNullValue());
    assertTrue(row2.getValues(1).hasNullValue());
    assertTrue(row2.getValues(2).hasNullValue());
    ListValue row3 = mutation.getInsert().getValues(2);
    assertEquals("2", row3.getValues(0).getStringValue());
    assertEquals("40", row3.getValues(1).getStringValue());
    assertEquals("Two", row3.getValues(2).getStringValue());
  }

  @Test
  public void testCopyBinaryPsql_wrongTypeWithValidLength() throws Exception {
    assumeLocalPostgreSQLSetup();
    assumeTrue("This test requires psql", isPsqlAvailable());
    assumeTrue("This test requires bash", isBashAvailable());

    setupCopyInformationSchemaResults();

    ProcessBuilder builder = new ProcessBuilder();
    builder.command(
        "bash",
        "-c",
        "psql"
            + " -h "
            + POSTGRES_HOST
            + " -p "
            + POSTGRES_PORT
            + " -U "
            + POSTGRES_USER
            + " -d "
            + POSTGRES_DATABASE
            + " -c \"copy (\n"
            // Note: float8 has the same length as bigint, so the receiving part will not notice
            // that the type is invalid. Instead, we will get a wrong value in the column.
            + "    select 1::float8 as id, 30::bigint as age, 'One'::varchar as name\n"
            + "  ) to stdout binary\" "
            + "  | psql "
            + " -h "
            + (useDomainSocket ? "/tmp" : "localhost")
            + " -p "
            + pgServer.getLocalPort()
            + " -c \"copy users from stdin binary;\"\n");
<<<<<<< HEAD
=======
    setPgPassword(builder);
>>>>>>> 7155783f
    Process process = builder.start();
    int res = process.waitFor();
    assertEquals(0, res);

    assertEquals(1, mockSpanner.countRequestsOfType(CommitRequest.class));
    CommitRequest commitRequest = mockSpanner.getRequestsOfType(CommitRequest.class).get(0);
    assertEquals(1, commitRequest.getMutationsCount());
    Mutation mutation = commitRequest.getMutations(0);
    assertEquals(OperationCase.INSERT, mutation.getOperationCase());
    ListValue row1 = mutation.getInsert().getValues(0);
    // The float8 is interpreted as a bigint.
    assertEquals("4607182418800017408", row1.getValues(0).getStringValue());
    assertEquals("30", row1.getValues(1).getStringValue());
    assertEquals("One", row1.getValues(2).getStringValue());
  }

  @Test
  public void testCopyBinaryPsql_wrongTypeWithInvalidLength() throws Exception {
    assumeLocalPostgreSQLSetup();
    assumeTrue("This test requires psql", isPsqlAvailable());
    assumeTrue("This test requires bash", isBashAvailable());

    setupCopyInformationSchemaResults();

    ProcessBuilder builder = new ProcessBuilder();
    builder.command(
        "bash",
        "-c",
        "psql"
            + " -h "
            + POSTGRES_HOST
            + " -p "
            + POSTGRES_PORT
            + " -U "
            + POSTGRES_USER
            + " -d "
            + POSTGRES_DATABASE
            + " -c \"copy (\n"
            // Note: int2 has an invalid length for a bigint column.
            + "    select 1::int2 as id, 30::bigint as age, 'One'::varchar as name\n"
            + "  ) to stdout binary\" "
            + "  | psql "
            + " -h "
            + (useDomainSocket ? "/tmp" : "localhost")
            + " -p "
            + pgServer.getLocalPort()
            + " -c \"copy users from stdin binary;\"\n");
<<<<<<< HEAD
=======
    setPgPassword(builder);
>>>>>>> 7155783f
    Process process = builder.start();
    int res = process.waitFor();
    assertEquals(1, res);
    StringBuilder error = new StringBuilder();
    Scanner scanner = new Scanner(new InputStreamReader(process.getErrorStream()));
    while (scanner.hasNextLine()) {
      error.append(scanner.nextLine()).append('\n');
    }
    assertEquals("ERROR:  INVALID_ARGUMENT: Invalid length for int8: 2\n", error.toString());
    assertEquals(0, mockSpanner.countRequestsOfType(CommitRequest.class));
  }

  @Test
  public void testCopyBinaryPsql_Int4ToInt8() throws Exception {
    assumeLocalPostgreSQLSetup();
    assumeTrue("This test requires psql", isPsqlAvailable());
    assumeTrue("This test requires bash", isBashAvailable());

    setupCopyInformationSchemaResults();

    ProcessBuilder builder = new ProcessBuilder();
    builder.command(
        "bash",
        "-c",
        "psql"
            + " -h "
            + POSTGRES_HOST
            + " -p "
            + POSTGRES_PORT
            + " -U "
            + POSTGRES_USER
            + " -d "
            + POSTGRES_DATABASE
            + " -c \"copy (\n"
            // Note: int4 has an invalid length for a bigint column, but PGAdapter specifically
            // allows this conversion.
            + "    select 1::int4 as id, 30::bigint as age, 'One'::varchar as name\n"
            + "  ) to stdout binary\" "
            + "  | psql "
            + " -h "
            + (useDomainSocket ? "/tmp" : "localhost")
            + " -p "
            + pgServer.getLocalPort()
            + " -c \"copy users from stdin binary;\"\n");
<<<<<<< HEAD
=======
    setPgPassword(builder);
>>>>>>> 7155783f
    Process process = builder.start();
    int res = process.waitFor();
    assertEquals(0, res);

    assertEquals(1, mockSpanner.countRequestsOfType(CommitRequest.class));
    CommitRequest commitRequest = mockSpanner.getRequestsOfType(CommitRequest.class).get(0);
    assertEquals(1, commitRequest.getMutationsCount());
    Mutation mutation = commitRequest.getMutations(0);
    assertEquals(OperationCase.INSERT, mutation.getOperationCase());
    assertEquals(1, mutation.getInsert().getValuesCount());
    ListValue row = mutation.getInsert().getValues(0);
    assertEquals("1", row.getValues(0).getStringValue());
    assertEquals("30", row.getValues(1).getStringValue());
    assertEquals("One", row.getValues(2).getStringValue());
  }

  @Test
  public void testCopyAllTypesBinaryPsql() throws Exception {
    assumeLocalPostgreSQLSetup();
    assumeTrue("This test requires psql", isPsqlAvailable());
    assumeTrue("This test requires bash", isBashAvailable());

    setupCopyInformationSchemaResults();

    ProcessBuilder builder = new ProcessBuilder();
    builder.command(
        "bash",
        "-c",
        "psql"
            + " -h "
            + POSTGRES_HOST
            + " -p "
            + POSTGRES_PORT
            + " -U "
            + POSTGRES_USER
            + " -d "
            + POSTGRES_DATABASE
            + " -c \"copy (\n"
            + "    select 1::bigint as col_bigint, true::bool as col_bool,\n"
            + "           sha256('hello world')::bytea as col_bytea,\n"
            + "           3.14::float8 as col_float8, 100::bigint as col_int,\n"
            + "           6.626::numeric as col_numeric,\n"
            + "           '2022-07-07 08:16:48.123456+02:00'::timestamptz as col_timestamptz,\n"
            + "           '2022-07-07'::date as col_date, 'hello world'::varchar as col_varchar\n"
            + "    union all\n"
            + "    select null::bigint as col_bigint, null::bool as col_bool,\n"
            + "           null::bytea as col_bytea, null::float8 as col_float8,\n"
            + "           null::bigint as col_int, null::numeric as col_numeric,"
            + "           null::timestamptz as col_timestamptz, null::date as col_date,"
            + "           null::varchar as col_varchar\n"
            + "  ) to stdout binary\" "
            + "  | psql "
            + " -h "
            + (useDomainSocket ? "/tmp" : "localhost")
            + " -p "
            + pgServer.getLocalPort()
            + " -c \"copy all_types from stdin binary;\"\n");
<<<<<<< HEAD
=======
    setPgPassword(builder);
>>>>>>> 7155783f
    Process process = builder.start();
    int res = process.waitFor();
    assertEquals(0, res);

    assertEquals(1, mockSpanner.countRequestsOfType(CommitRequest.class));
    CommitRequest commitRequest = mockSpanner.getRequestsOfType(CommitRequest.class).get(0);
    assertEquals(1, commitRequest.getMutationsCount());
    Mutation mutation = commitRequest.getMutations(0);
    assertEquals(OperationCase.INSERT, mutation.getOperationCase());
    assertEquals(2, mutation.getInsert().getValuesCount());
    assertEquals("col_bigint", mutation.getInsert().getColumns(0));
    assertEquals("col_bool", mutation.getInsert().getColumns(1));
    assertEquals("col_bytea", mutation.getInsert().getColumns(2));
    assertEquals("col_float8", mutation.getInsert().getColumns(3));
    assertEquals("col_int", mutation.getInsert().getColumns(4));
    assertEquals("col_numeric", mutation.getInsert().getColumns(5));
    assertEquals("col_timestamptz", mutation.getInsert().getColumns(6));
    assertEquals("col_date", mutation.getInsert().getColumns(7));
    assertEquals("col_varchar", mutation.getInsert().getColumns(8));

    ListValue row1 = mutation.getInsert().getValues(0);
    assertEquals("1", row1.getValues(0).getStringValue());
    assertTrue(row1.getValues(1).getBoolValue());
    assertArrayEquals(
        Hashing.sha256().hashString("hello world", StandardCharsets.UTF_8).asBytes(),
        Base64.getDecoder().decode(row1.getValues(2).getStringValue()));
    assertEquals(3.14, row1.getValues(3).getNumberValue(), 0.0);
    assertEquals("100", row1.getValues(4).getStringValue());
    assertEquals("6.626", row1.getValues(5).getStringValue());
    assertEquals("2022-07-07T06:16:48.123456000Z", row1.getValues(6).getStringValue());
    assertEquals("2022-07-07", row1.getValues(7).getStringValue());
    assertEquals("hello world", row1.getValues(8).getStringValue());

    ListValue row2 = mutation.getInsert().getValues(1);
    for (int i = 0; i < row2.getValuesCount(); i++) {
      assertTrue(row2.getValues(i).hasNullValue());
    }
  }

<<<<<<< HEAD
=======
  @Test
  public void testCopyBinaryWithColumnNamesPsql() throws Exception {
    assumeLocalPostgreSQLSetup();
    assumeTrue("This test requires psql", isPsqlAvailable());
    assumeTrue("This test requires bash", isBashAvailable());

    setupCopyInformationSchemaResults();

    ProcessBuilder builder = new ProcessBuilder();
    builder.command(
        "bash",
        "-c",
        "psql"
            + " -h "
            + POSTGRES_HOST
            + " -p "
            + POSTGRES_PORT
            + " -U "
            + POSTGRES_USER
            + " -d "
            + POSTGRES_DATABASE
            + " -c \"copy (\n"
            + "    select 1::bigint as id, 'One'::varchar as name\n"
            + "    union all\n"
            + "    select null::bigint as id, null::varchar as name\n"
            + "    union all\n"
            + "    select 2::bigint as id, 'Two'::varchar as name\n"
            + "  ) to stdout binary\" "
            + "  | psql "
            + " -h "
            + (useDomainSocket ? "/tmp" : "localhost")
            + " -p "
            + pgServer.getLocalPort()
            + " -c \"copy users (id, name) from stdin binary;\"\n");
    setPgPassword(builder);
    Process process = builder.start();
    int res = process.waitFor();
    assertEquals(0, res);

    assertEquals(1, mockSpanner.countRequestsOfType(CommitRequest.class));
    CommitRequest commitRequest = mockSpanner.getRequestsOfType(CommitRequest.class).get(0);
    assertEquals(1, commitRequest.getMutationsCount());
    Mutation mutation = commitRequest.getMutations(0);
    assertEquals(OperationCase.INSERT, mutation.getOperationCase());
    assertEquals(3, mutation.getInsert().getValuesCount());
    assertEquals(2, mutation.getInsert().getColumnsCount());
    assertEquals("id", mutation.getInsert().getColumns(0));
    assertEquals("name", mutation.getInsert().getColumns(1));
    ListValue row1 = mutation.getInsert().getValues(0);
    assertEquals("1", row1.getValues(0).getStringValue());
    assertEquals("One", row1.getValues(1).getStringValue());
    ListValue row2 = mutation.getInsert().getValues(1);
    assertTrue(row2.getValues(0).hasNullValue());
    assertTrue(row2.getValues(1).hasNullValue());
    ListValue row3 = mutation.getInsert().getValues(2);
    assertEquals("2", row3.getValues(0).getStringValue());
    assertEquals("Two", row3.getValues(1).getStringValue());
  }

>>>>>>> 7155783f
  private void setupCopyInformationSchemaResults() {
    setupCopyInformationSchemaResults(true);
  }

  private void setupCopyInformationSchemaResults(boolean tableFound) {
    setupCopyInformationSchemaResults(mockSpanner, tableFound);
  }

  public static void setupCopyInformationSchemaResults(
      MockSpannerServiceImpl mockSpanner, boolean tableFound) {
    ResultSetMetadata metadata =
        ResultSetMetadata.newBuilder()
            .setRowType(
                StructType.newBuilder()
                    .addFields(
                        Field.newBuilder()
                            .setName("column_name")
                            .setType(Type.newBuilder().setCode(TypeCode.STRING).build())
                            .build())
                    .addFields(
                        Field.newBuilder()
                            .setName("data_type")
                            .setType(Type.newBuilder().setCode(TypeCode.STRING).build())
                            .build())
                    .build())
            .build();
    com.google.spanner.v1.ResultSet resultSet;
    if (tableFound) {
      resultSet =
          com.google.spanner.v1.ResultSet.newBuilder()
              .addRows(
                  ListValue.newBuilder()
                      .addValues(Value.newBuilder().setStringValue("id").build())
                      .addValues(Value.newBuilder().setStringValue("bigint").build())
                      .build())
              .addRows(
                  ListValue.newBuilder()
                      .addValues(Value.newBuilder().setStringValue("age").build())
                      .addValues(Value.newBuilder().setStringValue("bigint").build())
                      .build())
              .addRows(
                  ListValue.newBuilder()
                      .addValues(Value.newBuilder().setStringValue("name").build())
                      .addValues(Value.newBuilder().setStringValue("character varying").build())
                      .build())
              .setMetadata(metadata)
              .build();
    } else {
      resultSet = com.google.spanner.v1.ResultSet.newBuilder().setMetadata(metadata).build();
    }

    mockSpanner.putStatementResult(
        StatementResult.query(
            com.google.cloud.spanner.Statement.newBuilder(
                    "SELECT column_name, data_type FROM information_schema.columns WHERE table_name = $1")
                .bind("p1")
                .to("users")
                .build(),
            resultSet));
    com.google.spanner.v1.ResultSet allTypesResultSet =
        com.google.spanner.v1.ResultSet.newBuilder()
            .addRows(
                ListValue.newBuilder()
                    .addValues(Value.newBuilder().setStringValue("col_bigint").build())
                    .addValues(Value.newBuilder().setStringValue("bigint").build())
                    .build())
            .addRows(
                ListValue.newBuilder()
                    .addValues(Value.newBuilder().setStringValue("col_bool").build())
                    .addValues(Value.newBuilder().setStringValue("boolean").build())
                    .build())
            .addRows(
                ListValue.newBuilder()
                    .addValues(Value.newBuilder().setStringValue("col_bytea").build())
                    .addValues(Value.newBuilder().setStringValue("bytea").build())
                    .build())
            .addRows(
                ListValue.newBuilder()
                    .addValues(Value.newBuilder().setStringValue("col_float8").build())
                    .addValues(Value.newBuilder().setStringValue("float8").build())
                    .build())
            .addRows(
                ListValue.newBuilder()
                    .addValues(Value.newBuilder().setStringValue("col_int").build())
                    .addValues(Value.newBuilder().setStringValue("bigint").build())
                    .build())
            .addRows(
                ListValue.newBuilder()
                    .addValues(Value.newBuilder().setStringValue("col_numeric").build())
                    .addValues(Value.newBuilder().setStringValue("numeric").build())
                    .build())
            .addRows(
                ListValue.newBuilder()
                    .addValues(Value.newBuilder().setStringValue("col_timestamptz").build())
                    .addValues(
                        Value.newBuilder().setStringValue("timestamp with time zone").build())
                    .build())
            .addRows(
                ListValue.newBuilder()
                    .addValues(Value.newBuilder().setStringValue("col_date").build())
                    .addValues(Value.newBuilder().setStringValue("date").build())
                    .build())
            .addRows(
                ListValue.newBuilder()
                    .addValues(Value.newBuilder().setStringValue("col_varchar").build())
                    .addValues(Value.newBuilder().setStringValue("character varying").build())
                    .build())
            .setMetadata(metadata)
            .build();
    mockSpanner.putStatementResult(
        StatementResult.query(
            com.google.cloud.spanner.Statement.newBuilder(
                    "SELECT column_name, data_type FROM information_schema.columns WHERE table_name = $1")
                .bind("p1")
                .to("all_types")
                .build(),
            allTypesResultSet));

    String indexedColumnsCountSql =
        "SELECT COUNT(*) FROM information_schema.index_columns WHERE table_schema='public' and table_name=$1 and column_name in ($2, $3, $4)";
    ResultSetMetadata indexedColumnsCountMetadata =
        ResultSetMetadata.newBuilder()
            .setRowType(
                StructType.newBuilder()
                    .addFields(
                        Field.newBuilder()
                            .setName("")
                            .setType(Type.newBuilder().setCode(TypeCode.INT64).build())
                            .build())
                    .build())
            .build();
    com.google.spanner.v1.ResultSet indexedColumnsCountResultSet =
        com.google.spanner.v1.ResultSet.newBuilder()
            .addRows(
                ListValue.newBuilder()
                    .addValues(Value.newBuilder().setStringValue("2").build())
                    .build())
            .setMetadata(indexedColumnsCountMetadata)
            .build();
    mockSpanner.putStatementResult(
        StatementResult.query(
            com.google.cloud.spanner.Statement.newBuilder(indexedColumnsCountSql)
                .bind("p1")
                .to("users")
                .bind("p2")
                .to("id")
                .bind("p3")
                .to("age")
                .bind("p4")
                .to("name")
                .build(),
            indexedColumnsCountResultSet));

    String allTypesIndexedColumnsCountSql =
        "SELECT COUNT(*) FROM information_schema.index_columns WHERE table_schema='public' and table_name=$1 and column_name in ($2, $3, $4, $5, $6, $7, $8, $9, $10)";
    ResultSetMetadata allTypesIndexedColumnsCountMetadata =
        ResultSetMetadata.newBuilder()
            .setRowType(
                StructType.newBuilder()
                    .addFields(
                        Field.newBuilder()
                            .setName("")
                            .setType(Type.newBuilder().setCode(TypeCode.INT64).build())
                            .build())
                    .build())
            .build();
    com.google.spanner.v1.ResultSet allTypesIndexedColumnsCountResultSet =
        com.google.spanner.v1.ResultSet.newBuilder()
            .addRows(
                ListValue.newBuilder()
                    .addValues(Value.newBuilder().setStringValue("1").build())
                    .build())
            .setMetadata(allTypesIndexedColumnsCountMetadata)
            .build();
    mockSpanner.putStatementResult(
        StatementResult.query(
            com.google.cloud.spanner.Statement.newBuilder(allTypesIndexedColumnsCountSql)
                .bind("p1")
                .to("all_types")
                .bind("p2")
                .to("col_bigint")
                .bind("p3")
                .to("col_bool")
                .bind("p4")
                .to("col_bytea")
                .bind("p5")
                .to("col_float8")
                .bind("p6")
                .to("col_int")
                .bind("p7")
                .to("col_numeric")
                .bind("p8")
                .to("col_timestamptz")
                .bind("p9")
                .to("col_date")
                .bind("p10")
                .to("col_varchar")
                .build(),
            allTypesIndexedColumnsCountResultSet));
  }
}<|MERGE_RESOLUTION|>--- conflicted
+++ resolved
@@ -16,10 +16,7 @@
 
 import static com.google.cloud.spanner.pgadapter.ITPsqlTest.POSTGRES_DATABASE;
 import static com.google.cloud.spanner.pgadapter.ITPsqlTest.POSTGRES_HOST;
-<<<<<<< HEAD
-=======
 import static com.google.cloud.spanner.pgadapter.ITPsqlTest.POSTGRES_PASSWORD;
->>>>>>> 7155783f
 import static com.google.cloud.spanner.pgadapter.ITPsqlTest.POSTGRES_PORT;
 import static com.google.cloud.spanner.pgadapter.ITPsqlTest.POSTGRES_USER;
 import static org.junit.Assert.assertArrayEquals;
@@ -991,8 +988,6 @@
         Strings.isNullOrEmpty(POSTGRES_DATABASE));
   }
 
-<<<<<<< HEAD
-=======
   private static ProcessBuilder setPgPassword(ProcessBuilder builder) {
     if (POSTGRES_PASSWORD != null) {
       builder.environment().put("PGPASSWORD", POSTGRES_PASSWORD);
@@ -1000,7 +995,6 @@
     return builder;
   }
 
->>>>>>> 7155783f
   @Test
   public void testCopyBinaryPsql() throws Exception {
     assumeLocalPostgreSQLSetup();
@@ -1035,10 +1029,7 @@
             + " -p "
             + pgServer.getLocalPort()
             + " -c \"copy users from stdin binary;\"\n");
-<<<<<<< HEAD
-=======
     setPgPassword(builder);
->>>>>>> 7155783f
     Process process = builder.start();
     int res = process.waitFor();
     assertEquals(0, res);
@@ -1098,10 +1089,7 @@
             + " -p "
             + pgServer.getLocalPort()
             + " -c \"copy users from stdin binary;\"\n");
-<<<<<<< HEAD
-=======
     setPgPassword(builder);
->>>>>>> 7155783f
     Process process = builder.start();
     int res = process.waitFor();
     assertEquals(0, res);
@@ -1149,10 +1137,7 @@
             + " -p "
             + pgServer.getLocalPort()
             + " -c \"copy users from stdin binary;\"\n");
-<<<<<<< HEAD
-=======
     setPgPassword(builder);
->>>>>>> 7155783f
     Process process = builder.start();
     int res = process.waitFor();
     assertEquals(1, res);
@@ -1197,10 +1182,7 @@
             + " -p "
             + pgServer.getLocalPort()
             + " -c \"copy users from stdin binary;\"\n");
-<<<<<<< HEAD
-=======
     setPgPassword(builder);
->>>>>>> 7155783f
     Process process = builder.start();
     int res = process.waitFor();
     assertEquals(0, res);
@@ -1258,10 +1240,7 @@
             + " -p "
             + pgServer.getLocalPort()
             + " -c \"copy all_types from stdin binary;\"\n");
-<<<<<<< HEAD
-=======
     setPgPassword(builder);
->>>>>>> 7155783f
     Process process = builder.start();
     int res = process.waitFor();
     assertEquals(0, res);
@@ -1301,8 +1280,6 @@
     }
   }
 
-<<<<<<< HEAD
-=======
   @Test
   public void testCopyBinaryWithColumnNamesPsql() throws Exception {
     assumeLocalPostgreSQLSetup();
@@ -1362,7 +1339,6 @@
     assertEquals("Two", row3.getValues(1).getStringValue());
   }
 
->>>>>>> 7155783f
   private void setupCopyInformationSchemaResults() {
     setupCopyInformationSchemaResults(true);
   }
