--- conflicted
+++ resolved
@@ -148,7 +148,6 @@
   }
 
   @Test
-<<<<<<< HEAD
   public void testCopyUpsert() throws SQLException, IOException {
     setupCopyInformationSchemaResults();
 
@@ -156,30 +155,34 @@
       connection.createStatement().execute("set spanner.copy_upsert=true");
       CopyManager copyManager = new CopyManager(connection.unwrap(BaseConnection.class));
       copyManager.copyIn("COPY users FROM STDIN;", new StringReader("5\t5\t5\n6\t6\t6\n7\t7\t7\n"));
-=======
-  public void testCopyInWithPriority() throws SQLException, IOException {
-    setupCopyInformationSchemaResults();
-
-    try (Connection connection = DriverManager.getConnection(createUrl())) {
-      connection.createStatement().execute("set spanner.copy_commit_priority=low");
-      CopyManager copyManager = new CopyManager(connection.unwrap(BaseConnection.class));
-      copyManager.copyIn("COPY users FROM STDIN;", new StringReader("5\t5\t5\n"));
->>>>>>> cf6d0077
     }
 
     List<CommitRequest> commitRequests = mockSpanner.getRequestsOfType(CommitRequest.class);
     assertEquals(1, commitRequests.size());
     CommitRequest commitRequest = commitRequests.get(0);
-<<<<<<< HEAD
+    assertEquals(1, commitRequest.getMutationsCount());
     assertEquals(1, commitRequest.getMutationsCount());
 
     Mutation mutation = commitRequest.getMutations(0);
     assertEquals(OperationCase.INSERT_OR_UPDATE, mutation.getOperationCase());
     assertEquals(3, mutation.getInsertOrUpdate().getValuesCount());
     assertEquals(3, mutation.getInsertOrUpdate().getColumnsCount());
-=======
+  }
+
+  @Test
+  public void testCopyInWithPriority() throws SQLException, IOException {
+    setupCopyInformationSchemaResults();
+
+    try (Connection connection = DriverManager.getConnection(createUrl())) {
+      connection.createStatement().execute("set spanner.copy_commit_priority=low");
+      CopyManager copyManager = new CopyManager(connection.unwrap(BaseConnection.class));
+      copyManager.copyIn("COPY users FROM STDIN;", new StringReader("5\t5\t5\n"));
+    }
+
+    List<CommitRequest> commitRequests = mockSpanner.getRequestsOfType(CommitRequest.class);
+    assertEquals(1, commitRequests.size());
+    CommitRequest commitRequest = commitRequests.get(0);
     assertEquals(Priority.PRIORITY_LOW, commitRequest.getRequestOptions().getPriority());
->>>>>>> cf6d0077
   }
 
   @Test
