--- conflicted
+++ resolved
@@ -34,18 +34,13 @@
 import com.google.spanner.v1.Type;
 import com.google.spanner.v1.TypeCode;
 import io.grpc.Status;
-<<<<<<< HEAD
 import java.io.BufferedReader;
-import java.io.File;
-=======
->>>>>>> 823a72fe
 import java.io.FileInputStream;
 import java.io.IOException;
 import java.io.InputStreamReader;
 import java.io.OutputStreamWriter;
 import java.io.StringReader;
 import java.nio.charset.StandardCharsets;
-import java.nio.file.Files;
 import java.sql.Connection;
 import java.sql.DriverManager;
 import java.sql.ResultSet;
@@ -309,11 +304,6 @@
           exception
               .getMessage()
               .contains("Row length mismatched. Expected 3 columns, but only found 1"));
-<<<<<<< HEAD
-    } finally {
-      Files.deleteIfExists(new File("output.txt").toPath());
-=======
->>>>>>> 823a72fe
     }
 
     List<CommitRequest> commitRequests = mockSpanner.getRequestsOfType(CommitRequest.class);
@@ -333,7 +323,9 @@
               () ->
                   copyManager.copyIn(
                       "COPY users FROM STDIN;", new StringReader("5\t5\t5\n6\t6\t6\n7\t7\t7\n")));
-      assertTrue(exception.getMessage().contains("Commit size: 20 has exceeded the limit: 10"));
+      assertTrue(
+          exception.getMessage(),
+          exception.getMessage().contains("Commit size: 20 has exceeded the limit: 10"));
     } finally {
       System.getProperties().remove("copy_in_commit_limit");
     }
@@ -480,6 +472,12 @@
               + "XX000\n"
               + "Expected CopyData ('d'), CopyDone ('c') or CopyFail ('f') messages, got: 'Q'\n",
           errorMessage.toString());
+
+      stream.sendChar('c');
+      stream.sendInteger4(4);
+      stream.sendChar('x');
+      stream.sendInteger4(4);
+      stream.flush();
     }
 
     List<CommitRequest> commitRequests = mockSpanner.getRequestsOfType(CommitRequest.class);
