--- conflicted
+++ resolved
@@ -65,15 +65,12 @@
     return parser.getPos();
   }
 
-<<<<<<< HEAD
   @Test
   public void testTableOrIndexName() {
     assertEquals(new TableOrIndexName(null, "foo"), new TableOrIndexName(null, "foo"));
     assertNotEquals(new TableOrIndexName(null, "foo"), new TableOrIndexName(null, "bar"));
   }
 
-=======
->>>>>>> 8a587af8
   @Test
   public void testEatKeyword() {
     assertTrue(new SimpleParser("insert").eatKeyword("insert"));
@@ -359,10 +356,7 @@
     assertEquals("INSERT", parseCommand("insert into foo values (1, 'One')"));
     assertEquals("SELECT", parseCommand("/* this is a comment */ select * from foo"));
     assertEquals("CREATE", parseCommand("/* ddl statements are also supported */create table foo"));
-<<<<<<< HEAD
-=======
-
->>>>>>> 8a587af8
+
     assertEquals(
         "UPDATE", parseCommand("with my_cte as (select * from foo) update bar set col1='one'"));
     assertEquals(
@@ -400,11 +394,9 @@
     assertEquals("WITH", parseCommand("with 1 as (select * from foo update bar set col1='one'"));
     assertEquals(
         "WITH", parseCommand("with my_cte as select * from foo update bar set col1='one'"));
-<<<<<<< HEAD
 
     assertEquals("WITH", parseCommand("with my_cte as (select * from foo)"));
     assertEquals("", parseCommand("/*only a comment*/"));
-=======
     assertEquals("WITH", parseCommand("with my_cte () as (select * from foo)"));
     assertEquals("WITH", parseCommand("with my_cte (,) as (select * from foo)"));
     assertEquals("WITH", parseCommand("with my_cte (bar"));
@@ -426,6 +418,5 @@
         "UPDATE", parseCommand("with my_cte as (select a * b from foo) update bar set col1='one'"));
     assertEquals(
         "UPDATE", parseCommand("with my_cte as (select a - b from foo) update bar set col1='one'"));
->>>>>>> 8a587af8
   }
 }