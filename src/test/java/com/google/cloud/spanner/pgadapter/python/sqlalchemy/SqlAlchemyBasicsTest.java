// Copyright 2022 Google LLC
//
// Licensed under the Apache License, Version 2.0 (the "License");
// you may not use this file except in compliance with the License.
// You may obtain a copy of the License at
//
//      http://www.apache.org/licenses/LICENSE-2.0
//
// Unless required by applicable law or agreed to in writing, software
// distributed under the License is distributed on an "AS IS" BASIS,
// WITHOUT WARRANTIES OR CONDITIONS OF ANY KIND, either express or implied.
// See the License for the specific language governing permissions and
// limitations under the License.

package com.google.cloud.spanner.pgadapter.python.sqlalchemy;

import static org.junit.Assert.assertEquals;
import static org.junit.Assert.assertTrue;

import com.google.cloud.spanner.MockSpannerServiceImpl.StatementResult;
import com.google.cloud.spanner.RandomResultSetGenerator;
import com.google.cloud.spanner.Statement;
import com.google.cloud.spanner.pgadapter.AbstractMockServerTest;
import com.google.cloud.spanner.pgadapter.python.PythonTest;
import com.google.cloud.spanner.pgadapter.python.PythonTestUtil;
import com.google.common.collect.ImmutableList;
import com.google.protobuf.ListValue;
import com.google.protobuf.Value;
import com.google.spanner.admin.database.v1.UpdateDatabaseDdlRequest;
import com.google.spanner.v1.CommitRequest;
import com.google.spanner.v1.ExecuteSqlRequest;
import com.google.spanner.v1.ResultSet;
import com.google.spanner.v1.ResultSetStats;
import com.google.spanner.v1.RollbackRequest;
import com.google.spanner.v1.TypeCode;
import java.io.File;
import java.util.List;
import java.util.stream.Collectors;
import org.junit.BeforeClass;
import org.junit.Ignore;
import org.junit.Test;
import org.junit.experimental.categories.Category;
import org.junit.runner.RunWith;
import org.junit.runners.Parameterized;
import org.junit.runners.Parameterized.Parameter;
import org.junit.runners.Parameterized.Parameters;

@RunWith(Parameterized.class)
@Category(PythonTest.class)
public class SqlAlchemyBasicsTest extends AbstractMockServerTest {
  static final String DIRECTORY_NAME = "./src/test/python/sqlalchemy";

  @Parameter public String host;

  @Parameters(name = "host = {0}")
  public static List<Object[]> data() {
    return ImmutableList.of(new Object[] {"localhost"}, new Object[] {""});
  }

  static String execute(String script, String host, int port) throws Exception {
    return execute(DIRECTORY_NAME, script, host, port, null);
  }

  static String execute(String directoryName, String script, String host, int port)
      throws Exception {
    return execute(directoryName, script, host, port, null);
  }

  static String execute(String directoryName, String script, String host, int port, String database)
      throws Exception {
    File directory = new File(directoryName);
    return PythonTestUtil.run(
        new String[] {
          directory.getAbsolutePath() + "/venv/bin/python",
          script,
          host,
          Integer.toString(port),
          database == null ? "d" : database
        },
        directoryName);
  }

  @BeforeClass
  public static void setupBaseResults() throws Exception {
    setupBaseResults(DIRECTORY_NAME);
  }

  public static void setupBaseResults(String directory) throws Exception {
    PythonTestUtil.createVirtualEnv(directory);
    String selectHstoreType =
        "with "
            + PG_TYPE_PREFIX
            + "\nSELECT t.oid, typarray\n"
            + "FROM pg_type t JOIN pg_namespace ns\n"
            + "    ON typnamespace = ns.oid\n"
            + "WHERE typname = 'hstore'";
    mockSpanner.putStatementResult(
        StatementResult.query(
            Statement.of(selectHstoreType),
            ResultSet.newBuilder()
                .setMetadata(createMetadata(ImmutableList.of(TypeCode.INT64, TypeCode.INT64)))
                .build()));
  }

  @Test
  public void testHelloWorld() throws Exception {
    String sql = "select 'hello world'";
    mockSpanner.putStatementResult(
        StatementResult.query(
            Statement.of(sql),
            ResultSet.newBuilder()
                .setMetadata(createMetadata(ImmutableList.of(TypeCode.STRING)))
                .addRows(
                    ListValue.newBuilder()
                        .addValues(Value.newBuilder().setStringValue("hello world").build())
                        .build())
                .build()));

    String actualOutput = execute("hello_world.py", host, pgServer.getLocalPort());
    String expectedOutput = "[('hello world',)]\n";
    assertEquals(expectedOutput, actualOutput);

    assertEquals(2, mockSpanner.countRequestsOfType(ExecuteSqlRequest.class));
    ExecuteSqlRequest request = mockSpanner.getRequestsOfType(ExecuteSqlRequest.class).get(1);
    assertEquals(sql, request.getSql());
    assertTrue(request.getTransaction().hasSingleUse());
    assertTrue(request.getTransaction().getSingleUse().hasReadOnly());
  }

  @Test
  public void testSimpleInsert() throws Exception {
    String sql1 = "INSERT INTO test VALUES (1, 'One')";
    mockSpanner.putStatementResult(StatementResult.update(Statement.of(sql1), 1L));
    String sql2 = "INSERT INTO test VALUES (2, 'Two')";
    mockSpanner.putStatementResult(StatementResult.update(Statement.of(sql2), 1L));

    String actualOutput = execute("simple_insert.py", host, pgServer.getLocalPort());
    String expectedOutput = "Row count: 2\n";
    assertEquals(expectedOutput, actualOutput);

    assertEquals(3, mockSpanner.countRequestsOfType(ExecuteSqlRequest.class));
    ExecuteSqlRequest request1 = mockSpanner.getRequestsOfType(ExecuteSqlRequest.class).get(1);
    assertEquals(sql1, request1.getSql());
    assertTrue(request1.getTransaction().hasBegin());
    assertTrue(request1.getTransaction().getBegin().hasReadWrite());
    ExecuteSqlRequest request2 = mockSpanner.getRequestsOfType(ExecuteSqlRequest.class).get(2);
    assertEquals(sql2, request2.getSql());
    assertTrue(request2.getTransaction().hasId());
    assertEquals(1, mockSpanner.countRequestsOfType(CommitRequest.class));
  }

  @Test
  public void testEngineBegin() throws Exception {
    String sql1 = "INSERT INTO test VALUES (3, 'Three')";
    mockSpanner.putStatementResult(StatementResult.update(Statement.of(sql1), 1L));
    String sql2 = "INSERT INTO test VALUES (4, 'Four')";
    mockSpanner.putStatementResult(StatementResult.update(Statement.of(sql2), 1L));

    String actualOutput = execute("engine_begin.py", host, pgServer.getLocalPort());
    String expectedOutput = "Row count: 2\n";
    assertEquals(expectedOutput, actualOutput);

    assertEquals(3, mockSpanner.countRequestsOfType(ExecuteSqlRequest.class));
    ExecuteSqlRequest request1 = mockSpanner.getRequestsOfType(ExecuteSqlRequest.class).get(1);
    assertEquals(sql1, request1.getSql());
    assertTrue(request1.getTransaction().hasBegin());
    assertTrue(request1.getTransaction().getBegin().hasReadWrite());
    ExecuteSqlRequest request2 = mockSpanner.getRequestsOfType(ExecuteSqlRequest.class).get(2);
    assertEquals(sql2, request2.getSql());
    assertTrue(request2.getTransaction().hasId());
    assertEquals(1, mockSpanner.countRequestsOfType(CommitRequest.class));
  }

  @Test
  public void testSessionExecute() throws Exception {
    String sql1 = "UPDATE test SET value='one' WHERE id=1";
    mockSpanner.putStatementResult(StatementResult.update(Statement.of(sql1), 1L));
    String sql2 = "UPDATE test SET value='two' WHERE id=2";
    mockSpanner.putStatementResult(StatementResult.update(Statement.of(sql2), 1L));

    String actualOutput = execute("session_execute.py", host, pgServer.getLocalPort());
    String expectedOutput = "Row count: 2\n";
    assertEquals(expectedOutput, actualOutput);

    assertEquals(3, mockSpanner.countRequestsOfType(ExecuteSqlRequest.class));
    ExecuteSqlRequest request1 = mockSpanner.getRequestsOfType(ExecuteSqlRequest.class).get(1);
    assertEquals(sql1, request1.getSql());
    assertTrue(request1.getTransaction().hasBegin());
    assertTrue(request1.getTransaction().getBegin().hasReadWrite());
    ExecuteSqlRequest request2 = mockSpanner.getRequestsOfType(ExecuteSqlRequest.class).get(2);
    assertEquals(sql2, request2.getSql());
    assertTrue(request2.getTransaction().hasId());
    assertEquals(1, mockSpanner.countRequestsOfType(CommitRequest.class));
  }

  @Test
  public void testSimpleMetadata() throws Exception {
    String checkTableExistsSql =
        "with "
<<<<<<< HEAD
            + PG_CLASS_PREFIX
=======
            + EMULATED_PG_CLASS_PREFIX
>>>>>>> b0279f31
            + ",\n"
            + "pg_namespace as (\n"
            + "  select case schema_name when 'pg_catalog' then 11 when 'public' then 2200 else 0 end as oid,\n"
            + "        schema_name as nspname, null as nspowner, null as nspacl\n"
            + "  from information_schema.schemata\n"
            + ")\n"
            + "select relname from pg_class c join pg_namespace n on n.oid=c.relnamespace where true and relname='%s'";
    mockSpanner.putStatementResult(
        StatementResult.query(
            Statement.of(String.format(checkTableExistsSql, "user_account")),
            ResultSet.newBuilder().setMetadata(SELECT1_RESULTSET.getMetadata()).build()));
    mockSpanner.putStatementResult(
        StatementResult.query(
            Statement.of(String.format(checkTableExistsSql, "address")),
            ResultSet.newBuilder().setMetadata(SELECT1_RESULTSET.getMetadata()).build()));
    addDdlResponseToSpannerAdmin();

    String actualOutput = execute("simple_metadata.py", host, pgServer.getLocalPort());
    String expectedOutput =
        "user_account.name\n"
            + "['id', 'name', 'fullname']\n"
            + "PrimaryKeyConstraint(Column('id', Integer(), table=<user_account>, primary_key=True, nullable=False))\n"
            + "user_account\n"
            + "address\n";
    assertEquals(expectedOutput, actualOutput);

    List<UpdateDatabaseDdlRequest> requests =
        mockDatabaseAdmin.getRequests().stream()
            .filter(req -> req instanceof UpdateDatabaseDdlRequest)
            .map(req -> (UpdateDatabaseDdlRequest) req)
            .collect(Collectors.toList());
    assertEquals(1, requests.size());
    assertEquals(2, requests.get(0).getStatementsCount());
    assertEquals(
        "CREATE TABLE user_account (\n"
            + "\tid SERIAL NOT NULL, \n"
            + "\tname VARCHAR(30), \n"
            + "\tfullname VARCHAR, \n"
            + "\tPRIMARY KEY (id)\n"
            + ")",
        requests.get(0).getStatements(0));
    assertEquals(
        "CREATE TABLE address (\n"
            + "\tid SERIAL NOT NULL, \n"
            + "\temail_address VARCHAR NOT NULL, \n"
            + "\tuser_id INTEGER, \n"
            + "\tPRIMARY KEY (id), \n"
            + "\tFOREIGN KEY(user_id) REFERENCES user_account (id)\n"
            + ")",
        requests.get(0).getStatements(1));
  }

  @Test
  public void testCoreInsert() throws Exception {
    String sql =
        "INSERT INTO user_account (name, fullname) VALUES "
            + "('spongebob', 'Spongebob Squarepants') RETURNING user_account.id";
    mockSpanner.putStatementResult(StatementResult.query(Statement.of(sql), SELECT1_RESULTSET));
    String sqlMultiple =
        "INSERT INTO user_account (name, fullname) VALUES "
            + "('sandy', 'Sandy Cheeks'),('patrick', 'Patrick Star')";
    mockSpanner.putStatementResult(StatementResult.update(Statement.of(sqlMultiple), 2L));

    String actualOutput = execute("core_insert.py", host, pgServer.getLocalPort());
    String expectedOutput =
        "INSERT INTO user_account (name, fullname) VALUES (:name, :fullname)\n"
            + "{'name': 'spongebob', 'fullname': 'Spongebob Squarepants'}\n"
            + "Result: []\n"
            + "Row count: 1\n"
            + "Inserted primary key: (1,)\n"
            + "Row count: 2\n";
    assertEquals(expectedOutput, actualOutput);

    assertEquals(3, mockSpanner.countRequestsOfType(ExecuteSqlRequest.class));
    ExecuteSqlRequest request = mockSpanner.getRequestsOfType(ExecuteSqlRequest.class).get(1);
    assertEquals(sql, request.getSql());
    assertTrue(request.getTransaction().hasBegin());
    assertTrue(request.getTransaction().getBegin().hasReadWrite());
    ExecuteSqlRequest multipleRequest =
        mockSpanner.getRequestsOfType(ExecuteSqlRequest.class).get(2);
    assertTrue(multipleRequest.getTransaction().hasId());
    assertEquals(1, mockSpanner.countRequestsOfType(CommitRequest.class));
  }

  @Test
  public void testCoreInsertFromSelect() throws Exception {
    String sql =
        "INSERT INTO address (user_id, email_address) "
            + "SELECT user_account.id, user_account.name || '@aol.com' AS anon_1 \n"
            + "FROM user_account RETURNING address.id, address.email_address";
    mockSpanner.putStatementResult(
        StatementResult.query(
            Statement.of(sql),
            ResultSet.newBuilder()
                .setMetadata(createMetadata(ImmutableList.of(TypeCode.INT64, TypeCode.STRING)))
                .setStats(ResultSetStats.newBuilder().setRowCountExact(2L).build())
                .addRows(
                    ListValue.newBuilder()
                        .addValues(Value.newBuilder().setStringValue("1").build())
                        .addValues(Value.newBuilder().setStringValue("test1@aol.com"))
                        .build())
                .addRows(
                    ListValue.newBuilder()
                        .addValues(Value.newBuilder().setStringValue("2").build())
                        .addValues(Value.newBuilder().setStringValue("test2@aol.com"))
                        .build())
                .build()));

    String actualOutput = execute("core_insert_from_select.py", host, pgServer.getLocalPort());
    String expectedOutput =
        "INSERT INTO address (user_id, email_address) "
            + "SELECT user_account.id, user_account.name || :name_1 AS anon_1 \n"
            + "FROM user_account\n"
            + "Inserted rows: 2\n"
            + "Returned rows: [(1, 'test1@aol.com'), (2, 'test2@aol.com')]\n";
    assertEquals(expectedOutput, actualOutput);
  }

  @Test
  public void testCoreSelect() throws Exception {
    String sql =
        "SELECT user_account.id, user_account.name, user_account.fullname \n"
            + "FROM user_account \n"
            + "WHERE user_account.name = 'spongebob'";
    mockSpanner.putStatementResult(
        StatementResult.query(
            Statement.of(sql),
            ResultSet.newBuilder()
                .setMetadata(
                    createMetadata(
                        ImmutableList.of(TypeCode.INT64, TypeCode.STRING, TypeCode.STRING)))
                .setStats(ResultSetStats.newBuilder().setRowCountExact(2L).build())
                .addRows(
                    ListValue.newBuilder()
                        .addValues(Value.newBuilder().setStringValue("1").build())
                        .addValues(Value.newBuilder().setStringValue("test1@aol.com"))
                        .addValues(Value.newBuilder().setStringValue("Bob Test1"))
                        .build())
                .addRows(
                    ListValue.newBuilder()
                        .addValues(Value.newBuilder().setStringValue("2").build())
                        .addValues(Value.newBuilder().setStringValue("test2@aol.com"))
                        .addValues(Value.newBuilder().setStringValue("Bob Test2"))
                        .build())
                .build()));

    String actualOutput = execute("core_select.py", host, pgServer.getLocalPort());
    String expectedOutput =
        "SELECT user_account.id, user_account.name, user_account.fullname \n"
            + "FROM user_account \n"
            + "WHERE user_account.name = :name_1\n"
            + "(1, 'test1@aol.com', 'Bob Test1')\n"
            + "(2, 'test2@aol.com', 'Bob Test2')\n";
    assertEquals(expectedOutput, actualOutput);

    assertEquals(2, mockSpanner.countRequestsOfType(ExecuteSqlRequest.class));
    ExecuteSqlRequest request = mockSpanner.getRequestsOfType(ExecuteSqlRequest.class).get(1);
    assertTrue(request.getTransaction().hasBegin());
    assertTrue(request.getTransaction().getBegin().hasReadWrite());
    assertEquals(2, mockSpanner.countRequestsOfType(RollbackRequest.class));
  }

  @Test
  public void testAutoCommit() throws Exception {
    String sql =
        "SELECT user_account.id, user_account.name, user_account.fullname \n"
            + "FROM user_account \n"
            + "WHERE user_account.name = 'spongebob'";
    mockSpanner.putStatementResult(
        StatementResult.query(
            Statement.of(sql),
            ResultSet.newBuilder()
                .setMetadata(
                    createMetadata(
                        ImmutableList.of(TypeCode.INT64, TypeCode.STRING, TypeCode.STRING)))
                .addRows(
                    ListValue.newBuilder()
                        .addValues(Value.newBuilder().setStringValue("1").build())
                        .addValues(Value.newBuilder().setStringValue("test1@aol.com"))
                        .addValues(Value.newBuilder().setStringValue("Bob Test1"))
                        .build())
                .addRows(
                    ListValue.newBuilder()
                        .addValues(Value.newBuilder().setStringValue("2").build())
                        .addValues(Value.newBuilder().setStringValue("test2@aol.com"))
                        .addValues(Value.newBuilder().setStringValue("Bob Test2"))
                        .build())
                .build()));
    String insertSql1 =
        "INSERT INTO user_account (name, fullname) VALUES "
            + "('sandy', 'Sandy Cheeks') RETURNING user_account.id";
    mockSpanner.putStatementResult(
        StatementResult.query(
            Statement.of(insertSql1),
            ResultSet.newBuilder()
                .setMetadata(SELECT1_RESULTSET.getMetadata())
                .setStats(ResultSetStats.newBuilder().setRowCountExact(1L).build())
                .addRows(SELECT1_RESULTSET.getRows(0))
                .build()));
    String insertSql2 =
        "INSERT INTO user_account (name, fullname) VALUES "
            + "('patrick', 'Patrick Star') RETURNING user_account.id";
    mockSpanner.putStatementResult(
        StatementResult.query(
            Statement.of(insertSql2),
            ResultSet.newBuilder()
                .setMetadata(SELECT2_RESULTSET.getMetadata())
                .setStats(ResultSetStats.newBuilder().setRowCountExact(1L).build())
                .addRows(SELECT2_RESULTSET.getRows(0))
                .build()));

    String actualOutput = execute("autocommit.py", host, pgServer.getLocalPort());
    String expectedOutput =
        "SERIALIZABLE\n"
            + "(1, 'test1@aol.com', 'Bob Test1')\n"
            + "(2, 'test2@aol.com', 'Bob Test2')\n"
            + "Row count: 1\n"
            + "Row count: 1\n";
    assertEquals(expectedOutput, actualOutput);

    assertEquals(4, mockSpanner.countRequestsOfType(ExecuteSqlRequest.class));
    ExecuteSqlRequest selectRequest = mockSpanner.getRequestsOfType(ExecuteSqlRequest.class).get(1);
    assertTrue(selectRequest.getTransaction().hasSingleUse());
    assertTrue(selectRequest.getTransaction().getSingleUse().hasReadOnly());

    ExecuteSqlRequest insertRequest1 =
        mockSpanner.getRequestsOfType(ExecuteSqlRequest.class).get(2);
    assertTrue(insertRequest1.getTransaction().hasBegin());
    assertTrue(insertRequest1.getTransaction().getBegin().hasReadWrite());
    ExecuteSqlRequest insertRequest2 =
        mockSpanner.getRequestsOfType(ExecuteSqlRequest.class).get(2);
    assertTrue(insertRequest2.getTransaction().hasBegin());
    assertTrue(insertRequest2.getTransaction().getBegin().hasReadWrite());

    assertEquals(2, mockSpanner.countRequestsOfType(CommitRequest.class));
  }

  @Ignore("requires DECLARE support, https://github.com/GoogleCloudPlatform/pgadapter/issues/510")
  @Test
  public void testServerSideCursors() throws Exception {
    mockSpanner.putStatementResult(
        StatementResult.query(
            Statement.of("select * from random"), new RandomResultSetGenerator(100).generate()));

    String actualOutput = execute("server_side_cursor.py", host, pgServer.getLocalPort());
    String expectedOutput = "";
    assertEquals(expectedOutput, actualOutput);
  }
}<|MERGE_RESOLUTION|>--- conflicted
+++ resolved
@@ -197,11 +197,7 @@
   public void testSimpleMetadata() throws Exception {
     String checkTableExistsSql =
         "with "
-<<<<<<< HEAD
-            + PG_CLASS_PREFIX
-=======
             + EMULATED_PG_CLASS_PREFIX
->>>>>>> b0279f31
             + ",\n"
             + "pg_namespace as (\n"
             + "  select case schema_name when 'pg_catalog' then 11 when 'public' then 2200 else 0 end as oid,\n"
