// Copyright 2022 Google LLC
//
// Licensed under the Apache License, Version 2.0 (the "License");
// you may not use this file except in compliance with the License.
// You may obtain a copy of the License at
//
//      http://www.apache.org/licenses/LICENSE-2.0
//
// Unless required by applicable law or agreed to in writing, software
// distributed under the License is distributed on an "AS IS" BASIS,
// WITHOUT WARRANTIES OR CONDITIONS OF ANY KIND, either express or implied.
// See the License for the specific language governing permissions and
// limitations under the License.

package com.google.cloud.spanner.pgadapter;

import static org.junit.Assert.assertArrayEquals;
import static org.junit.Assert.assertEquals;
import static org.junit.Assert.assertFalse;
import static org.junit.Assert.assertNull;
import static org.junit.Assert.assertThrows;
import static org.junit.Assert.assertTrue;

import com.google.cloud.ByteArray;
import com.google.cloud.Date;
import com.google.cloud.Timestamp;
import com.google.cloud.spanner.Dialect;
import com.google.cloud.spanner.MockSpannerServiceImpl.SimulatedExecutionTime;
import com.google.cloud.spanner.MockSpannerServiceImpl.StatementResult;
import com.google.cloud.spanner.Statement;
import com.google.cloud.spanner.connection.RandomResultSetGenerator;
import com.google.cloud.spanner.pgadapter.wireprotocol.ControlMessage.PreparedType;
import com.google.cloud.spanner.pgadapter.wireprotocol.DescribeMessage;
import com.google.cloud.spanner.pgadapter.wireprotocol.ExecuteMessage;
import com.google.cloud.spanner.pgadapter.wireprotocol.ParseMessage;
import com.google.common.collect.ImmutableList;
import com.google.protobuf.Value;
import com.google.spanner.admin.database.v1.UpdateDatabaseDdlRequest;
import com.google.spanner.v1.BeginTransactionRequest;
import com.google.spanner.v1.CommitRequest;
import com.google.spanner.v1.ExecuteBatchDmlRequest;
import com.google.spanner.v1.ExecuteSqlRequest;
import com.google.spanner.v1.ExecuteSqlRequest.QueryMode;
import com.google.spanner.v1.Type;
import com.google.spanner.v1.TypeAnnotationCode;
import com.google.spanner.v1.TypeCode;
import io.grpc.Status;
import java.math.BigDecimal;
import java.nio.charset.StandardCharsets;
import java.sql.Connection;
import java.sql.DriverManager;
import java.sql.ParameterMetaData;
import java.sql.PreparedStatement;
import java.sql.ResultSet;
import java.sql.SQLException;
import java.sql.Types;
import java.time.LocalDate;
import java.time.LocalDateTime;
import java.time.OffsetDateTime;
import java.time.ZoneOffset;
import java.time.temporal.ChronoUnit;
import java.util.Base64;
import java.util.List;
import java.util.Map;
import java.util.stream.Collectors;
import org.junit.BeforeClass;
import org.junit.Test;
import org.junit.runner.RunWith;
import org.junit.runners.JUnit4;
import org.postgresql.PGConnection;
import org.postgresql.PGStatement;
import org.postgresql.jdbc.PgStatement;

@RunWith(JUnit4.class)
public class JdbcMockServerTest extends AbstractMockServerTest {
  private static final int RANDOM_RESULTS_ROW_COUNT = 10;
  private static final Statement SELECT_RANDOM = Statement.of("select * from random_table");

  @BeforeClass
  public static void loadPgJdbcDriver() throws Exception {
    // Make sure the PG JDBC driver is loaded.
    Class.forName("org.postgresql.Driver");

    addRandomResultResults();
  }

  private static void addRandomResultResults() {
    RandomResultSetGenerator generator =
        new RandomResultSetGenerator(RANDOM_RESULTS_ROW_COUNT, Dialect.POSTGRESQL);
    mockSpanner.putStatementResult(StatementResult.query(SELECT_RANDOM, generator.generate()));
  }

  /**
   * Creates a JDBC connection string that instructs the PG JDBC driver to use the default extended
   * mode for queries and DML statements.
   */
  private String createUrl() {
    return String.format("jdbc:postgresql://localhost:%d/", pgServer.getLocalPort());
  }

  @Test
  public void testQuery() throws SQLException {
    String sql = "SELECT 1";

    try (Connection connection = DriverManager.getConnection(createUrl())) {
      try (ResultSet resultSet = connection.createStatement().executeQuery(sql)) {
        assertTrue(resultSet.next());
        assertEquals(1L, resultSet.getLong(1));
        assertFalse(resultSet.next());
      }
    }

    // The statement is only sent once to the mock server. The DescribePortal message will trigger
    // the execution of the query, and the result from that execution will be used for the Execute
    // message.
    assertEquals(1, mockSpanner.countRequestsOfType(ExecuteSqlRequest.class));
    ExecuteSqlRequest executeRequest =
        mockSpanner.getRequestsOfType(ExecuteSqlRequest.class).get(0);
    assertEquals(QueryMode.NORMAL, executeRequest.getQueryMode());

    for (ExecuteSqlRequest request : mockSpanner.getRequestsOfType(ExecuteSqlRequest.class)) {
      assertEquals(sql, request.getSql());
      assertTrue(request.getTransaction().hasSingleUse());
      assertTrue(request.getTransaction().getSingleUse().hasReadOnly());
    }
  }

  @Test
  public void testSelectCurrentSchema() throws SQLException {
    String sql = "SELECT current_schema";

    try (Connection connection = DriverManager.getConnection(createUrl())) {
      try (ResultSet resultSet = connection.createStatement().executeQuery(sql)) {
        assertTrue(resultSet.next());
        assertEquals("public", resultSet.getString("current_schema"));
        assertFalse(resultSet.next());
      }
    }

    // The statement is handled locally and not sent to Cloud Spanner.
    assertEquals(0, mockSpanner.countRequestsOfType(ExecuteSqlRequest.class));
  }

  @Test
  public void testSelectCurrentDatabase() throws SQLException {
<<<<<<< HEAD
    String sql = "SELECT current_database";

    try (Connection connection = DriverManager.getConnection(createUrl())) {
      try (ResultSet resultSet = connection.createStatement().executeQuery(sql)) {
        assertTrue(resultSet.next());
        assertEquals("d", resultSet.getString("current_database"));
        assertFalse(resultSet.next());
=======
    for (String sql :
        new String[] {
          "SELECT current_database()",
          "select current_database()",
          "select * from CURRENT_DATABASE()"
        }) {

      try (Connection connection = DriverManager.getConnection(createUrl())) {
        try (ResultSet resultSet = connection.createStatement().executeQuery(sql)) {
          assertTrue(resultSet.next());
          assertEquals("d", resultSet.getString("current_database"));
          assertFalse(resultSet.next());
        }
      }
    }

    // The statement is handled locally and not sent to Cloud Spanner.
    assertEquals(0, mockSpanner.countRequestsOfType(ExecuteSqlRequest.class));
  }

  @Test
  public void testSelectCurrentCatalog() throws SQLException {
    for (String sql :
        new String[] {
          "SELECT current_catalog", "select current_catalog", "select * from CURRENT_CATALOG"
        }) {

      try (Connection connection = DriverManager.getConnection(createUrl())) {
        try (ResultSet resultSet = connection.createStatement().executeQuery(sql)) {
          assertTrue(resultSet.next());
          assertEquals("d", resultSet.getString("current_catalog"));
          assertFalse(resultSet.next());
        }
>>>>>>> fa7fe135
      }
    }

    // The statement is handled locally and not sent to Cloud Spanner.
    assertEquals(0, mockSpanner.countRequestsOfType(ExecuteSqlRequest.class));
  }

  @Test
  public void testShowServerVersion() throws SQLException {
    String sql = "show server_version";

    try (Connection connection = DriverManager.getConnection(createUrl())) {
      try (ResultSet resultSet = connection.createStatement().executeQuery(sql)) {
        assertTrue(resultSet.next());
        assertEquals(
            pgServer.getOptions().getServerVersion(), resultSet.getString("server_version"));
        assertFalse(resultSet.next());
      }
    }

    // The statement is handled locally and not sent to Cloud Spanner.
    assertEquals(0, mockSpanner.countRequestsOfType(ExecuteSqlRequest.class));
  }

  @Test
  public void testQueryHint() throws SQLException {
    String sql = "/* @OPTIMIZER_VERSION=1 */ SELECT 1";
    mockSpanner.putStatementResult(StatementResult.query(Statement.of(sql), SELECT1_RESULTSET));

    try (Connection connection = DriverManager.getConnection(createUrl())) {
      try (ResultSet resultSet = connection.createStatement().executeQuery(sql)) {
        assertTrue(resultSet.next());
        assertEquals(1L, resultSet.getLong(1));
        assertFalse(resultSet.next());
      }
    }

    assertEquals(1, mockSpanner.countRequestsOfType(ExecuteSqlRequest.class));
    ExecuteSqlRequest executeRequest =
        mockSpanner.getRequestsOfType(ExecuteSqlRequest.class).get(0);
    assertEquals(QueryMode.NORMAL, executeRequest.getQueryMode());
    assertEquals(sql, executeRequest.getSql());
  }

  @Test
  public void testQueryWithParameters() throws SQLException {
    String jdbcSql =
        "select col_bigint, col_bool, col_bytea, col_float8, col_int, col_numeric, col_timestamptz, col_date, col_varchar "
            + "from all_types "
            + "where col_bigint=? "
            + "and col_bool=? "
            + "and col_bytea=? "
            + "and col_int=? "
            + "and col_float8=? "
            + "and col_numeric=? "
            + "and col_timestamptz=? "
            + "and col_date=? "
            + "and col_varchar=?";
    String pgSql =
        "select col_bigint, col_bool, col_bytea, col_float8, col_int, col_numeric, col_timestamptz, col_date, col_varchar "
            + "from all_types "
            + "where col_bigint=$1 "
            + "and col_bool=$2 "
            + "and col_bytea=$3 "
            + "and col_int=$4 "
            + "and col_float8=$5 "
            + "and col_numeric=$6 "
            + "and col_timestamptz=$7 "
            + "and col_date=$8 "
            + "and col_varchar=$9";
    mockSpanner.putStatementResult(StatementResult.query(Statement.of(pgSql), ALL_TYPES_RESULTSET));
    mockSpanner.putStatementResult(
        StatementResult.query(
            Statement.newBuilder(pgSql)
                .bind("p1")
                .to(1L)
                .bind("p2")
                .to(true)
                .bind("p3")
                .to(ByteArray.copyFrom("test"))
                .bind("p4")
                .to(100)
                .bind("p5")
                .to(3.14d)
                .bind("p6")
                .to(com.google.cloud.spanner.Value.pgNumeric("6.626"))
                .bind("p7")
                .to(Timestamp.parseTimestamp("2022-02-16T13:18:02.123457000Z"))
                .bind("p8")
                .to(Date.parseDate("2022-03-29"))
                .bind("p9")
                .to("test")
                .build(),
            ALL_TYPES_RESULTSET));

    OffsetDateTime offsetDateTime =
        LocalDateTime.of(2022, 2, 16, 13, 18, 2, 123456789).atOffset(ZoneOffset.UTC);
    OffsetDateTime truncatedOffsetDateTime = offsetDateTime.truncatedTo(ChronoUnit.MICROS);

    // Threshold 5 is the default. Use a named prepared statement if it is executed 5 times or more.
    // Threshold 1 means always use a named prepared statement.
    // Threshold 0 means never use a named prepared statement.
    // Threshold -1 means use binary transfer of values and use DESCRIBE statement.
    // (10 points to you if you guessed the last one up front!).
    for (int preparedThreshold : new int[] {5, 1, 0, -1}) {
      try (Connection connection = DriverManager.getConnection(createUrl())) {
        try (PreparedStatement preparedStatement = connection.prepareStatement(jdbcSql)) {
          preparedStatement.unwrap(PgStatement.class).setPrepareThreshold(preparedThreshold);
          int index = 0;
          preparedStatement.setLong(++index, 1L);
          preparedStatement.setBoolean(++index, true);
          preparedStatement.setBytes(++index, "test".getBytes(StandardCharsets.UTF_8));
          preparedStatement.setInt(++index, 100);
          preparedStatement.setDouble(++index, 3.14d);
          preparedStatement.setBigDecimal(++index, new BigDecimal("6.626"));
          preparedStatement.setObject(++index, offsetDateTime);
          preparedStatement.setObject(++index, LocalDate.of(2022, 3, 29));
          preparedStatement.setString(++index, "test");
          try (ResultSet resultSet = preparedStatement.executeQuery()) {
            assertTrue(resultSet.next());
            index = 0;
            assertEquals(1L, resultSet.getLong(++index));
            assertTrue(resultSet.getBoolean(++index));
            assertArrayEquals("test".getBytes(StandardCharsets.UTF_8), resultSet.getBytes(++index));
            assertEquals(3.14d, resultSet.getDouble(++index), 0.0d);
            assertEquals(100, resultSet.getInt(++index));
            assertEquals(new BigDecimal("6.626"), resultSet.getBigDecimal(++index));
            if (preparedThreshold < 0) {
              // The binary format will truncate the timestamp value to microseconds.
              assertEquals(
                  truncatedOffsetDateTime, resultSet.getObject(++index, OffsetDateTime.class));
            } else {
              assertEquals(offsetDateTime, resultSet.getObject(++index, OffsetDateTime.class));
            }
            assertEquals(LocalDate.of(2022, 3, 29), resultSet.getObject(++index, LocalDate.class));
            assertEquals("test", resultSet.getString(++index));
            assertFalse(resultSet.next());
          }
        }
      }

      List<ExecuteSqlRequest> requests = mockSpanner.getRequestsOfType(ExecuteSqlRequest.class);
      // Prepare threshold less than 0 means use binary transfer + DESCRIBE statement.
      assertEquals(preparedThreshold < 0 ? 2 : 1, requests.size());

      ExecuteSqlRequest executeRequest = requests.get(requests.size() - 1);
      assertEquals(QueryMode.NORMAL, executeRequest.getQueryMode());
      assertEquals(pgSql, executeRequest.getSql());

      Map<String, Value> params = executeRequest.getParams().getFieldsMap();
      Map<String, Type> types = executeRequest.getParamTypesMap();

      assertEquals(TypeCode.INT64, types.get("p1").getCode());
      assertEquals("1", params.get("p1").getStringValue());
      assertEquals(TypeCode.BOOL, types.get("p2").getCode());
      assertTrue(params.get("p2").getBoolValue());
      assertEquals(TypeCode.BYTES, types.get("p3").getCode());
      assertEquals(
          Base64.getEncoder().encodeToString("test".getBytes(StandardCharsets.UTF_8)),
          params.get("p3").getStringValue());
      assertEquals(TypeCode.INT64, types.get("p4").getCode());
      assertEquals("100", params.get("p4").getStringValue());
      assertEquals(TypeCode.FLOAT64, types.get("p5").getCode());
      assertEquals(3.14d, params.get("p5").getNumberValue(), 0.0d);
      assertEquals(TypeCode.NUMERIC, types.get("p6").getCode());
      assertEquals(TypeAnnotationCode.PG_NUMERIC, types.get("p6").getTypeAnnotation());
      assertEquals("6.626", params.get("p6").getStringValue());
      assertEquals(TypeCode.TIMESTAMP, types.get("p7").getCode());
      assertEquals("2022-02-16T13:18:02.123457000Z", params.get("p7").getStringValue());
      assertEquals(TypeCode.DATE, types.get("p8").getCode());
      assertEquals("2022-03-29", params.get("p8").getStringValue());
      assertEquals(TypeCode.STRING, types.get("p9").getCode());
      assertEquals("test", params.get("p9").getStringValue());

      mockSpanner.clearRequests();
    }
  }

  @Test
  public void testMultipleQueriesInTransaction() throws SQLException {
    String sql = "SELECT 1";

    try (Connection connection = DriverManager.getConnection(createUrl())) {
      // Use a read/write transaction to execute two queries.
      connection.setAutoCommit(false);
      // Force the use of prepared statements.
      connection.unwrap(PGConnection.class).setPrepareThreshold(-1);
      for (int i = 0; i < 2; i++) {
        // https://github.com/GoogleCloudPlatform/pgadapter/issues/278
        // This would return `ERROR: FAILED_PRECONDITION: This ResultSet is closed`
        try (ResultSet resultSet = connection.createStatement().executeQuery(sql)) {
          assertTrue(resultSet.next());
          assertEquals(1L, resultSet.getLong(1));
          assertFalse(resultSet.next());
        }
      }
    }
  }

  @Test
  public void testQueryWithNonExistingTable() throws SQLException {
    String sql = "select * from non_existing_table where id=$1";
    mockSpanner.putStatementResult(
        StatementResult.exception(
            Statement.of(sql),
            Status.NOT_FOUND
                .withDescription("Table non_existing_table not found")
                .asRuntimeException()));
    try (Connection connection = DriverManager.getConnection(createUrl())) {
      try (PreparedStatement preparedStatement = connection.prepareStatement(sql)) {
        SQLException exception = assertThrows(SQLException.class, preparedStatement::executeQuery);
        assertTrue(
            exception.getMessage(),
            exception.getMessage().contains("Table non_existing_table not found"));
      }
    }

    // PGAdapter tries to execute the query directly when describing the portal, so we receive one
    // ExecuteSqlRequest in normal execute mode.
    List<ExecuteSqlRequest> requests = mockSpanner.getRequestsOfType(ExecuteSqlRequest.class);
    assertEquals(1, requests.size());
    assertEquals(sql, requests.get(0).getSql());
    assertEquals(QueryMode.NORMAL, requests.get(0).getQueryMode());
  }

  @Test
  public void testDmlWithNonExistingTable() throws SQLException {
    String sql = "update non_existing_table set value=$2 where id=$1";
    mockSpanner.putStatementResult(
        StatementResult.exception(
            Statement.of(sql),
            Status.NOT_FOUND
                .withDescription("Table non_existing_table not found")
                .asRuntimeException()));
    try (Connection connection = DriverManager.getConnection(createUrl())) {
      try (PreparedStatement preparedStatement = connection.prepareStatement(sql)) {
        SQLException exception = assertThrows(SQLException.class, preparedStatement::executeUpdate);
        assertTrue(
            exception.getMessage(),
            exception.getMessage().contains("Table non_existing_table not found"));
      }
    }

    List<ExecuteSqlRequest> requests = mockSpanner.getRequestsOfType(ExecuteSqlRequest.class);
    assertEquals(1, requests.size());
    assertEquals(sql, requests.get(0).getSql());
    assertEquals(QueryMode.NORMAL, requests.get(0).getQueryMode());
  }

  @Test
  public void testNullValues() throws SQLException {
    mockSpanner.putStatementResult(
        StatementResult.update(
            Statement.newBuilder(
                    "insert into all_types "
                        + "(col_bigint, col_bool, col_bytea, col_float8, col_int, col_numeric, col_timestamptz, col_date, col_varchar) "
                        + "values ($1, $2, $3, $4, $5, $6, $7, $8, $9)")
                .bind("p1")
                .to(2L)
                .bind("p2")
                .to((Boolean) null)
                .bind("p3")
                .to((ByteArray) null)
                .bind("p4")
                .to((Double) null)
                .bind("p5")
                .to((Long) null)
                .bind("p6")
                .to(com.google.cloud.spanner.Value.pgNumeric(null))
                .bind("p7")
                .to((com.google.cloud.spanner.Value) null)
                .bind("p8")
                .to((Date) null)
                .bind("p9")
                .to((String) null)
                .build(),
            1L));
    mockSpanner.putStatementResult(
        StatementResult.query(
            Statement.of("select * from all_types where col_bigint is null"),
            ALL_TYPES_NULLS_RESULTSET));

    try (Connection connection = DriverManager.getConnection(createUrl())) {
      try (PreparedStatement statement =
          connection.prepareStatement(
              "insert into all_types "
                  + "(col_bigint, col_bool, col_bytea, col_float8, col_int, col_numeric, col_timestamptz, col_date, col_varchar) "
                  + "values (?, ?, ?, ?, ?, ?, ?, ?, ?)")) {
        int index = 0;
        statement.setLong(++index, 2);
        statement.setNull(++index, Types.BOOLEAN);
        statement.setNull(++index, Types.BINARY);
        statement.setNull(++index, Types.DOUBLE);
        statement.setNull(++index, Types.INTEGER);
        statement.setNull(++index, Types.NUMERIC);
        statement.setNull(++index, Types.TIMESTAMP_WITH_TIMEZONE);
        statement.setNull(++index, Types.DATE);
        statement.setNull(++index, Types.VARCHAR);

        assertEquals(1, statement.executeUpdate());
      }

      try (ResultSet resultSet =
          connection
              .createStatement()
              .executeQuery("select * from all_types where col_bigint is null")) {
        assertTrue(resultSet.next());

        int index = 0;
        // Note: JDBC returns the zero-value for primitive types if the value is NULL, and you have
        // to call wasNull() to determine whether the value was NULL or zero.
        assertEquals(0L, resultSet.getLong(++index));
        assertTrue(resultSet.wasNull());
        assertFalse(resultSet.getBoolean(++index));
        assertTrue(resultSet.wasNull());
        assertNull(resultSet.getBytes(++index));
        assertTrue(resultSet.wasNull());
        assertEquals(0d, resultSet.getDouble(++index), 0.0d);
        assertTrue(resultSet.wasNull());
        assertNull(resultSet.getBigDecimal(++index));
        assertTrue(resultSet.wasNull());
        assertNull(resultSet.getTimestamp(++index));
        assertTrue(resultSet.wasNull());
        assertNull(resultSet.getDate(++index));
        assertTrue(resultSet.wasNull());
        assertNull(resultSet.getString(++index));
        assertTrue(resultSet.wasNull());

        assertFalse(resultSet.next());
      }
    }
    assertEquals(2, mockSpanner.countRequestsOfType(ExecuteSqlRequest.class));
  }

  @Test
  public void testDescribeQueryWithNonExistingTable() throws SQLException {
    String sql = "select * from non_existing_table where id=$1";
    mockSpanner.putStatementResult(
        StatementResult.exception(
            Statement.of(sql),
            Status.NOT_FOUND
                .withDescription("Table non_existing_table not found")
                .asRuntimeException()));
    try (Connection connection = DriverManager.getConnection(createUrl())) {
      try (PreparedStatement preparedStatement = connection.prepareStatement(sql)) {
        SQLException exception =
            assertThrows(SQLException.class, preparedStatement::getParameterMetaData);
        assertTrue(
            exception.getMessage(),
            exception.getMessage().contains("Table non_existing_table not found"));
      }
    }

    // We only receive one ExecuteSql request, as PGAdapter tries to describe the portal first.
    // As that statement fails, it does not try to describe the parameters in the statement, but
    // just returns the error from the DescribePortal statement.
    List<ExecuteSqlRequest> requests = mockSpanner.getRequestsOfType(ExecuteSqlRequest.class);
    assertEquals(1, requests.size());
    assertEquals(sql, requests.get(0).getSql());
    assertEquals(QueryMode.PLAN, requests.get(0).getQueryMode());
  }

  @Test
  public void testDescribeDmlWithNonExistingTable() throws SQLException {
    String sql = "update non_existing_table set value=$2 where id=$1";
    mockSpanner.putStatementResult(
        StatementResult.exception(
            Statement.of(sql),
            Status.NOT_FOUND
                .withDescription("Table non_existing_table not found")
                .asRuntimeException()));
    String describeSql =
        "select $1, $2 from (select value=$2 from non_existing_table where id=$1) p";
    mockSpanner.putStatementResult(
        StatementResult.exception(
            Statement.of(describeSql),
            Status.NOT_FOUND
                .withDescription("Table non_existing_table not found")
                .asRuntimeException()));
    try (Connection connection = DriverManager.getConnection(createUrl())) {
      try (PreparedStatement preparedStatement = connection.prepareStatement(sql)) {
        SQLException exception =
            assertThrows(SQLException.class, preparedStatement::getParameterMetaData);
        assertTrue(
            exception.getMessage(),
            exception.getMessage().contains("Table non_existing_table not found"));
      }
    }

    // We receive two ExecuteSql requests:
    // 1. DescribeStatement (parameters). This statement fails as the table does not exist.
    // 2. Because the DescribeStatement step fails, PGAdapter executes the DML statement in analyze
    // mode to force a 'correct' error message.
    List<ExecuteSqlRequest> requests = mockSpanner.getRequestsOfType(ExecuteSqlRequest.class);
    assertEquals(2, requests.size());
    assertEquals(describeSql, requests.get(0).getSql());
    assertEquals(QueryMode.PLAN, requests.get(0).getQueryMode());
    assertEquals(sql, requests.get(1).getSql());
    assertEquals(QueryMode.PLAN, requests.get(1).getQueryMode());
  }

  @Test
  public void testDescribeDmlWithSchemaPrefix() throws SQLException {
    String sql = "update public.my_table set value=? where id=?";
    String describeSql = "select $1, $2 from (select value=$1 from public.my_table where id=$2) p";
    mockSpanner.putStatementResult(
        StatementResult.query(
            Statement.of(describeSql),
            com.google.spanner.v1.ResultSet.newBuilder()
                .setMetadata(createMetadata(ImmutableList.of(TypeCode.STRING, TypeCode.INT64)))
                .build()));
    try (Connection connection = DriverManager.getConnection(createUrl())) {
      try (PreparedStatement preparedStatement = connection.prepareStatement(sql)) {
        ParameterMetaData metadata = preparedStatement.getParameterMetaData();
        assertEquals(Types.VARCHAR, metadata.getParameterType(1));
        assertEquals(Types.BIGINT, metadata.getParameterType(2));
      }
    }

    List<ExecuteSqlRequest> requests = mockSpanner.getRequestsOfType(ExecuteSqlRequest.class);
    assertEquals(1, requests.size());
    assertEquals(describeSql, requests.get(0).getSql());
    assertEquals(QueryMode.PLAN, requests.get(0).getQueryMode());
  }

  @Test
  public void testDescribeDmlWithQuotedSchemaPrefix() throws SQLException {
    String sql = "update \"public\".\"my_table\" set value=? where id=?";
    String describeSql =
        "select $1, $2 from (select value=$1 from \"public\".\"my_table\" where id=$2) p";
    mockSpanner.putStatementResult(
        StatementResult.query(
            Statement.of(describeSql),
            com.google.spanner.v1.ResultSet.newBuilder()
                .setMetadata(createMetadata(ImmutableList.of(TypeCode.STRING, TypeCode.INT64)))
                .build()));
    try (Connection connection = DriverManager.getConnection(createUrl())) {
      try (PreparedStatement preparedStatement = connection.prepareStatement(sql)) {
        ParameterMetaData metadata = preparedStatement.getParameterMetaData();
        assertEquals(Types.VARCHAR, metadata.getParameterType(1));
        assertEquals(Types.BIGINT, metadata.getParameterType(2));
      }
    }

    List<ExecuteSqlRequest> requests = mockSpanner.getRequestsOfType(ExecuteSqlRequest.class);
    assertEquals(1, requests.size());
    assertEquals(describeSql, requests.get(0).getSql());
    assertEquals(QueryMode.PLAN, requests.get(0).getQueryMode());
  }

  @Test
  public void testTwoDmlStatements() throws SQLException {
    try (Connection connection = DriverManager.getConnection(createUrl())) {
      try (java.sql.Statement statement = connection.createStatement()) {
        // The PG JDBC driver will internally split the following SQL string into two statements and
        // execute these sequentially. We still get the results back as if they were executed as one
        // batch on the same statement.
        assertFalse(statement.execute(String.format("%s;%s;", INSERT_STATEMENT, UPDATE_STATEMENT)));

        // Note that we have sent two DML statements to the database in one string. These should be
        // treated as separate statements, and there should therefore be two results coming back
        // from the server. That is; The first update count should be 1 (the INSERT), and the second
        // should be 2 (the UPDATE).
        assertEquals(1, statement.getUpdateCount());

        // The following is a prime example of how not to design an API, but this is how JDBC works.
        // getMoreResults() returns true if the next result is a ResultSet. However, if the next
        // result is an update count, it returns false, and we have to check getUpdateCount() to
        // verify whether there were any more results.
        assertFalse(statement.getMoreResults());
        assertEquals(2, statement.getUpdateCount());

        // There are no more results. This is indicated by getMoreResults returning false AND
        // getUpdateCount returning -1.
        assertFalse(statement.getMoreResults());
        assertEquals(-1, statement.getUpdateCount());
      }
    }

    // The DML statements are split by the JDBC driver and sent as separate statements to PgAdapter.
    // The Sync message is however sent after the second DML statement, which means that PGAdapter
    // is able to batch these together into one ExecuteBatchDml statement.
    assertEquals(1, mockSpanner.countRequestsOfType(ExecuteBatchDmlRequest.class));
    ExecuteBatchDmlRequest request =
        mockSpanner.getRequestsOfType(ExecuteBatchDmlRequest.class).get(0);
    assertEquals(2, request.getStatementsCount());
    assertEquals(INSERT_STATEMENT.getSql(), request.getStatements(0).getSql());
    assertEquals(UPDATE_STATEMENT.getSql(), request.getStatements(1).getSql());
  }

  @Test
  public void testJdbcBatch() throws SQLException {
    try (Connection connection = DriverManager.getConnection(createUrl())) {
      try (java.sql.Statement statement = connection.createStatement()) {
        statement.addBatch(INSERT_STATEMENT.getSql());
        statement.addBatch(UPDATE_STATEMENT.getSql());
        int[] updateCounts = statement.executeBatch();

        assertEquals(2, updateCounts.length);
        assertEquals(1, updateCounts[0]);
        assertEquals(2, updateCounts[1]);
      }
    }

    // The PostgreSQL JDBC driver will send the DML statements as separated statements to PG, but it
    // will only send a Sync after the second statement. This means that PGAdapter is able to batch
    // these together in one ExecuteBatchDml request.
    assertEquals(1, mockSpanner.countRequestsOfType(ExecuteBatchDmlRequest.class));
    ExecuteBatchDmlRequest request =
        mockSpanner.getRequestsOfType(ExecuteBatchDmlRequest.class).get(0);
    assertEquals(2, request.getStatementsCount());
    assertEquals(INSERT_STATEMENT.getSql(), request.getStatements(0).getSql());
    assertEquals(UPDATE_STATEMENT.getSql(), request.getStatements(1).getSql());
  }

  @Test
  public void testTwoQueries() throws SQLException {
    try (Connection connection = DriverManager.getConnection(createUrl())) {
      try (java.sql.Statement statement = connection.createStatement()) {
        // Statement#execute(String) returns true if the result is a result set.
        assertTrue(statement.execute("SELECT 1;SELECT 2;"));

        try (ResultSet resultSet = statement.getResultSet()) {
          assertTrue(resultSet.next());
          assertEquals(1L, resultSet.getLong(1));
          assertFalse(resultSet.next());
        }

        // getMoreResults() returns true if the next result is a ResultSet.
        assertTrue(statement.getMoreResults());
        try (ResultSet resultSet = statement.getResultSet()) {
          assertTrue(resultSet.next());
          assertEquals(2L, resultSet.getLong(1));
          assertFalse(resultSet.next());
        }

        // getMoreResults() should now return false. We should also check getUpdateCount() as that
        // method should return -1 to indicate that there is also no update count available.
        assertFalse(statement.getMoreResults());
        assertEquals(-1, statement.getUpdateCount());
      }
    }
    assertEquals(2, mockSpanner.countRequestsOfType(ExecuteSqlRequest.class));
  }

  @Test
  public void testDdl() throws SQLException {
    String sql = "CREATE TABLE foo (id bigint primary key)";
    addDdlResponseToSpannerAdmin();

    try (Connection connection = DriverManager.getConnection(createUrl())) {
      try (java.sql.Statement statement = connection.createStatement()) {
        // Statement#execute(String) returns false if the result was either an update count or there
        // was no result. Statement#getUpdateCount() returns 0 if there was no result.
        assertFalse(statement.execute(sql));
        assertEquals(0, statement.getUpdateCount());
      }
    }

    List<UpdateDatabaseDdlRequest> updateDatabaseDdlRequests =
        mockDatabaseAdmin.getRequests().stream()
            .filter(request -> request instanceof UpdateDatabaseDdlRequest)
            .map(UpdateDatabaseDdlRequest.class::cast)
            .collect(Collectors.toList());
    assertEquals(1, updateDatabaseDdlRequests.size());
    assertEquals(1, updateDatabaseDdlRequests.get(0).getStatementsCount());
    assertEquals(sql, updateDatabaseDdlRequests.get(0).getStatements(0));
  }

  @Test
  public void testDdlBatch() throws SQLException {
    ImmutableList<String> statements =
        ImmutableList.of(
            "CREATE TABLE foo (id bigint primary key)",
            "CREATE TABLE bar (id bigint primary key, value text)",
            "CREATE INDEX idx_foo ON bar (text)");
    addDdlResponseToSpannerAdmin();

    try (Connection connection = DriverManager.getConnection(createUrl())) {
      try (java.sql.Statement statement = connection.createStatement()) {
        for (String sql : statements) {
          statement.addBatch(sql);
        }
        int[] updateCounts = statement.executeBatch();
        assertArrayEquals(new int[] {0, 0, 0}, updateCounts);
      }
    }

    List<UpdateDatabaseDdlRequest> updateDatabaseDdlRequests =
        mockDatabaseAdmin.getRequests().stream()
            .filter(request -> request instanceof UpdateDatabaseDdlRequest)
            .map(UpdateDatabaseDdlRequest.class::cast)
            .collect(Collectors.toList());
    assertEquals(1, updateDatabaseDdlRequests.size());
    assertEquals(3, updateDatabaseDdlRequests.get(0).getStatementsCount());
    for (int i = 0; i < statements.size(); i++) {
      assertEquals(statements.get(i), updateDatabaseDdlRequests.get(0).getStatements(i));
    }
  }

  @Test
  public void testCreateTableIfNotExists_tableDoesNotExist() throws SQLException {
    addIfNotExistsDdlException();
    String sql = "CREATE TABLE IF NOT EXISTS foo (id bigint primary key)";
    addDdlResponseToSpannerAdmin();
    mockSpanner.putStatementResult(
        StatementResult.query(
            Statement.newBuilder(
                    "select 1 from information_schema.tables where table_schema=$1 and table_name=$2")
                .bind("p1")
                .to("public")
                .bind("p2")
                .to("foo")
                .build(),
            EMPTY_RESULTSET));

    try (Connection connection = DriverManager.getConnection(createUrl())) {
      try (java.sql.Statement statement = connection.createStatement()) {
        // Statement#execute(String) returns false if the result was either an update count or there
        // was no result. Statement#getUpdateCount() returns 0 if there was no result.
        assertFalse(statement.execute(sql));
        assertEquals(0, statement.getUpdateCount());
      }
    }

    List<UpdateDatabaseDdlRequest> updateDatabaseDdlRequests =
        mockDatabaseAdmin.getRequests().stream()
            .filter(request -> request instanceof UpdateDatabaseDdlRequest)
            .map(UpdateDatabaseDdlRequest.class::cast)
            .collect(Collectors.toList());
    assertEquals(1, updateDatabaseDdlRequests.size());
    assertEquals(1, updateDatabaseDdlRequests.get(0).getStatementsCount());
    assertEquals(
        "create table foo (id bigint primary key)",
        updateDatabaseDdlRequests.get(0).getStatements(0));
  }

  @Test
  public void testCreateTableIfNotExists_tableExists() throws SQLException {
    addIfNotExistsDdlException();
    String sql = "CREATE TABLE IF NOT EXISTS foo (id bigint primary key)";
    addDdlResponseToSpannerAdmin();
    mockSpanner.putStatementResult(
        StatementResult.query(
            Statement.newBuilder(
                    "select 1 from information_schema.tables where table_schema=$1 and table_name=$2")
                .bind("p1")
                .to("public")
                .bind("p2")
                .to("foo")
                .build(),
            SELECT1_RESULTSET));

    try (Connection connection = DriverManager.getConnection(createUrl())) {
      try (java.sql.Statement statement = connection.createStatement()) {
        // Statement#execute(String) returns false if the result was either an update count or there
        // was no result. Statement#getUpdateCount() returns 0 if there was no result.
        assertFalse(statement.execute(sql));
        assertEquals(0, statement.getUpdateCount());
      }
    }

    List<UpdateDatabaseDdlRequest> updateDatabaseDdlRequests =
        mockDatabaseAdmin.getRequests().stream()
            .filter(request -> request instanceof UpdateDatabaseDdlRequest)
            .map(UpdateDatabaseDdlRequest.class::cast)
            .collect(Collectors.toList());
    assertEquals(0, updateDatabaseDdlRequests.size());
  }

  @Test
  public void testCreateIndexIfNotExists_indexDoesNotExist() throws SQLException {
    addIfNotExistsDdlException();
    String sql = "CREATE INDEX IF NOT EXISTS foo on bar (value)";
    addDdlResponseToSpannerAdmin();
    mockSpanner.putStatementResult(
        StatementResult.query(
            Statement.newBuilder(
                    "select 1 from information_schema.indexes where table_schema=$1 and index_name=$2")
                .bind("p1")
                .to("public")
                .bind("p2")
                .to("foo")
                .build(),
            EMPTY_RESULTSET));

    try (Connection connection = DriverManager.getConnection(createUrl())) {
      try (java.sql.Statement statement = connection.createStatement()) {
        // Statement#execute(String) returns false if the result was either an update count or there
        // was no result. Statement#getUpdateCount() returns 0 if there was no result.
        assertFalse(statement.execute(sql));
        assertEquals(0, statement.getUpdateCount());
      }
    }

    List<UpdateDatabaseDdlRequest> updateDatabaseDdlRequests =
        mockDatabaseAdmin.getRequests().stream()
            .filter(request -> request instanceof UpdateDatabaseDdlRequest)
            .map(UpdateDatabaseDdlRequest.class::cast)
            .collect(Collectors.toList());
    assertEquals(1, updateDatabaseDdlRequests.size());
    assertEquals(1, updateDatabaseDdlRequests.get(0).getStatementsCount());
    assertEquals(
        "create index foo on bar (value)", updateDatabaseDdlRequests.get(0).getStatements(0));
  }

  @Test
  public void testCreateIndexIfNotExists_indexExists() throws SQLException {
    addIfNotExistsDdlException();
    String sql = "CREATE INDEX IF NOT EXISTS foo on bar (value)";
    addDdlResponseToSpannerAdmin();
    mockSpanner.putStatementResult(
        StatementResult.query(
            Statement.newBuilder(
                    "select 1 from information_schema.indexes where table_schema=$1 and index_name=$2")
                .bind("p1")
                .to("public")
                .bind("p2")
                .to("foo")
                .build(),
            SELECT1_RESULTSET));

    try (Connection connection = DriverManager.getConnection(createUrl())) {
      try (java.sql.Statement statement = connection.createStatement()) {
        // Statement#execute(String) returns false if the result was either an update count or there
        // was no result. Statement#getUpdateCount() returns 0 if there was no result.
        assertFalse(statement.execute(sql));
        assertEquals(0, statement.getUpdateCount());
      }
    }

    List<UpdateDatabaseDdlRequest> updateDatabaseDdlRequests =
        mockDatabaseAdmin.getRequests().stream()
            .filter(request -> request instanceof UpdateDatabaseDdlRequest)
            .map(UpdateDatabaseDdlRequest.class::cast)
            .collect(Collectors.toList());
    assertEquals(0, updateDatabaseDdlRequests.size());
  }

  @Test
  public void testDropTableIfExists_tableDoesNotExist() throws SQLException {
    addIfNotExistsDdlException();
    String sql = "DROP TABLE IF EXISTS foo";
    addDdlResponseToSpannerAdmin();
    mockSpanner.putStatementResult(
        StatementResult.query(
            Statement.newBuilder(
                    "select 1 from information_schema.tables where table_schema=$1 and table_name=$2")
                .bind("p1")
                .to("public")
                .bind("p2")
                .to("foo")
                .build(),
            EMPTY_RESULTSET));

    try (Connection connection = DriverManager.getConnection(createUrl())) {
      try (java.sql.Statement statement = connection.createStatement()) {
        // Statement#execute(String) returns false if the result was either an update count or there
        // was no result. Statement#getUpdateCount() returns 0 if there was no result.
        assertFalse(statement.execute(sql));
        assertEquals(0, statement.getUpdateCount());
      }
    }

    List<UpdateDatabaseDdlRequest> updateDatabaseDdlRequests =
        mockDatabaseAdmin.getRequests().stream()
            .filter(request -> request instanceof UpdateDatabaseDdlRequest)
            .map(UpdateDatabaseDdlRequest.class::cast)
            .collect(Collectors.toList());
    assertEquals(0, updateDatabaseDdlRequests.size());
  }

  @Test
  public void testDropTableIfExists_tableExists() throws SQLException {
    addIfNotExistsDdlException();
    String sql = "DROP TABLE IF EXISTS foo";
    addDdlResponseToSpannerAdmin();
    mockSpanner.putStatementResult(
        StatementResult.query(
            Statement.newBuilder(
                    "select 1 from information_schema.tables where table_schema=$1 and table_name=$2")
                .bind("p1")
                .to("public")
                .bind("p2")
                .to("foo")
                .build(),
            SELECT1_RESULTSET));

    try (Connection connection = DriverManager.getConnection(createUrl())) {
      try (java.sql.Statement statement = connection.createStatement()) {
        // Statement#execute(String) returns false if the result was either an update count or there
        // was no result. Statement#getUpdateCount() returns 0 if there was no result.
        assertFalse(statement.execute(sql));
        assertEquals(0, statement.getUpdateCount());
      }
    }

    List<UpdateDatabaseDdlRequest> updateDatabaseDdlRequests =
        mockDatabaseAdmin.getRequests().stream()
            .filter(request -> request instanceof UpdateDatabaseDdlRequest)
            .map(UpdateDatabaseDdlRequest.class::cast)
            .collect(Collectors.toList());
    assertEquals(1, updateDatabaseDdlRequests.size());
    assertEquals(1, updateDatabaseDdlRequests.get(0).getStatementsCount());
    assertEquals("drop table foo", updateDatabaseDdlRequests.get(0).getStatements(0));
  }

  @Test
  public void testDropIndexIfExists_indexDoesNotExist() throws SQLException {
    addIfNotExistsDdlException();
    String sql = "DROP INDEX IF EXISTS foo";
    addDdlResponseToSpannerAdmin();
    mockSpanner.putStatementResult(
        StatementResult.query(
            Statement.newBuilder(
                    "select 1 from information_schema.indexes where table_schema=$1 and index_name=$2")
                .bind("p1")
                .to("public")
                .bind("p2")
                .to("foo")
                .build(),
            EMPTY_RESULTSET));

    try (Connection connection = DriverManager.getConnection(createUrl())) {
      try (java.sql.Statement statement = connection.createStatement()) {
        // Statement#execute(String) returns false if the result was either an update count or there
        // was no result. Statement#getUpdateCount() returns 0 if there was no result.
        assertFalse(statement.execute(sql));
        assertEquals(0, statement.getUpdateCount());
      }
    }

    List<UpdateDatabaseDdlRequest> updateDatabaseDdlRequests =
        mockDatabaseAdmin.getRequests().stream()
            .filter(request -> request instanceof UpdateDatabaseDdlRequest)
            .map(UpdateDatabaseDdlRequest.class::cast)
            .collect(Collectors.toList());
    assertEquals(0, updateDatabaseDdlRequests.size());
  }

  @Test
  public void testDropIndexIfExists_indexExists() throws SQLException {
    addIfNotExistsDdlException();
    String sql = "DROP INDEX IF EXISTS foo";
    addDdlResponseToSpannerAdmin();
    mockSpanner.putStatementResult(
        StatementResult.query(
            Statement.newBuilder(
                    "select 1 from information_schema.indexes where table_schema=$1 and index_name=$2")
                .bind("p1")
                .to("public")
                .bind("p2")
                .to("foo")
                .build(),
            SELECT1_RESULTSET));

    try (Connection connection = DriverManager.getConnection(createUrl())) {
      try (java.sql.Statement statement = connection.createStatement()) {
        // Statement#execute(String) returns false if the result was either an update count or there
        // was no result. Statement#getUpdateCount() returns 0 if there was no result.
        assertFalse(statement.execute(sql));
        assertEquals(0, statement.getUpdateCount());
      }
    }

    List<UpdateDatabaseDdlRequest> updateDatabaseDdlRequests =
        mockDatabaseAdmin.getRequests().stream()
            .filter(request -> request instanceof UpdateDatabaseDdlRequest)
            .map(UpdateDatabaseDdlRequest.class::cast)
            .collect(Collectors.toList());
    assertEquals(1, updateDatabaseDdlRequests.size());
    assertEquals(1, updateDatabaseDdlRequests.get(0).getStatementsCount());
    assertEquals("drop index foo", updateDatabaseDdlRequests.get(0).getStatements(0));
  }

  @Test
  public void testDdlBatchWithIfNotExists() throws SQLException {
    addIfNotExistsDdlException();
    ImmutableList<String> statements =
        ImmutableList.of(
            "CREATE TABLE IF NOT EXISTS \"Foo\" (id bigint primary key)",
            "CREATE TABLE IF NOT EXISTS bar (id bigint primary key, value text)",
            "CREATE INDEX IF NOT EXISTS idx_foo ON bar (text)");
    mockSpanner.putStatementResult(
        StatementResult.query(
            Statement.newBuilder(
                    "select 1 from information_schema.tables where table_schema=$1 and table_name=$2")
                .bind("p1")
                .to("public")
                .bind("p2")
                .to("Foo")
                .build(),
            SELECT1_RESULTSET));
    mockSpanner.putStatementResult(
        StatementResult.query(
            Statement.newBuilder(
                    "select 1 from information_schema.tables where table_schema=$1 and table_name=$2")
                .bind("p1")
                .to("public")
                .bind("p2")
                .to("bar")
                .build(),
            SELECT1_RESULTSET));
    mockSpanner.putStatementResult(
        StatementResult.query(
            Statement.newBuilder(
                    "select 1 from information_schema.indexes where table_schema=$1 and index_name=$2")
                .bind("p1")
                .to("public")
                .bind("p2")
                .to("idx_foo")
                .build(),
            SELECT1_RESULTSET));

    try (Connection connection = DriverManager.getConnection(createUrl())) {
      try (java.sql.Statement statement = connection.createStatement()) {
        for (String sql : statements) {
          statement.addBatch(sql);
        }
        int[] updateCounts = statement.executeBatch();
        assertArrayEquals(new int[] {0, 0, 0}, updateCounts);
      }
    }

    List<UpdateDatabaseDdlRequest> updateDatabaseDdlRequests =
        mockDatabaseAdmin.getRequests().stream()
            .filter(request -> request instanceof UpdateDatabaseDdlRequest)
            .map(UpdateDatabaseDdlRequest.class::cast)
            .collect(Collectors.toList());
    assertEquals(0, updateDatabaseDdlRequests.size());
  }

  @Test
  public void testCreateTableIfNotExists_withBackendSupport() throws SQLException {
    // Add a generic error that is returned for DDL statements. This will cause PGAdapter to think
    // that the backend supports `IF [NOT] EXISTS`, as it does not receive a specific error
    // regarding an `IF NOT EXISTS` statement.
    addDdlExceptionToSpannerAdmin();
    String sql = "CREATE TABLE IF NOT EXISTS foo (id bigint primary key)";
    // Add a response for the DDL statement that is sent to Spanner.
    addDdlResponseToSpannerAdmin();

    try (Connection connection = DriverManager.getConnection(createUrl())) {
      try (java.sql.Statement statement = connection.createStatement()) {
        // Statement#execute(String) returns false if the result was either an update count or there
        // was no result. Statement#getUpdateCount() returns 0 if there was no result.
        assertFalse(statement.execute(sql));
        assertEquals(0, statement.getUpdateCount());
      }
    }

    List<UpdateDatabaseDdlRequest> updateDatabaseDdlRequests =
        mockDatabaseAdmin.getRequests().stream()
            .filter(request -> request instanceof UpdateDatabaseDdlRequest)
            .map(UpdateDatabaseDdlRequest.class::cast)
            .collect(Collectors.toList());
    assertEquals(1, updateDatabaseDdlRequests.size());
    assertEquals(1, updateDatabaseDdlRequests.get(0).getStatementsCount());
    assertEquals(
        "CREATE TABLE IF NOT EXISTS foo (id bigint primary key)",
        updateDatabaseDdlRequests.get(0).getStatements(0));
  }

  @Test
  public void testPreparedStatement() throws SQLException {
    mockSpanner.putStatementResult(
        StatementResult.update(
            Statement.newBuilder(
                    "insert into all_types "
                        + "(col_bigint, col_bool, col_bytea, col_float8, col_int, col_numeric, col_timestamptz, col_date, col_varchar) "
                        + "values ($1, $2, $3, $4, $5, $6, $7, $8, $9)")
                .bind("p1")
                .to(2L)
                .bind("p2")
                .to((Boolean) null)
                .bind("p3")
                .to((ByteArray) null)
                .bind("p4")
                .to((Double) null)
                .bind("p5")
                .to((Long) null)
                .bind("p6")
                .to(com.google.cloud.spanner.Value.pgNumeric(null))
                .bind("p7")
                .to((Timestamp) null)
                .bind("p8")
                .to((Date) null)
                .bind("p9")
                .to((String) null)
                .build(),
            1L));
    mockSpanner.putStatementResult(
        StatementResult.update(
            Statement.newBuilder(
                    "insert into all_types "
                        + "(col_bigint, col_bool, col_bytea, col_float8, col_int, col_numeric, col_timestamptz, col_date, col_varchar) "
                        + "values ($1, $2, $3, $4, $5, $6, $7, $8, $9)")
                .bind("p1")
                .to(1L)
                .bind("p2")
                .to(true)
                .bind("p3")
                .to(ByteArray.copyFrom("test"))
                .bind("p4")
                .to(3.14d)
                .bind("p5")
                .to(100L)
                .bind("p6")
                .to(com.google.cloud.spanner.Value.pgNumeric("6.626"))
                .bind("p7")
                .to(Timestamp.parseTimestamp("2022-02-16T13:18:02.123457000"))
                .bind("p8")
                .to(Date.parseDate("2022-03-29"))
                .bind("p9")
                .to("test")
                .build(),
            1L));

    OffsetDateTime zonedDateTime =
        LocalDateTime.of(2022, 2, 16, 13, 18, 2, 123456789).atOffset(ZoneOffset.UTC);
    try (Connection connection = DriverManager.getConnection(createUrl())) {
      try (PreparedStatement statement =
          connection.prepareStatement(
              "insert into all_types "
                  + "(col_bigint, col_bool, col_bytea, col_float8, col_int, col_numeric, col_timestamptz, col_date, col_varchar) "
                  + "values (?, ?, ?, ?, ?, ?, ?, ?, ?)")) {
        PGStatement pgStatement = statement.unwrap(PGStatement.class);
        pgStatement.setPrepareThreshold(1);

        int index = 0;
        statement.setLong(++index, 1L);
        statement.setBoolean(++index, true);
        statement.setBytes(++index, "test".getBytes(StandardCharsets.UTF_8));
        statement.setDouble(++index, 3.14d);
        statement.setInt(++index, 100);
        statement.setBigDecimal(++index, new BigDecimal("6.626"));
        statement.setObject(++index, zonedDateTime);
        statement.setObject(++index, LocalDate.of(2022, 3, 29));
        statement.setString(++index, "test");

        assertEquals(1, statement.executeUpdate());

        index = 0;
        statement.setLong(++index, 2);
        statement.setNull(++index, Types.BOOLEAN);
        statement.setNull(++index, Types.BINARY);
        statement.setNull(++index, Types.DOUBLE);
        statement.setNull(++index, Types.INTEGER);
        statement.setNull(++index, Types.NUMERIC);
        statement.setNull(++index, Types.TIMESTAMP_WITH_TIMEZONE);
        statement.setNull(++index, Types.DATE);
        statement.setNull(++index, Types.VARCHAR);

        assertEquals(1, statement.executeUpdate());
      }
    }
  }

  @Test
  public void testCursorSuccess() throws SQLException {
    try (Connection connection = DriverManager.getConnection(createUrl())) {
      connection.setAutoCommit(false);
      try (PreparedStatement statement = connection.prepareStatement(SELECT_FIVE_ROWS.getSql())) {
        // Fetch two rows at a time from the PG server.
        statement.setFetchSize(2);
        try (ResultSet resultSet = statement.executeQuery()) {
          int index = 0;
          while (resultSet.next()) {
            assertEquals(++index, resultSet.getInt(1));
          }
          assertEquals(5, index);
        }
      }
      connection.commit();
    }
    // The ExecuteSql request should only be sent once to Cloud Spanner.
    assertEquals(1, mockSpanner.countRequestsOfType(ExecuteSqlRequest.class));
    ExecuteSqlRequest executeRequest =
        mockSpanner.getRequestsOfType(ExecuteSqlRequest.class).get(0);
    assertEquals(QueryMode.NORMAL, executeRequest.getQueryMode());
    assertEquals(SELECT_FIVE_ROWS.getSql(), executeRequest.getSql());

    // PGAdapter should receive 5 Execute messages:
    // 1. BEGIN
    // 2. Execute - fetch rows 1, 2
    // 3. Execute - fetch rows 3, 4
    // 4. Execute - fetch rows 5
    // 5. COMMIT
    if (pgServer != null) {
      List<DescribeMessage> describeMessages = getWireMessagesOfType(DescribeMessage.class);
      assertEquals(1, describeMessages.size());
      DescribeMessage describeMessage = describeMessages.get(0);
      assertEquals(PreparedType.Portal, describeMessage.getType());

      List<ExecuteMessage> executeMessages = getWireMessagesOfType(ExecuteMessage.class);
      assertEquals(5, executeMessages.size());
      assertEquals("", executeMessages.get(0).getName());
      for (ExecuteMessage executeMessage : executeMessages.subList(1, executeMessages.size() - 1)) {
        assertEquals(describeMessage.getName(), executeMessage.getName());
        assertEquals(2, executeMessage.getMaxRows());
      }
      assertEquals("", executeMessages.get(executeMessages.size() - 1).getName());

      List<ParseMessage> parseMessages = getWireMessagesOfType(ParseMessage.class);
      assertEquals(3, parseMessages.size());
      assertEquals("BEGIN", parseMessages.get(0).getStatement().getSql());
      assertEquals(SELECT_FIVE_ROWS.getSql(), parseMessages.get(1).getStatement().getSql());
      assertEquals("COMMIT", parseMessages.get(2).getStatement().getSql());
    }
  }

  @Test
  public void testCursorFailsHalfway() throws SQLException {
    mockSpanner.setExecuteStreamingSqlExecutionTime(
        SimulatedExecutionTime.ofStreamException(Status.DATA_LOSS.asRuntimeException(), 2));
    try (Connection connection = DriverManager.getConnection(createUrl())) {
      connection.setAutoCommit(false);
      try (PreparedStatement statement = connection.prepareStatement(SELECT_FIVE_ROWS.getSql())) {
        // Fetch one row at a time from the PG server.
        statement.setFetchSize(1);
        try (ResultSet resultSet = statement.executeQuery()) {
          // The first row should succeed.
          assertTrue(resultSet.next());
          // The second row should fail.
          assertThrows(SQLException.class, resultSet::next);
        }
      }
      connection.rollback();
    }
    // The ExecuteSql request should only be sent once to Cloud Spanner.
    assertEquals(1, mockSpanner.countRequestsOfType(ExecuteSqlRequest.class));
    ExecuteSqlRequest executeRequest =
        mockSpanner.getRequestsOfType(ExecuteSqlRequest.class).get(0);
    assertEquals(QueryMode.NORMAL, executeRequest.getQueryMode());
    assertEquals(SELECT_FIVE_ROWS.getSql(), executeRequest.getSql());

    // PGAdapter should receive 4 Execute messages:
    // 1. BEGIN
    // 2. Execute - fetch row 1
    // 3. Execute - fetch row 2 -- This fails with a DATA_LOSS error
    // The JDBC driver does not send a ROLLBACK
    if (pgServer != null) {
      List<DescribeMessage> describeMessages = getWireMessagesOfType(DescribeMessage.class);
      assertEquals(1, describeMessages.size());
      DescribeMessage describeMessage = describeMessages.get(0);
      assertEquals(PreparedType.Portal, describeMessage.getType());

      List<ExecuteMessage> executeMessages = getWireMessagesOfType(ExecuteMessage.class);
      assertEquals(4, executeMessages.size());
      assertEquals("", executeMessages.get(0).getName());
      for (ExecuteMessage executeMessage : executeMessages.subList(1, executeMessages.size() - 1)) {
        assertEquals(describeMessage.getName(), executeMessage.getName());
        assertEquals(1, executeMessage.getMaxRows());
      }
      assertEquals("", executeMessages.get(executeMessages.size() - 1).getName());

      List<ParseMessage> parseMessages = getWireMessagesOfType(ParseMessage.class);
      assertEquals(3, parseMessages.size());
      assertEquals("BEGIN", parseMessages.get(0).getStatement().getSql());
      assertEquals(SELECT_FIVE_ROWS.getSql(), parseMessages.get(1).getStatement().getSql());
      assertEquals("ROLLBACK", parseMessages.get(2).getStatement().getSql());
    }
  }

  @Test
  public void testRandomResults() throws SQLException {
    final int fetchSize = 3;
    try (Connection connection = DriverManager.getConnection(createUrl())) {
      connection.setAutoCommit(false);
      try (PreparedStatement statement = connection.prepareStatement(SELECT_RANDOM.getSql())) {
        statement.setFetchSize(fetchSize);
        try (ResultSet resultSet = statement.executeQuery()) {
          int rowCount = 0;
          while (resultSet.next()) {
            for (int col = 0; col < resultSet.getMetaData().getColumnCount(); col++) {
              resultSet.getObject(col + 1);
            }
            rowCount++;
          }
          assertEquals(RANDOM_RESULTS_ROW_COUNT, rowCount);
        }
      }
      connection.commit();
    }
    // The ExecuteSql request should only be sent once to Cloud Spanner.
    assertEquals(1, mockSpanner.countRequestsOfType(ExecuteSqlRequest.class));
    ExecuteSqlRequest executeRequest =
        mockSpanner.getRequestsOfType(ExecuteSqlRequest.class).get(0);
    assertEquals(QueryMode.NORMAL, executeRequest.getQueryMode());
    assertEquals(SELECT_RANDOM.getSql(), executeRequest.getSql());

    // PGAdapter should receive 5 Execute messages:
    // 1. BEGIN
    // 2. Execute - fetch rows 1, 2
    // 3. Execute - fetch rows 3, 4
    // 4. Execute - fetch rows 5
    // 5. COMMIT
    if (pgServer != null) {
      List<DescribeMessage> describeMessages = getWireMessagesOfType(DescribeMessage.class);
      assertEquals(1, describeMessages.size());
      DescribeMessage describeMessage = describeMessages.get(0);
      assertEquals(PreparedType.Portal, describeMessage.getType());

      List<ExecuteMessage> executeMessages = getWireMessagesOfType(ExecuteMessage.class);
      int expectedExecuteMessageCount =
          RANDOM_RESULTS_ROW_COUNT / fetchSize
              + ((RANDOM_RESULTS_ROW_COUNT % fetchSize) > 0 ? 1 : 0)
              + 2;
      assertEquals(expectedExecuteMessageCount, executeMessages.size());
      assertEquals("", executeMessages.get(0).getName());
      for (ExecuteMessage executeMessage : executeMessages.subList(1, executeMessages.size() - 1)) {
        assertEquals(describeMessage.getName(), executeMessage.getName());
        assertEquals(fetchSize, executeMessage.getMaxRows());
      }
      assertEquals("", executeMessages.get(executeMessages.size() - 1).getName());

      List<ParseMessage> parseMessages = getWireMessagesOfType(ParseMessage.class);
      assertEquals(3, parseMessages.size());
      assertEquals("BEGIN", parseMessages.get(0).getStatement().getSql());
      assertEquals(SELECT_RANDOM.getSql(), parseMessages.get(1).getStatement().getSql());
      assertEquals("COMMIT", parseMessages.get(2).getStatement().getSql());
    }
  }

  @Test
  public void testInformationSchemaQueryInTransaction() throws SQLException {
    String sql = "SELECT * FROM INFORMATION_SCHEMA.TABLES";
    // Register a result for the query. Note that we don't really care what the result is, just that
    // there is a result.
    mockSpanner.putStatementResult(StatementResult.query(Statement.of(sql), SELECT1_RESULTSET));

    try (Connection connection = DriverManager.getConnection(createUrl())) {
      // Make sure that we start a transaction.
      connection.setAutoCommit(false);

      // Execute a query to start the transaction.
      try (ResultSet resultSet = connection.createStatement().executeQuery(SELECT1.getSql())) {
        assertTrue(resultSet.next());
        assertEquals(1L, resultSet.getLong(1));
        assertFalse(resultSet.next());
      }

      // This ensures that the following query returns an error the first time it is executed, and
      // then succeeds the second time. This happens because the exception is 'popped' from the
      // response queue when it is returned. The next time the query is executed, it will return the
      // actual result that we set.
      mockSpanner.setExecuteStreamingSqlExecutionTime(
          SimulatedExecutionTime.ofException(
              Status.INVALID_ARGUMENT
                  .withDescription(
                      "Unsupported concurrency mode in query using INFORMATION_SCHEMA.")
                  .asRuntimeException()));
      try (ResultSet resultSet = connection.createStatement().executeQuery(sql)) {
        assertTrue(resultSet.next());
        assertEquals(1L, resultSet.getLong(1));
        assertFalse(resultSet.next());
      }

      // Make sure that the connection is still usable.
      try (ResultSet resultSet = connection.createStatement().executeQuery(SELECT2.getSql())) {
        assertTrue(resultSet.next());
        assertEquals(2L, resultSet.getLong(1));
        assertFalse(resultSet.next());
      }
      connection.commit();
    }

    // We should receive the INFORMATION_SCHEMA statement twice on Cloud Spanner:
    // 1. The first time it returns an error because it is using the wrong concurrency mode.
    // 2. The specific error will cause the connection to retry the statement using a single-use
    //    read-only transaction.
    assertEquals(4, mockSpanner.countRequestsOfType(ExecuteSqlRequest.class));
    List<ExecuteSqlRequest> requests = mockSpanner.getRequestsOfType(ExecuteSqlRequest.class);
    // The first statement should start a transaction
    assertTrue(requests.get(0).getTransaction().hasBegin());
    // The second statement (the initial attempt of the INFORMATION_SCHEMA query) should try to use
    // the transaction.
    assertTrue(requests.get(1).getTransaction().hasId());
    assertEquals(sql, requests.get(1).getSql());
    // The INFORMATION_SCHEMA query is then retried using a single-use read-only transaction.
    assertFalse(requests.get(2).hasTransaction());
    assertEquals(sql, requests.get(2).getSql());
    // The last statement should use the transaction.
    assertTrue(requests.get(3).getTransaction().hasId());

    assertEquals(1, mockSpanner.countRequestsOfType(CommitRequest.class));
    CommitRequest commitRequest = mockSpanner.getRequestsOfType(CommitRequest.class).get(0);
    assertEquals(commitRequest.getTransactionId(), requests.get(1).getTransaction().getId());
    assertEquals(commitRequest.getTransactionId(), requests.get(3).getTransaction().getId());
  }

  @Test
  public void testInformationSchemaQueryAsFirstQueryInTransaction() throws SQLException {
    // Running an information_schema query as the first query in a transaction will cause some
    // additional retrying and transaction magic. This is because:
    // 1. The first query in a transaction will also try to begin the transaction.
    // 2. If the first query fails, it will also fail to create a transaction.
    // 3. If an additional query is executed in the transaction, the entire transaction will be
    //    retried using an explicit BeginTransaction RPC. This is done so that we can include the
    //    first query in the transaction, as an error message in itself can give away information
    //    about the state of the database, and therefore must be included in the transaction to
    //    guarantee the consistency.

    String sql = "SELECT * FROM INFORMATION_SCHEMA.TABLES";
    // Register a result for the query. Note that we don't really care what the result is, just that
    // there is a result.
    mockSpanner.putStatementResult(StatementResult.query(Statement.of(sql), SELECT1_RESULTSET));

    try (Connection connection = DriverManager.getConnection(createUrl())) {
      // Make sure that we start a transaction.
      connection.setAutoCommit(false);

      // This makes sure the INFORMATION_SCHEMA query will return an error the first time it is
      // executed. Then it is retried without a transaction.
      mockSpanner.setExecuteStreamingSqlExecutionTime(
          SimulatedExecutionTime.ofException(
              Status.INVALID_ARGUMENT
                  .withDescription(
                      "Unsupported concurrency mode in query using INFORMATION_SCHEMA.")
                  .asRuntimeException()));
      try (ResultSet resultSet = connection.createStatement().executeQuery(sql)) {
        assertTrue(resultSet.next());
        assertEquals(1L, resultSet.getLong(1));
        assertFalse(resultSet.next());
      }

      // This ensures that the next query will once again return the same error. The reason that we
      // do this is that the following query will cause the entire transaction to be retried, and we
      // need the first statement (the INFORMATION_SCHEMA query) to return exactly the same result
      // as the first time in order to make the retry succeed.
      mockSpanner.setExecuteStreamingSqlExecutionTime(
          SimulatedExecutionTime.ofException(
              Status.INVALID_ARGUMENT
                  .withDescription(
                      "Unsupported concurrency mode in query using INFORMATION_SCHEMA.")
                  .asRuntimeException()));

      // Verify that the connection is still usable.
      try (ResultSet resultSet = connection.createStatement().executeQuery(SELECT2.getSql())) {
        assertTrue(resultSet.next());
        assertEquals(2L, resultSet.getLong(1));
        assertFalse(resultSet.next());
      }
      connection.commit();
    }

    // We should receive the INFORMATION_SCHEMA statement three times on Cloud Spanner:
    // 1. The first time it returns an error because it is using the wrong concurrency mode.
    // 2. The specific error will cause the connection to retry the statement using a single-use
    //    read-only transaction.
    // 3. The second query in the transaction will cause the entire transaction to retry, which will
    //    cause the INFORMATION_SCHEMA query to be executed once more.
    assertEquals(4, mockSpanner.countRequestsOfType(ExecuteSqlRequest.class));
    List<ExecuteSqlRequest> requests = mockSpanner.getRequestsOfType(ExecuteSqlRequest.class);
    // The first statement should try to start a transaction (although it fails).
    assertTrue(requests.get(0).getTransaction().hasBegin());
    // The second statement is the INFORMATION_SCHEMA query without a transaction.
    assertFalse(requests.get(1).hasTransaction());
    assertEquals(sql, requests.get(1).getSql());

    // The transaction is then retried, which means that we get the INFORMATION_SCHEMA query again.
    // This time the query tries to use a transaction that has been created using an explicit
    // BeginTransaction RPC invocation.
    assertTrue(requests.get(2).getTransaction().hasId());
    assertEquals(sql, requests.get(2).getSql());
    // The last query should also use that transaction.
    assertTrue(requests.get(3).getTransaction().hasId());
    assertEquals(SELECT2.getSql(), requests.get(3).getSql());

    assertEquals(1, mockSpanner.countRequestsOfType(CommitRequest.class));
    CommitRequest commitRequest = mockSpanner.getRequestsOfType(CommitRequest.class).get(0);
    assertEquals(commitRequest.getTransactionId(), requests.get(2).getTransaction().getId());
    assertEquals(commitRequest.getTransactionId(), requests.get(3).getTransaction().getId());
    // Verify that we also got a BeginTransaction request.
    assertEquals(1, mockSpanner.countRequestsOfType(BeginTransactionRequest.class));
  }

  @Test
  public void testInformationSchemaQueryInTransactionWithErrorDuringRetry() throws SQLException {
    String sql = "SELECT * FROM INFORMATION_SCHEMA.TABLES";
    // Register a result for the query. Note that we don't really care what the result is, just that
    // there is a result.
    mockSpanner.putStatementResult(StatementResult.query(Statement.of(sql), SELECT1_RESULTSET));

    try (Connection connection = DriverManager.getConnection(createUrl())) {
      // Make sure that we start a transaction.
      connection.setAutoCommit(false);

      // Execute a query to start the transaction.
      try (ResultSet resultSet = connection.createStatement().executeQuery(SELECT1.getSql())) {
        assertTrue(resultSet.next());
        assertEquals(1L, resultSet.getLong(1));
        assertFalse(resultSet.next());
      }

      // This ensures that the following query returns the specific concurrency error the first time
      // it is executed, and then a different error.
      mockSpanner.setExecuteStreamingSqlExecutionTime(
          SimulatedExecutionTime.ofExceptions(
              ImmutableList.of(
                  Status.INVALID_ARGUMENT
                      .withDescription(
                          "Unsupported concurrency mode in query using INFORMATION_SCHEMA.")
                      .asRuntimeException(),
                  Status.INTERNAL.withDescription("test error").asRuntimeException())));
      SQLException sqlException =
          assertThrows(SQLException.class, () -> connection.createStatement().executeQuery(sql));
      assertEquals(
          "ERROR: INTERNAL: io.grpc.StatusRuntimeException: INTERNAL: test error - Statement: 'SELECT * FROM INFORMATION_SCHEMA.TABLES'",
          sqlException.getMessage());

      // Make sure that the connection is now in the aborted state.
      SQLException abortedException =
          assertThrows(
              SQLException.class,
              () -> connection.createStatement().executeQuery(SELECT2.getSql()));
      assertEquals(
          "ERROR: INVALID_ARGUMENT: current transaction is aborted, commands ignored until end of transaction block",
          abortedException.getMessage());
    }

    // We should receive the INFORMATION_SCHEMA statement twice on Cloud Spanner:
    // 1. The first time it returns an error because it is using the wrong concurrency mode.
    // 2. The specific error will cause the connection to retry the statement using a single-use
    //    read-only transaction. That will also fail with the second error.
    // 3. The following SELECT query is never sent to Cloud Spanner, as the transaction is in the
    //    aborted state.
    assertEquals(3, mockSpanner.countRequestsOfType(ExecuteSqlRequest.class));
    assertEquals(0, mockSpanner.countRequestsOfType(CommitRequest.class));
  }
}<|MERGE_RESOLUTION|>--- conflicted
+++ resolved
@@ -143,15 +143,6 @@
 
   @Test
   public void testSelectCurrentDatabase() throws SQLException {
-<<<<<<< HEAD
-    String sql = "SELECT current_database";
-
-    try (Connection connection = DriverManager.getConnection(createUrl())) {
-      try (ResultSet resultSet = connection.createStatement().executeQuery(sql)) {
-        assertTrue(resultSet.next());
-        assertEquals("d", resultSet.getString("current_database"));
-        assertFalse(resultSet.next());
-=======
     for (String sql :
         new String[] {
           "SELECT current_database()",
@@ -185,7 +176,6 @@
           assertEquals("d", resultSet.getString("current_catalog"));
           assertFalse(resultSet.next());
         }
->>>>>>> fa7fe135
       }
     }
 
