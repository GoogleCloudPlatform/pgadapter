// Copyright 2022 Google LLC
//
// Licensed under the Apache License, Version 2.0 (the "License");
// you may not use this file except in compliance with the License.
// You may obtain a copy of the License at
//
//      http://www.apache.org/licenses/LICENSE-2.0
//
// Unless required by applicable law or agreed to in writing, software
// distributed under the License is distributed on an "AS IS" BASIS,
// WITHOUT WARRANTIES OR CONDITIONS OF ANY KIND, either express or implied.
// See the License for the specific language governing permissions and
// limitations under the License.

package com.google.cloud.spanner.pgadapter;

import static com.google.cloud.spanner.pgadapter.statements.BackendConnection.TRANSACTION_ABORTED_ERROR;
import static org.junit.Assert.assertArrayEquals;
import static org.junit.Assert.assertEquals;
import static org.junit.Assert.assertFalse;
import static org.junit.Assert.assertNotNull;
import static org.junit.Assert.assertNull;
import static org.junit.Assert.assertThrows;
import static org.junit.Assert.assertTrue;
import static org.junit.Assert.fail;

import com.google.cloud.ByteArray;
import com.google.cloud.Date;
import com.google.cloud.NoCredentials;
import com.google.cloud.Timestamp;
import com.google.cloud.spanner.DatabaseClient;
import com.google.cloud.spanner.DatabaseId;
import com.google.cloud.spanner.Dialect;
import com.google.cloud.spanner.MockSpannerServiceImpl.SimulatedExecutionTime;
import com.google.cloud.spanner.MockSpannerServiceImpl.StatementResult;
import com.google.cloud.spanner.Spanner;
import com.google.cloud.spanner.SpannerOptions;
import com.google.cloud.spanner.Statement;
import com.google.cloud.spanner.connection.RandomResultSetGenerator;
import com.google.cloud.spanner.pgadapter.wireprotocol.ControlMessage.PreparedType;
import com.google.cloud.spanner.pgadapter.wireprotocol.DescribeMessage;
import com.google.cloud.spanner.pgadapter.wireprotocol.ExecuteMessage;
import com.google.cloud.spanner.pgadapter.wireprotocol.ParseMessage;
import com.google.common.collect.ImmutableList;
import com.google.protobuf.Value;
import com.google.spanner.admin.database.v1.UpdateDatabaseDdlRequest;
import com.google.spanner.v1.BeginTransactionRequest;
import com.google.spanner.v1.CommitRequest;
import com.google.spanner.v1.ExecuteBatchDmlRequest;
import com.google.spanner.v1.ExecuteSqlRequest;
import com.google.spanner.v1.ExecuteSqlRequest.QueryMode;
import com.google.spanner.v1.ResultSetMetadata;
import com.google.spanner.v1.ResultSetStats;
import com.google.spanner.v1.RollbackRequest;
import com.google.spanner.v1.StructType;
import com.google.spanner.v1.StructType.Field;
import com.google.spanner.v1.Type;
import com.google.spanner.v1.TypeAnnotationCode;
import com.google.spanner.v1.TypeCode;
import io.grpc.ManagedChannelBuilder;
import io.grpc.Status;
import java.math.BigDecimal;
import java.nio.charset.StandardCharsets;
import java.sql.Connection;
import java.sql.DriverManager;
import java.sql.ParameterMetaData;
import java.sql.PreparedStatement;
import java.sql.ResultSet;
import java.sql.SQLException;
import java.sql.Types;
import java.time.LocalDate;
import java.time.LocalDateTime;
import java.time.OffsetDateTime;
import java.time.ZoneOffset;
import java.time.temporal.ChronoUnit;
import java.util.*;
import java.util.stream.Collectors;
import java.util.stream.IntStream;
import org.junit.BeforeClass;
import org.junit.Test;
import org.junit.runner.RunWith;
import org.junit.runners.Parameterized;
import org.junit.runners.Parameterized.Parameter;
import org.junit.runners.Parameterized.Parameters;
import org.postgresql.PGConnection;
import org.postgresql.PGStatement;
import org.postgresql.core.Oid;
import org.postgresql.jdbc.PgStatement;
import org.postgresql.util.PSQLException;

@RunWith(Parameterized.class)
public class JdbcMockServerTest extends AbstractMockServerTest {
  private static final int RANDOM_RESULTS_ROW_COUNT = 10;
  private static final Statement SELECT_RANDOM = Statement.of("select * from random_table");
  private static final ImmutableList<String> JDBC_STARTUP_STATEMENTS =
      ImmutableList.of(
          "SET extra_float_digits = 3", "SET application_name = 'PostgreSQL JDBC Driver'");

  @Parameter public String pgVersion;

  @Parameters(name = "pgVersion = {0}")
  public static Object[] data() {
    return new Object[] {"1.0", "14.1"};
  }

  @BeforeClass
  public static void loadPgJdbcDriver() throws Exception {
    // Make sure the PG JDBC driver is loaded.
    Class.forName("org.postgresql.Driver");

    addRandomResultResults();
  }

  private static void addRandomResultResults() {
    RandomResultSetGenerator generator =
        new RandomResultSetGenerator(RANDOM_RESULTS_ROW_COUNT, Dialect.POSTGRESQL);
    mockSpanner.putStatementResult(StatementResult.query(SELECT_RANDOM, generator.generate()));
  }

  /**
   * Creates a JDBC connection string that instructs the PG JDBC driver to use the default extended
   * mode for queries and DML statements.
   */
  private String createUrl() {
    return String.format(
        "jdbc:postgresql://localhost:%d/?options=-c%%20server_version=%s",
        pgServer.getLocalPort(), pgVersion);
  }

  private String getExpectedInitialApplicationName() {
    return pgVersion.equals("1.0") ? null : "PostgreSQL JDBC Driver";
  }

  @Test
  public void testQuery() throws SQLException {
    String sql = "SELECT 1";

    try (Connection connection = DriverManager.getConnection(createUrl())) {
      try (ResultSet resultSet = connection.createStatement().executeQuery(sql)) {
        assertTrue(resultSet.next());
        assertEquals(1L, resultSet.getLong(1));
        assertFalse(resultSet.next());
      }
    }

    // The statement is only sent once to the mock server. The DescribePortal message will trigger
    // the execution of the query, and the result from that execution will be used for the Execute
    // message.
    assertEquals(1, mockSpanner.countRequestsOfType(ExecuteSqlRequest.class));
    ExecuteSqlRequest executeRequest =
        mockSpanner.getRequestsOfType(ExecuteSqlRequest.class).get(0);
    assertEquals(QueryMode.NORMAL, executeRequest.getQueryMode());

    for (ExecuteSqlRequest request : mockSpanner.getRequestsOfType(ExecuteSqlRequest.class)) {
      assertEquals(sql, request.getSql());
      assertTrue(request.getTransaction().hasSingleUse());
      assertTrue(request.getTransaction().getSingleUse().hasReadOnly());
    }
  }

  @Test
  public void testPreparedStatementParameterMetadata() throws SQLException {
    String sql = "SELECT * FROM foo WHERE id=? or value=?";
    String pgSql = "SELECT * FROM foo WHERE id=$1 or value=$2";
    mockSpanner.putStatementResult(
        StatementResult.query(
            Statement.of(pgSql),
            com.google.spanner.v1.ResultSet.newBuilder()
                .setMetadata(
                    ResultSetMetadata.newBuilder()
                        .setRowType(
                            StructType.newBuilder()
                                .addFields(
                                    Field.newBuilder()
                                        .setName("col1")
                                        .setType(Type.newBuilder().setCode(TypeCode.INT64).build())
                                        .build())
                                .addFields(
                                    Field.newBuilder()
                                        .setName("col2")
                                        .setType(Type.newBuilder().setCode(TypeCode.STRING).build())
                                        .build())
                                .build())
                        .setUndeclaredParameters(
                            StructType.newBuilder()
                                .addFields(
                                    Field.newBuilder()
                                        .setName("p1")
                                        .setType(Type.newBuilder().setCode(TypeCode.INT64).build())
                                        .build())
                                .addFields(
                                    Field.newBuilder()
                                        .setName("p2")
                                        .setType(Type.newBuilder().setCode(TypeCode.STRING).build())
                                        .build())
                                .build())
                        .build())
                .build()));

    try (Connection connection = DriverManager.getConnection(createUrl())) {
      try (PreparedStatement preparedStatement = connection.prepareStatement(sql)) {
        ParameterMetaData parameters = preparedStatement.getParameterMetaData();
        assertEquals(2, parameters.getParameterCount());
        assertEquals(Types.BIGINT, parameters.getParameterType(1));
        assertEquals(Types.VARCHAR, parameters.getParameterType(2));
      }
    }
  }

  @Test
  public void testInvalidQuery() throws SQLException {
    String sql = "/ not a valid comment / SELECT 1";

    try (Connection connection = DriverManager.getConnection(createUrl())) {
      PSQLException exception =
          assertThrows(PSQLException.class, () -> connection.createStatement().executeQuery(sql));
      assertEquals(
          "ERROR: Unknown statement: / not a valid comment / SELECT 1", exception.getMessage());
    }

    // The statement is not sent to the mock server.
    assertEquals(0, mockSpanner.countRequestsOfType(ExecuteSqlRequest.class));
  }

  @Test
  public void testSelectCurrentSchema() throws SQLException {
    String sql = "SELECT current_schema";

    try (Connection connection = DriverManager.getConnection(createUrl())) {
      try (ResultSet resultSet = connection.createStatement().executeQuery(sql)) {
        assertTrue(resultSet.next());
        assertEquals("public", resultSet.getString("current_schema"));
        assertFalse(resultSet.next());
      }
    }

    // The statement is handled locally and not sent to Cloud Spanner.
    assertEquals(0, mockSpanner.countRequestsOfType(ExecuteSqlRequest.class));
  }

  @Test
  public void testSelectCurrentDatabase() throws SQLException {
    for (String sql :
        new String[] {
          "SELECT current_database()",
          "select current_database()",
          "select * from CURRENT_DATABASE()"
        }) {

      try (Connection connection = DriverManager.getConnection(createUrl())) {
        try (ResultSet resultSet = connection.createStatement().executeQuery(sql)) {
          assertTrue(resultSet.next());
          assertEquals("d", resultSet.getString("current_database"));
          assertFalse(resultSet.next());
        }
      }
    }

    // The statement is handled locally and not sent to Cloud Spanner.
    assertEquals(0, mockSpanner.countRequestsOfType(ExecuteSqlRequest.class));
  }

  @Test
  public void testSelectCurrentCatalog() throws SQLException {
    for (String sql :
        new String[] {
          "SELECT current_catalog", "select current_catalog", "select * from CURRENT_CATALOG"
        }) {

      try (Connection connection = DriverManager.getConnection(createUrl())) {
        try (ResultSet resultSet = connection.createStatement().executeQuery(sql)) {
          assertTrue(resultSet.next());
          assertEquals("d", resultSet.getString("current_catalog"));
          assertFalse(resultSet.next());
        }
      }
    }

    // The statement is handled locally and not sent to Cloud Spanner.
    assertEquals(0, mockSpanner.countRequestsOfType(ExecuteSqlRequest.class));
  }

  @Test
  public void testSelectVersion() throws SQLException {
    for (String sql :
        new String[] {"SELECT version()", "select version()", "select * from version()"}) {

      try (Connection connection = DriverManager.getConnection(createUrl())) {
        String version = null;
        try (ResultSet resultSet =
            connection.createStatement().executeQuery("show server_version")) {
          assertTrue(resultSet.next());
          version = resultSet.getString(1);
          assertFalse(resultSet.next());
        }
        try (ResultSet resultSet = connection.createStatement().executeQuery(sql)) {
          assertTrue(resultSet.next());
          assertEquals("PostgreSQL " + version, resultSet.getString("version"));
          assertFalse(resultSet.next());
        }
      }
    }

    // The statement is handled locally and not sent to Cloud Spanner.
    assertEquals(0, mockSpanner.countRequestsOfType(ExecuteSqlRequest.class));
  }

  @Test
  public void testShowSearchPath() throws SQLException {
    String sql = "show search_path";

    try (Connection connection = DriverManager.getConnection(createUrl())) {
      try (ResultSet resultSet = connection.createStatement().executeQuery(sql)) {
        assertTrue(resultSet.next());
        assertEquals("public", resultSet.getString("search_path"));
        assertFalse(resultSet.next());
      }
    }

    // The statement is handled locally and not sent to Cloud Spanner.
    assertEquals(0, mockSpanner.countRequestsOfType(ExecuteSqlRequest.class));
  }

  @Test
  public void testSetSearchPath() throws SQLException {
    String sql = "set search_path to public";

    try (Connection connection = DriverManager.getConnection(createUrl())) {
      try (java.sql.Statement statement = connection.createStatement()) {
        assertFalse(statement.execute(sql));
        assertEquals(0, statement.getUpdateCount());
        assertFalse(statement.getMoreResults());
      }
    }

    // The statement is handled locally and not sent to Cloud Spanner.
    assertEquals(0, mockSpanner.countRequestsOfType(ExecuteSqlRequest.class));
  }

  @Test
  public void testShowServerVersion() throws SQLException {
    String sql = "show server_version";

    try (Connection connection = DriverManager.getConnection(createUrl())) {
      try (ResultSet resultSet = connection.createStatement().executeQuery(sql)) {
        assertTrue(resultSet.next());
        assertEquals(pgVersion, resultSet.getString("server_version"));
        assertFalse(resultSet.next());
      }
    }

    // The statement is handled locally and not sent to Cloud Spanner.
    assertEquals(0, mockSpanner.countRequestsOfType(ExecuteSqlRequest.class));
  }

  @Test
  public void testQueryHint() throws SQLException {
    String sql = "/* @OPTIMIZER_VERSION=1 */ SELECT 1";
    mockSpanner.putStatementResult(StatementResult.query(Statement.of(sql), SELECT1_RESULTSET));

    try (Connection connection = DriverManager.getConnection(createUrl())) {
      try (ResultSet resultSet = connection.createStatement().executeQuery(sql)) {
        assertTrue(resultSet.next());
        assertEquals(1L, resultSet.getLong(1));
        assertFalse(resultSet.next());
      }
    }

    assertEquals(1, mockSpanner.countRequestsOfType(ExecuteSqlRequest.class));
    ExecuteSqlRequest executeRequest =
        mockSpanner.getRequestsOfType(ExecuteSqlRequest.class).get(0);
    assertEquals(QueryMode.NORMAL, executeRequest.getQueryMode());
    assertEquals(sql, executeRequest.getSql());
  }

  @Test
  public void testQueryWithParameters() throws SQLException {
    String jdbcSql =
        "select col_bigint, col_bool, col_bytea, col_float8, col_int, col_numeric, col_timestamptz, col_date, col_varchar, col_jsonb "
            + "from all_types "
            + "where col_bigint=? "
            + "and col_bool=? "
            + "and col_bytea=? "
            + "and col_int=? "
            + "and col_float8=? "
            + "and col_numeric=? "
            + "and col_timestamptz=? "
            + "and col_date=? "
            + "and col_varchar=? "
            + "and col_jsonb=?";
    String pgSql =
        "select col_bigint, col_bool, col_bytea, col_float8, col_int, col_numeric, col_timestamptz, col_date, col_varchar, col_jsonb "
            + "from all_types "
            + "where col_bigint=$1 "
            + "and col_bool=$2 "
            + "and col_bytea=$3 "
            + "and col_int=$4 "
            + "and col_float8=$5 "
            + "and col_numeric=$6 "
            + "and col_timestamptz=$7 "
            + "and col_date=$8 "
            + "and col_varchar=$9 "
            + "and col_jsonb=$10";
    mockSpanner.putStatementResult(StatementResult.query(Statement.of(pgSql), ALL_TYPES_RESULTSET));
    mockSpanner.putStatementResult(
        StatementResult.query(
            Statement.newBuilder(pgSql)
                .bind("p1")
                .to(1L)
                .bind("p2")
                .to(true)
                .bind("p3")
                .to(ByteArray.copyFrom("test"))
                .bind("p4")
                .to(100)
                .bind("p5")
                .to(3.14d)
                .bind("p6")
                .to(com.google.cloud.spanner.Value.pgNumeric("6.626"))
                .bind("p7")
                .to(Timestamp.parseTimestamp("2022-02-16T13:18:02.123457000Z"))
                .bind("p8")
                .to(Date.parseDate("2022-03-29"))
                .bind("p9")
                .to("test")
                .bind("p10")
                .to("{\"key\": \"value\"}")
                .build(),
            ALL_TYPES_RESULTSET));

    OffsetDateTime offsetDateTime =
        LocalDateTime.of(2022, 2, 16, 13, 18, 2, 123456789).atOffset(ZoneOffset.UTC);
    OffsetDateTime truncatedOffsetDateTime = offsetDateTime.truncatedTo(ChronoUnit.MICROS);

    // Threshold 5 is the default. Use a named prepared statement if it is executed 5 times or more.
    // Threshold 1 means always use a named prepared statement.
    // Threshold 0 means never use a named prepared statement.
    // Threshold -1 means use binary transfer of values and use DESCRIBE statement.
    // (10 points to you if you guessed the last one up front!).
    for (int preparedThreshold : new int[] {5, 1, 0, -1}) {
      try (Connection connection = DriverManager.getConnection(createUrl())) {
        try (PreparedStatement preparedStatement = connection.prepareStatement(jdbcSql)) {
          preparedStatement.unwrap(PgStatement.class).setPrepareThreshold(preparedThreshold);
          int index = 0;
          preparedStatement.setLong(++index, 1L);
          preparedStatement.setBoolean(++index, true);
          preparedStatement.setBytes(++index, "test".getBytes(StandardCharsets.UTF_8));
          preparedStatement.setInt(++index, 100);
          preparedStatement.setDouble(++index, 3.14d);
          preparedStatement.setBigDecimal(++index, new BigDecimal("6.626"));
          preparedStatement.setObject(++index, offsetDateTime);
          preparedStatement.setObject(++index, LocalDate.of(2022, 3, 29));
          preparedStatement.setString(++index, "test");
          preparedStatement.setString(++index, "{\"key\": \"value\"}");
          try (ResultSet resultSet = preparedStatement.executeQuery()) {
            assertTrue(resultSet.next());
            index = 0;
            assertEquals(1L, resultSet.getLong(++index));
            assertTrue(resultSet.getBoolean(++index));
            assertArrayEquals("test".getBytes(StandardCharsets.UTF_8), resultSet.getBytes(++index));
            assertEquals(3.14d, resultSet.getDouble(++index), 0.0d);
            assertEquals(100, resultSet.getInt(++index));
            assertEquals(new BigDecimal("6.626"), resultSet.getBigDecimal(++index));
            if (preparedThreshold < 0) {
              // The binary format will truncate the timestamp value to microseconds.
              assertEquals(
                  truncatedOffsetDateTime, resultSet.getObject(++index, OffsetDateTime.class));
            } else {
              assertEquals(offsetDateTime, resultSet.getObject(++index, OffsetDateTime.class));
            }
            assertEquals(LocalDate.of(2022, 3, 29), resultSet.getObject(++index, LocalDate.class));
            assertEquals("test", resultSet.getString(++index));
            assertEquals("{\"key\": \"value\"}", resultSet.getString(++index));
            assertFalse(resultSet.next());
          }
        }
      }

      List<ExecuteSqlRequest> requests = mockSpanner.getRequestsOfType(ExecuteSqlRequest.class);
      // Prepare threshold less than 0 means use binary transfer + DESCRIBE statement.
      assertEquals(preparedThreshold < 0 ? 2 : 1, requests.size());

      ExecuteSqlRequest executeRequest = requests.get(requests.size() - 1);
      assertEquals(QueryMode.NORMAL, executeRequest.getQueryMode());
      assertEquals(pgSql, executeRequest.getSql());

      Map<String, Value> params = executeRequest.getParams().getFieldsMap();
      Map<String, Type> types = executeRequest.getParamTypesMap();

      assertEquals(TypeCode.INT64, types.get("p1").getCode());
      assertEquals("1", params.get("p1").getStringValue());
      assertEquals(TypeCode.BOOL, types.get("p2").getCode());
      assertTrue(params.get("p2").getBoolValue());
      assertEquals(TypeCode.BYTES, types.get("p3").getCode());
      assertEquals(
          Base64.getEncoder().encodeToString("test".getBytes(StandardCharsets.UTF_8)),
          params.get("p3").getStringValue());
      assertEquals(TypeCode.INT64, types.get("p4").getCode());
      assertEquals("100", params.get("p4").getStringValue());
      assertEquals(TypeCode.FLOAT64, types.get("p5").getCode());
      assertEquals(3.14d, params.get("p5").getNumberValue(), 0.0d);
      assertEquals(TypeCode.NUMERIC, types.get("p6").getCode());
      assertEquals(TypeAnnotationCode.PG_NUMERIC, types.get("p6").getTypeAnnotation());
      assertEquals("6.626", params.get("p6").getStringValue());
      assertEquals(TypeCode.TIMESTAMP, types.get("p7").getCode());
      assertEquals("2022-02-16T13:18:02.123457000Z", params.get("p7").getStringValue());
      assertEquals(TypeCode.DATE, types.get("p8").getCode());
      assertEquals("2022-03-29", params.get("p8").getStringValue());
      assertEquals(TypeCode.STRING, types.get("p9").getCode());
      assertEquals("test", params.get("p9").getStringValue());
      assertEquals("{\"key\": \"value\"}", params.get("p10").getStringValue());

      mockSpanner.clearRequests();
    }
  }

  @Test
  public void testQueryWithLegacyDateParameter() throws SQLException {
    String jdbcSql = "select col_date from all_types where col_date=?";
    String pgSql = "select col_date from all_types where col_date=$1";
    ResultSetMetadata metadata =
        ALL_TYPES_METADATA
            .toBuilder()
            .setUndeclaredParameters(
                StructType.newBuilder()
                    .addFields(
                        Field.newBuilder()
                            .setName("p1")
                            .setType(Type.newBuilder().setCode(TypeCode.DATE).build())
                            .build())
                    .build())
            .build();
    mockSpanner.putStatementResult(
        StatementResult.query(
            Statement.of(pgSql), ALL_TYPES_RESULTSET.toBuilder().setMetadata(metadata).build()));
    mockSpanner.putStatementResult(
        StatementResult.query(
            Statement.newBuilder(pgSql).bind("p1").to(Date.parseDate("2022-03-29")).build(),
            ALL_TYPES_RESULTSET));

    // Threshold 5 is the default. Use a named prepared statement if it is executed 5 times or more.
    // Threshold 1 means always use a named prepared statement.
    // Threshold 0 means never use a named prepared statement.
    // Threshold -1 means use binary transfer of values and use DESCRIBE statement.
    // (10 points to you if you guessed the last one up front!).
    for (int preparedThreshold : new int[] {5, 1, 0, -1}) {
      try (Connection connection = DriverManager.getConnection(createUrl())) {
        try (PreparedStatement preparedStatement = connection.prepareStatement(jdbcSql)) {
          preparedStatement.unwrap(PgStatement.class).setPrepareThreshold(preparedThreshold);
          int index = 0;
          preparedStatement.setDate(++index, new java.sql.Date(2022 - 1900, Calendar.MARCH, 29));
          try (ResultSet resultSet = preparedStatement.executeQuery()) {
            assertTrue(resultSet.next());
            assertEquals(
                new java.sql.Date(2022 - 1900, Calendar.MARCH, 29), resultSet.getDate("col_date"));
            assertFalse(resultSet.next());
          }
        }

        List<ExecuteSqlRequest> requests = mockSpanner.getRequestsOfType(ExecuteSqlRequest.class);
        // Prepare threshold less than 0 means use binary transfer + DESCRIBE statement.
        // However, the legacy date type will never use BINARY transfer and will always be sent with
        // unspecified type by the JDBC driver the first time. This means that we need 2 round trips
        // in all cases, as the statement will either use an explicit DESCRIBE message, or it will
        // be auto-described by PGAdapter.
        int expectedRequestCount = 2;
        assertEquals(
            "Prepare threshold: " + preparedThreshold, expectedRequestCount, requests.size());

        ExecuteSqlRequest executeRequest = requests.get(requests.size() - 1);
        assertEquals(QueryMode.NORMAL, executeRequest.getQueryMode());
        assertEquals(pgSql, executeRequest.getSql());

        Map<String, Value> params = executeRequest.getParams().getFieldsMap();
        Map<String, Type> types = executeRequest.getParamTypesMap();

        assertEquals(TypeCode.DATE, types.get("p1").getCode());
        assertEquals("2022-03-29", params.get("p1").getStringValue());

        mockSpanner.clearRequests();
      }
    }
  }

  @Test
  public void testAutoDescribedStatementsAreReused() throws SQLException {
    String jdbcSql = "select col_date from all_types where col_date=?";
    String pgSql = "select col_date from all_types where col_date=$1";
<<<<<<< HEAD
    ResultSetMetadata metadata =
        ALL_TYPES_METADATA
            .toBuilder()
            .setUndeclaredParameters(
                StructType.newBuilder()
                    .addFields(
                        Field.newBuilder()
                            .setName("p1")
                            .setType(Type.newBuilder().setCode(TypeCode.DATE).build())
                            .build())
                    .build())
            .build();
    mockSpanner.putStatementResult(
        StatementResult.query(
            Statement.of(pgSql), ALL_TYPES_RESULTSET.toBuilder().setMetadata(metadata).build()));
=======
    mockSpanner.putStatementResult(StatementResult.query(Statement.of(pgSql), ALL_TYPES_RESULTSET));
>>>>>>> 76c14c5d
    mockSpanner.putStatementResult(
        StatementResult.query(
            Statement.newBuilder(pgSql).bind("p1").to(Date.parseDate("2022-03-29")).build(),
            ALL_TYPES_RESULTSET));

    try (Connection connection = DriverManager.getConnection(createUrl())) {
      for (int attempt : new int[] {1, 2}) {
        try (PreparedStatement preparedStatement = connection.prepareStatement(jdbcSql)) {
          // Threshold 0 means never use a named prepared statement.
          preparedStatement.unwrap(PgStatement.class).setPrepareThreshold(0);
          preparedStatement.setDate(1, new java.sql.Date(2022 - 1900, Calendar.MARCH, 29));
          try (ResultSet resultSet = preparedStatement.executeQuery()) {
            assertTrue(resultSet.next());
            assertEquals(
                new java.sql.Date(2022 - 1900, Calendar.MARCH, 29), resultSet.getDate("col_date"));
            assertFalse(resultSet.next());
          }
        }

        // The first time we execute this statement the number of requests should be 2, as the
        // statement is auto-described by the backend. The second time we execute the statement the
        // backend should reuse the result from the first auto-describe roundtrip.
        List<ExecuteSqlRequest> requests = mockSpanner.getRequestsOfType(ExecuteSqlRequest.class);
        if (attempt == 1) {
          assertEquals(2, requests.size());
        } else {
          assertEquals(1, requests.size());
        }

        ExecuteSqlRequest executeRequest = requests.get(requests.size() - 1);
        assertEquals(QueryMode.NORMAL, executeRequest.getQueryMode());
        assertEquals(pgSql, executeRequest.getSql());

        Map<String, Value> params = executeRequest.getParams().getFieldsMap();
        Map<String, Type> types = executeRequest.getParamTypesMap();

        assertEquals(TypeCode.DATE, types.get("p1").getCode());
        assertEquals("2022-03-29", params.get("p1").getStringValue());

        mockSpanner.clearRequests();
      }
    }
  }

  @Test
  public void testMultipleQueriesInTransaction() throws SQLException {
    String sql = "SELECT 1";

    try (Connection connection = DriverManager.getConnection(createUrl())) {
      // Use a read/write transaction to execute two queries.
      connection.setAutoCommit(false);
      // Force the use of prepared statements.
      connection.unwrap(PGConnection.class).setPrepareThreshold(-1);
      for (int i = 0; i < 2; i++) {
        // https://github.com/GoogleCloudPlatform/pgadapter/issues/278
        // This would return `ERROR: FAILED_PRECONDITION: This ResultSet is closed`
        try (ResultSet resultSet = connection.createStatement().executeQuery(sql)) {
          assertTrue(resultSet.next());
          assertEquals(1L, resultSet.getLong(1));
          assertFalse(resultSet.next());
        }
      }
    }
  }

  @Test
  public void testTransactionAbortedWithPreparedStatements() throws SQLException {
    String sql = "SELECT 1";

    try (Connection connection = DriverManager.getConnection(createUrl())) {
      // Use a read/write transaction to execute two queries.
      connection.setAutoCommit(false);
      // Force the use of prepared statements.
      connection.unwrap(PGConnection.class).setPrepareThreshold(-1);
      try (ResultSet resultSet = connection.createStatement().executeQuery(sql)) {
        assertTrue(resultSet.next());
        assertEquals(1L, resultSet.getLong(1));
        assertFalse(resultSet.next());
      }
      assertEquals(1, connection.createStatement().executeUpdate(INSERT_STATEMENT.getSql()));
      mockSpanner.abortAllTransactions();
      try (ResultSet resultSet = connection.createStatement().executeQuery(sql)) {
        assertTrue(resultSet.next());
        assertEquals(1L, resultSet.getLong(1));
        assertFalse(resultSet.next());
      }
      connection.commit();
    }

    assertEquals(11, mockSpanner.countRequestsOfType(ExecuteSqlRequest.class));
    List<ExecuteSqlRequest> requests = mockSpanner.getRequestsOfType(ExecuteSqlRequest.class);
    assertEquals(SELECT1.getSql(), requests.get(0).getSql());
    assertEquals(QueryMode.PLAN, requests.get(0).getQueryMode());
    assertEquals(SELECT1.getSql(), requests.get(1).getSql());
    assertEquals(QueryMode.NORMAL, requests.get(1).getQueryMode());

    assertEquals(INSERT_STATEMENT.getSql(), requests.get(2).getSql());
    assertEquals(QueryMode.PLAN, requests.get(2).getQueryMode());
    assertEquals(INSERT_STATEMENT.getSql(), requests.get(3).getSql());
    assertEquals(QueryMode.NORMAL, requests.get(3).getQueryMode());

    // This returns Aborted and initiates a retry.
    assertEquals(SELECT1.getSql(), requests.get(4).getSql());
    assertEquals(QueryMode.PLAN, requests.get(4).getQueryMode());

    // Start of retry.
    assertEquals(SELECT1.getSql(), requests.get(5).getSql());
    assertEquals(QueryMode.PLAN, requests.get(5).getQueryMode());
    assertEquals(SELECT1.getSql(), requests.get(6).getSql());
    assertEquals(QueryMode.NORMAL, requests.get(6).getQueryMode());

    assertEquals(INSERT_STATEMENT.getSql(), requests.get(7).getSql());
    // This should be QueryMode.PLAN. See https://github.com/googleapis/java-spanner/issues/2009.
    assertEquals(QueryMode.PLAN, requests.get(7).getQueryMode());
    assertEquals(INSERT_STATEMENT.getSql(), requests.get(8).getSql());
    assertEquals(QueryMode.NORMAL, requests.get(8).getQueryMode());

    assertEquals(SELECT1.getSql(), requests.get(9).getSql());
    assertEquals(QueryMode.PLAN, requests.get(9).getQueryMode());

    // End of retry.
    assertEquals(SELECT1.getSql(), requests.get(10).getSql());
    assertEquals(QueryMode.NORMAL, requests.get(10).getQueryMode());
  }

  @Test
  public void testQueryWithNonExistingTable() throws SQLException {
    String sql = "select * from non_existing_table where id=?";
    String pgSql = "select * from non_existing_table where id=$1";
    mockSpanner.putStatementResult(
        StatementResult.exception(
            Statement.newBuilder(pgSql).bind("p1").to(1L).build(),
            Status.NOT_FOUND
                .withDescription("Table non_existing_table not found")
                .asRuntimeException()));
    try (Connection connection = DriverManager.getConnection(createUrl())) {
      try (PreparedStatement preparedStatement = connection.prepareStatement(sql)) {
        preparedStatement.setLong(1, 1L);
        SQLException exception = assertThrows(SQLException.class, preparedStatement::executeQuery);
        assertEquals(
            "ERROR: Table non_existing_table not found - Statement: 'select * from non_existing_table where id=$1'",
            exception.getMessage());
      }
    }

    // PGAdapter tries to execute the query directly when describing the portal, so we receive one
    // ExecuteSqlRequest in normal execute mode.
    List<ExecuteSqlRequest> requests = mockSpanner.getRequestsOfType(ExecuteSqlRequest.class);
    assertEquals(1, requests.size());
    assertEquals(pgSql, requests.get(0).getSql());
    assertEquals(QueryMode.NORMAL, requests.get(0).getQueryMode());
  }

  @Test
  public void testDmlWithNonExistingTable() throws SQLException {
    String sql = "update non_existing_table set value=? where id=?";
    String pgSql = "update non_existing_table set value=$1 where id=$2";
    mockSpanner.putStatementResult(
        StatementResult.exception(
            Statement.newBuilder(pgSql).bind("p1").to("foo").bind("p2").to(1L).build(),
            Status.NOT_FOUND
                .withDescription("Table non_existing_table not found")
                .asRuntimeException()));
    try (Connection connection = DriverManager.getConnection(createUrl())) {
      try (PreparedStatement preparedStatement = connection.prepareStatement(sql)) {
        preparedStatement.setString(1, "foo");
        preparedStatement.setLong(2, 1L);
        SQLException exception = assertThrows(SQLException.class, preparedStatement::executeUpdate);
        assertEquals("ERROR: Table non_existing_table not found", exception.getMessage());
      }
    }

    List<ExecuteSqlRequest> requests = mockSpanner.getRequestsOfType(ExecuteSqlRequest.class);
    assertEquals(1, requests.size());
    assertEquals(pgSql, requests.get(0).getSql());
    assertEquals(QueryMode.NORMAL, requests.get(0).getQueryMode());
  }

  @Test
  public void testNullValues() throws SQLException {
    String pgSql =
        "insert into all_types "
            + "(col_bigint, col_bool, col_bytea, col_float8, col_int, col_numeric, col_timestamptz, col_date, col_varchar) "
            + "values ($1, $2, $3, $4, $5, $6, $7, $8, $9)";
    mockSpanner.putStatementResult(
        StatementResult.update(
            Statement.newBuilder(pgSql)
                .bind("p1")
                .to(2L)
                .bind("p2")
                .to((Boolean) null)
                .bind("p3")
                .to((ByteArray) null)
                .bind("p4")
                .to((Double) null)
                .bind("p5")
                .to((Long) null)
                .bind("p6")
                .to(com.google.cloud.spanner.Value.pgNumeric(null))
                .bind("p7")
                .to((com.google.cloud.spanner.Value) null)
                .bind("p8")
                .to((Date) null)
                .bind("p9")
                .to((String) null)
                .build(),
            1L));
    mockSpanner.putStatementResult(
        StatementResult.query(
            Statement.of("select * from all_types where col_bigint is null"),
            ALL_TYPES_NULLS_RESULTSET));

    try (Connection connection = DriverManager.getConnection(createUrl())) {
      try (PreparedStatement statement =
          connection.prepareStatement(
              "insert into all_types "
                  + "(col_bigint, col_bool, col_bytea, col_float8, col_int, col_numeric, col_timestamptz, col_date, col_varchar) "
                  + "values (?, ?, ?, ?, ?, ?, ?, ?, ?)")) {
        int index = 0;
        statement.setLong(++index, 2);
        statement.setNull(++index, Types.BOOLEAN);
        statement.setNull(++index, Types.BINARY);
        statement.setNull(++index, Types.DOUBLE);
        statement.setNull(++index, Types.INTEGER);
        statement.setNull(++index, Types.NUMERIC);
        statement.setNull(++index, Types.TIMESTAMP_WITH_TIMEZONE);
        statement.setNull(++index, Types.DATE);
        statement.setNull(++index, Types.VARCHAR);

        assertEquals(1, statement.executeUpdate());
      }

      try (ResultSet resultSet =
          connection
              .createStatement()
              .executeQuery("select * from all_types where col_bigint is null")) {
        assertTrue(resultSet.next());

        int index = 0;
        // Note: JDBC returns the zero-value for primitive types if the value is NULL, and you have
        // to call wasNull() to determine whether the value was NULL or zero.
        assertEquals(0L, resultSet.getLong(++index));
        assertTrue(resultSet.wasNull());
        assertFalse(resultSet.getBoolean(++index));
        assertTrue(resultSet.wasNull());
        assertNull(resultSet.getBytes(++index));
        assertTrue(resultSet.wasNull());
        assertEquals(0d, resultSet.getDouble(++index), 0.0d);
        assertTrue(resultSet.wasNull());
        assertNull(resultSet.getBigDecimal(++index));
        assertTrue(resultSet.wasNull());
        assertNull(resultSet.getTimestamp(++index));
        assertTrue(resultSet.wasNull());
        assertNull(resultSet.getDate(++index));
        assertTrue(resultSet.wasNull());
        assertNull(resultSet.getString(++index));
        assertTrue(resultSet.wasNull());

        assertFalse(resultSet.next());
      }
    }
    assertEquals(2, mockSpanner.countRequestsOfType(ExecuteSqlRequest.class));
  }

  @Test
  public void testDescribeQueryWithNonExistingTable() throws SQLException {
    String sql = "select * from non_existing_table where id=$1";
    mockSpanner.putStatementResult(
        StatementResult.exception(
            Statement.of(sql),
            Status.NOT_FOUND
                .withDescription("Table non_existing_table not found")
                .asRuntimeException()));
    try (Connection connection = DriverManager.getConnection(createUrl())) {
      try (PreparedStatement preparedStatement = connection.prepareStatement(sql)) {
        SQLException exception =
            assertThrows(SQLException.class, preparedStatement::getParameterMetaData);
        assertEquals(
            "ERROR: Table non_existing_table not found - Statement: 'select * from non_existing_table where id=$1'",
            exception.getMessage());
      }
    }

    // We only receive one ExecuteSql request, as PGAdapter tries to describe the portal first.
    // As that statement fails, it does not try to describe the parameters in the statement, but
    // just returns the error from the DescribePortal statement.
    List<ExecuteSqlRequest> requests = mockSpanner.getRequestsOfType(ExecuteSqlRequest.class);
    assertEquals(1, requests.size());
    assertEquals(sql, requests.get(0).getSql());
    assertEquals(QueryMode.PLAN, requests.get(0).getQueryMode());
  }

  @Test
  public void testDescribeDmlWithNonExistingTable() throws SQLException {
    String sql = "update non_existing_table set value=$2 where id=$1";
    mockSpanner.putStatementResult(
        StatementResult.exception(
            Statement.of(sql),
            Status.NOT_FOUND
                .withDescription("Table non_existing_table not found")
                .asRuntimeException()));
    try (Connection connection = DriverManager.getConnection(createUrl())) {
      try (PreparedStatement preparedStatement = connection.prepareStatement(sql)) {
        SQLException exception =
            assertThrows(SQLException.class, preparedStatement::getParameterMetaData);
        assertEquals("ERROR: Table non_existing_table not found", exception.getMessage());
      }
    }

    // We receive one ExecuteSql requests:
    // 1. DescribeStatement (parameters). This statement fails as the table does not exist.
    List<ExecuteSqlRequest> requests = mockSpanner.getRequestsOfType(ExecuteSqlRequest.class);
    assertEquals(1, requests.size());
    assertEquals(sql, requests.get(0).getSql());
    assertEquals(QueryMode.PLAN, requests.get(0).getQueryMode());
  }

  @Test
  public void testDescribeDmlWithSchemaPrefix() throws SQLException {
    String sql = "update public.my_table set value=? where id=?";
    String pgSql = "update public.my_table set value=$1 where id=$2";
    mockSpanner.putStatementResult(
        StatementResult.query(
            Statement.of(pgSql),
            com.google.spanner.v1.ResultSet.newBuilder()
                .setMetadata(
                    createParameterTypesMetadata(ImmutableList.of(TypeCode.STRING, TypeCode.INT64)))
                .setStats(ResultSetStats.newBuilder().build())
                .build()));
    try (Connection connection = DriverManager.getConnection(createUrl())) {
      try (PreparedStatement preparedStatement = connection.prepareStatement(sql)) {
        ParameterMetaData metadata = preparedStatement.getParameterMetaData();
        assertEquals(Types.VARCHAR, metadata.getParameterType(1));
        assertEquals(Types.BIGINT, metadata.getParameterType(2));
      }
    }

    List<ExecuteSqlRequest> requests = mockSpanner.getRequestsOfType(ExecuteSqlRequest.class);
    assertEquals(1, requests.size());
    assertEquals(pgSql, requests.get(0).getSql());
    assertEquals(QueryMode.PLAN, requests.get(0).getQueryMode());
  }

  @Test
  public void testDescribeDmlWithQuotedSchemaPrefix() throws SQLException {
    String sql = "update \"public\".\"my_table\" set value=? where id=?";
    String pgSql = "update \"public\".\"my_table\" set value=$1 where id=$2";
    mockSpanner.putStatementResult(
        StatementResult.query(
            Statement.of(pgSql),
            com.google.spanner.v1.ResultSet.newBuilder()
                .setMetadata(
                    createParameterTypesMetadata(ImmutableList.of(TypeCode.STRING, TypeCode.INT64)))
                .setStats(ResultSetStats.newBuilder().build())
                .build()));
    try (Connection connection = DriverManager.getConnection(createUrl())) {
      try (PreparedStatement preparedStatement = connection.prepareStatement(sql)) {
        ParameterMetaData metadata = preparedStatement.getParameterMetaData();
        assertEquals(Types.VARCHAR, metadata.getParameterType(1));
        assertEquals(Types.BIGINT, metadata.getParameterType(2));
      }
    }

    List<ExecuteSqlRequest> requests = mockSpanner.getRequestsOfType(ExecuteSqlRequest.class);
    assertEquals(1, requests.size());
    assertEquals(pgSql, requests.get(0).getSql());
    assertEquals(QueryMode.PLAN, requests.get(0).getQueryMode());
  }

  @Test
  public void testTwoDmlStatements() throws SQLException {
    try (Connection connection = DriverManager.getConnection(createUrl())) {
      try (java.sql.Statement statement = connection.createStatement()) {
        // The PG JDBC driver will internally split the following SQL string into two statements and
        // execute these sequentially. We still get the results back as if they were executed as one
        // batch on the same statement.
        assertFalse(statement.execute(String.format("%s;%s;", INSERT_STATEMENT, UPDATE_STATEMENT)));

        // Note that we have sent two DML statements to the database in one string. These should be
        // treated as separate statements, and there should therefore be two results coming back
        // from the server. That is; The first update count should be 1 (the INSERT), and the second
        // should be 2 (the UPDATE).
        assertEquals(1, statement.getUpdateCount());

        // The following is a prime example of how not to design an API, but this is how JDBC works.
        // getMoreResults() returns true if the next result is a ResultSet. However, if the next
        // result is an update count, it returns false, and we have to check getUpdateCount() to
        // verify whether there were any more results.
        assertFalse(statement.getMoreResults());
        assertEquals(2, statement.getUpdateCount());

        // There are no more results. This is indicated by getMoreResults returning false AND
        // getUpdateCount returning -1.
        assertFalse(statement.getMoreResults());
        assertEquals(-1, statement.getUpdateCount());
      }
    }

    // The DML statements are split by the JDBC driver and sent as separate statements to PgAdapter.
    // The Sync message is however sent after the second DML statement, which means that PGAdapter
    // is able to batch these together into one ExecuteBatchDml statement.
    assertEquals(1, mockSpanner.countRequestsOfType(ExecuteBatchDmlRequest.class));
    ExecuteBatchDmlRequest request =
        mockSpanner.getRequestsOfType(ExecuteBatchDmlRequest.class).get(0);
    assertEquals(2, request.getStatementsCount());
    assertEquals(INSERT_STATEMENT.getSql(), request.getStatements(0).getSql());
    assertEquals(UPDATE_STATEMENT.getSql(), request.getStatements(1).getSql());
  }

  @Test
  public void testTwoDmlStatements_withError() throws SQLException {
    try (Connection connection = DriverManager.getConnection(createUrl())) {
      try (java.sql.Statement statement = connection.createStatement()) {
        SQLException exception =
            assertThrows(
                SQLException.class,
                () -> statement.execute(String.format("%s;%s;", INSERT_STATEMENT, INVALID_DML)));
        assertEquals("ERROR: Statement is invalid.", exception.getMessage());
      }
    }

    assertEquals(1, mockSpanner.countRequestsOfType(ExecuteBatchDmlRequest.class));
    ExecuteBatchDmlRequest request =
        mockSpanner.getRequestsOfType(ExecuteBatchDmlRequest.class).get(0);
    assertEquals(2, request.getStatementsCount());
    assertEquals(INSERT_STATEMENT.getSql(), request.getStatements(0).getSql());
    assertEquals(INVALID_DML.getSql(), request.getStatements(1).getSql());
    assertEquals(0, mockSpanner.countRequestsOfType(CommitRequest.class));
    assertEquals(1, mockSpanner.countRequestsOfType(RollbackRequest.class));
  }

  @Test
  public void testTwoDmlStatements_randomlyAborted() throws SQLException {
    mockSpanner.setAbortProbability(0.5);
    for (int run = 0; run < 50; run++) {
      try (Connection connection = DriverManager.getConnection(createUrl())) {
        try (java.sql.Statement statement = connection.createStatement()) {
          assertFalse(
              statement.execute(String.format("%s;%s;", INSERT_STATEMENT, UPDATE_STATEMENT)));
          assertEquals(1, statement.getUpdateCount());
          assertFalse(statement.getMoreResults());
          assertEquals(2, statement.getUpdateCount());
          assertFalse(statement.getMoreResults());
          assertEquals(-1, statement.getUpdateCount());
        }
      } finally {
        mockSpanner.setAbortProbability(0.0);
      }
    }
  }

  @Test
  public void testJdbcBatch() throws SQLException {
    try (Connection connection = DriverManager.getConnection(createUrl())) {
      try (java.sql.Statement statement = connection.createStatement()) {
        statement.addBatch(INSERT_STATEMENT.getSql());
        statement.addBatch(UPDATE_STATEMENT.getSql());
        int[] updateCounts = statement.executeBatch();

        assertEquals(2, updateCounts.length);
        assertEquals(1, updateCounts[0]);
        assertEquals(2, updateCounts[1]);
      }
    }

    // The PostgreSQL JDBC driver will send the DML statements as separated statements to PG, but it
    // will only send a Sync after the second statement. This means that PGAdapter is able to batch
    // these together in one ExecuteBatchDml request.
    assertEquals(1, mockSpanner.countRequestsOfType(ExecuteBatchDmlRequest.class));
    ExecuteBatchDmlRequest request =
        mockSpanner.getRequestsOfType(ExecuteBatchDmlRequest.class).get(0);
    assertEquals(2, request.getStatementsCount());
    assertEquals(INSERT_STATEMENT.getSql(), request.getStatements(0).getSql());
    assertEquals(UPDATE_STATEMENT.getSql(), request.getStatements(1).getSql());
  }

  @Test
  public void testTwoQueries() throws SQLException {
    try (Connection connection = DriverManager.getConnection(createUrl())) {
      try (java.sql.Statement statement = connection.createStatement()) {
        // Statement#execute(String) returns true if the result is a result set.
        assertTrue(statement.execute("SELECT 1;SELECT 2;"));

        try (ResultSet resultSet = statement.getResultSet()) {
          assertTrue(resultSet.next());
          assertEquals(1L, resultSet.getLong(1));
          assertFalse(resultSet.next());
        }

        // getMoreResults() returns true if the next result is a ResultSet.
        assertTrue(statement.getMoreResults());
        try (ResultSet resultSet = statement.getResultSet()) {
          assertTrue(resultSet.next());
          assertEquals(2L, resultSet.getLong(1));
          assertFalse(resultSet.next());
        }

        // getMoreResults() should now return false. We should also check getUpdateCount() as that
        // method should return -1 to indicate that there is also no update count available.
        assertFalse(statement.getMoreResults());
        assertEquals(-1, statement.getUpdateCount());
      }
    }
    assertEquals(2, mockSpanner.countRequestsOfType(ExecuteSqlRequest.class));
  }

  @Test
  public void testDdl() throws SQLException {
    String sql = "CREATE TABLE foo (id bigint primary key)";
    addDdlResponseToSpannerAdmin();

    try (Connection connection = DriverManager.getConnection(createUrl())) {
      try (java.sql.Statement statement = connection.createStatement()) {
        // Statement#execute(String) returns false if the result was either an update count or there
        // was no result. Statement#getUpdateCount() returns 0 if there was no result.
        assertFalse(statement.execute(sql));
        assertEquals(0, statement.getUpdateCount());
      }
    }

    List<UpdateDatabaseDdlRequest> updateDatabaseDdlRequests =
        mockDatabaseAdmin.getRequests().stream()
            .filter(request -> request instanceof UpdateDatabaseDdlRequest)
            .map(UpdateDatabaseDdlRequest.class::cast)
            .collect(Collectors.toList());
    assertEquals(1, updateDatabaseDdlRequests.size());
    assertEquals(1, updateDatabaseDdlRequests.get(0).getStatementsCount());
    assertEquals(sql, updateDatabaseDdlRequests.get(0).getStatements(0));
  }

  @Test
  public void testDdlBatch() throws SQLException {
    ImmutableList<String> statements =
        ImmutableList.of(
            "CREATE TABLE foo (id bigint primary key)",
            "CREATE TABLE bar (id bigint primary key, value text)",
            "CREATE INDEX idx_foo ON bar (text)");
    addDdlResponseToSpannerAdmin();

    try (Connection connection = DriverManager.getConnection(createUrl())) {
      try (java.sql.Statement statement = connection.createStatement()) {
        for (String sql : statements) {
          statement.addBatch(sql);
        }
        int[] updateCounts = statement.executeBatch();
        assertArrayEquals(new int[] {0, 0, 0}, updateCounts);
      }
    }

    List<UpdateDatabaseDdlRequest> updateDatabaseDdlRequests =
        mockDatabaseAdmin.getRequests().stream()
            .filter(request -> request instanceof UpdateDatabaseDdlRequest)
            .map(UpdateDatabaseDdlRequest.class::cast)
            .collect(Collectors.toList());
    assertEquals(1, updateDatabaseDdlRequests.size());
    assertEquals(3, updateDatabaseDdlRequests.get(0).getStatementsCount());
    for (int i = 0; i < statements.size(); i++) {
      assertEquals(statements.get(i), updateDatabaseDdlRequests.get(0).getStatements(i));
    }
  }

  @Test
  public void testCreateTableIfNotExists_tableDoesNotExist() throws SQLException {
    addIfNotExistsDdlException();
    String sql = "CREATE TABLE IF NOT EXISTS foo (id bigint primary key)";
    addDdlResponseToSpannerAdmin();
    mockSpanner.putStatementResult(
        StatementResult.query(
            Statement.newBuilder(
                    "select 1 from information_schema.tables where table_schema=$1 and table_name=$2")
                .bind("p1")
                .to("public")
                .bind("p2")
                .to("foo")
                .build(),
            EMPTY_RESULTSET));

    try (Connection connection = DriverManager.getConnection(createUrl())) {
      try (java.sql.Statement statement = connection.createStatement()) {
        // Statement#execute(String) returns false if the result was either an update count or there
        // was no result. Statement#getUpdateCount() returns 0 if there was no result.
        assertFalse(statement.execute(sql));
        assertEquals(0, statement.getUpdateCount());
      }
    }

    List<UpdateDatabaseDdlRequest> updateDatabaseDdlRequests =
        mockDatabaseAdmin.getRequests().stream()
            .filter(request -> request instanceof UpdateDatabaseDdlRequest)
            .map(UpdateDatabaseDdlRequest.class::cast)
            .collect(Collectors.toList());
    assertEquals(1, updateDatabaseDdlRequests.size());
    assertEquals(1, updateDatabaseDdlRequests.get(0).getStatementsCount());
    assertEquals(
        "create table foo (id bigint primary key)",
        updateDatabaseDdlRequests.get(0).getStatements(0));
  }

  @Test
  public void testCreateTableIfNotExists_tableExists() throws SQLException {
    addIfNotExistsDdlException();
    String sql = "CREATE TABLE IF NOT EXISTS foo (id bigint primary key)";
    addDdlResponseToSpannerAdmin();
    mockSpanner.putStatementResult(
        StatementResult.query(
            Statement.newBuilder(
                    "select 1 from information_schema.tables where table_schema=$1 and table_name=$2")
                .bind("p1")
                .to("public")
                .bind("p2")
                .to("foo")
                .build(),
            SELECT1_RESULTSET));

    try (Connection connection = DriverManager.getConnection(createUrl())) {
      try (java.sql.Statement statement = connection.createStatement()) {
        // Statement#execute(String) returns false if the result was either an update count or there
        // was no result. Statement#getUpdateCount() returns 0 if there was no result.
        assertFalse(statement.execute(sql));
        assertEquals(0, statement.getUpdateCount());
      }
    }

    List<UpdateDatabaseDdlRequest> updateDatabaseDdlRequests =
        mockDatabaseAdmin.getRequests().stream()
            .filter(request -> request instanceof UpdateDatabaseDdlRequest)
            .map(UpdateDatabaseDdlRequest.class::cast)
            .collect(Collectors.toList());
    assertEquals(0, updateDatabaseDdlRequests.size());
  }

  @Test
  public void testCreateIndexIfNotExists_indexDoesNotExist() throws SQLException {
    addIfNotExistsDdlException();
    String sql = "CREATE INDEX IF NOT EXISTS foo on bar (value)";
    addDdlResponseToSpannerAdmin();
    mockSpanner.putStatementResult(
        StatementResult.query(
            Statement.newBuilder(
                    "select 1 from information_schema.indexes where table_schema=$1 and index_name=$2")
                .bind("p1")
                .to("public")
                .bind("p2")
                .to("foo")
                .build(),
            EMPTY_RESULTSET));

    try (Connection connection = DriverManager.getConnection(createUrl())) {
      try (java.sql.Statement statement = connection.createStatement()) {
        // Statement#execute(String) returns false if the result was either an update count or there
        // was no result. Statement#getUpdateCount() returns 0 if there was no result.
        assertFalse(statement.execute(sql));
        assertEquals(0, statement.getUpdateCount());
      }
    }

    List<UpdateDatabaseDdlRequest> updateDatabaseDdlRequests =
        mockDatabaseAdmin.getRequests().stream()
            .filter(request -> request instanceof UpdateDatabaseDdlRequest)
            .map(UpdateDatabaseDdlRequest.class::cast)
            .collect(Collectors.toList());
    assertEquals(1, updateDatabaseDdlRequests.size());
    assertEquals(1, updateDatabaseDdlRequests.get(0).getStatementsCount());
    assertEquals(
        "create index foo on bar (value)", updateDatabaseDdlRequests.get(0).getStatements(0));
  }

  @Test
  public void testCreateIndexIfNotExists_indexExists() throws SQLException {
    addIfNotExistsDdlException();
    String sql = "CREATE INDEX IF NOT EXISTS foo on bar (value)";
    addDdlResponseToSpannerAdmin();
    mockSpanner.putStatementResult(
        StatementResult.query(
            Statement.newBuilder(
                    "select 1 from information_schema.indexes where table_schema=$1 and index_name=$2")
                .bind("p1")
                .to("public")
                .bind("p2")
                .to("foo")
                .build(),
            SELECT1_RESULTSET));

    try (Connection connection = DriverManager.getConnection(createUrl())) {
      try (java.sql.Statement statement = connection.createStatement()) {
        // Statement#execute(String) returns false if the result was either an update count or there
        // was no result. Statement#getUpdateCount() returns 0 if there was no result.
        assertFalse(statement.execute(sql));
        assertEquals(0, statement.getUpdateCount());
      }
    }

    List<UpdateDatabaseDdlRequest> updateDatabaseDdlRequests =
        mockDatabaseAdmin.getRequests().stream()
            .filter(request -> request instanceof UpdateDatabaseDdlRequest)
            .map(UpdateDatabaseDdlRequest.class::cast)
            .collect(Collectors.toList());
    assertEquals(0, updateDatabaseDdlRequests.size());
  }

  @Test
  public void testDropTableIfExists_tableDoesNotExist() throws SQLException {
    addIfNotExistsDdlException();
    String sql = "DROP TABLE IF EXISTS foo";
    addDdlResponseToSpannerAdmin();
    mockSpanner.putStatementResult(
        StatementResult.query(
            Statement.newBuilder(
                    "select 1 from information_schema.tables where table_schema=$1 and table_name=$2")
                .bind("p1")
                .to("public")
                .bind("p2")
                .to("foo")
                .build(),
            EMPTY_RESULTSET));

    try (Connection connection = DriverManager.getConnection(createUrl())) {
      try (java.sql.Statement statement = connection.createStatement()) {
        // Statement#execute(String) returns false if the result was either an update count or there
        // was no result. Statement#getUpdateCount() returns 0 if there was no result.
        assertFalse(statement.execute(sql));
        assertEquals(0, statement.getUpdateCount());
      }
    }

    List<UpdateDatabaseDdlRequest> updateDatabaseDdlRequests =
        mockDatabaseAdmin.getRequests().stream()
            .filter(request -> request instanceof UpdateDatabaseDdlRequest)
            .map(UpdateDatabaseDdlRequest.class::cast)
            .collect(Collectors.toList());
    assertEquals(0, updateDatabaseDdlRequests.size());
  }

  @Test
  public void testDropTableIfExists_tableExists() throws SQLException {
    addIfNotExistsDdlException();
    String sql = "DROP TABLE IF EXISTS foo";
    addDdlResponseToSpannerAdmin();
    mockSpanner.putStatementResult(
        StatementResult.query(
            Statement.newBuilder(
                    "select 1 from information_schema.tables where table_schema=$1 and table_name=$2")
                .bind("p1")
                .to("public")
                .bind("p2")
                .to("foo")
                .build(),
            SELECT1_RESULTSET));

    try (Connection connection = DriverManager.getConnection(createUrl())) {
      try (java.sql.Statement statement = connection.createStatement()) {
        // Statement#execute(String) returns false if the result was either an update count or there
        // was no result. Statement#getUpdateCount() returns 0 if there was no result.
        assertFalse(statement.execute(sql));
        assertEquals(0, statement.getUpdateCount());
      }
    }

    List<UpdateDatabaseDdlRequest> updateDatabaseDdlRequests =
        mockDatabaseAdmin.getRequests().stream()
            .filter(request -> request instanceof UpdateDatabaseDdlRequest)
            .map(UpdateDatabaseDdlRequest.class::cast)
            .collect(Collectors.toList());
    assertEquals(1, updateDatabaseDdlRequests.size());
    assertEquals(1, updateDatabaseDdlRequests.get(0).getStatementsCount());
    assertEquals("drop table foo", updateDatabaseDdlRequests.get(0).getStatements(0));
  }

  @Test
  public void testDropIndexIfExists_indexDoesNotExist() throws SQLException {
    addIfNotExistsDdlException();
    String sql = "DROP INDEX IF EXISTS foo";
    addDdlResponseToSpannerAdmin();
    mockSpanner.putStatementResult(
        StatementResult.query(
            Statement.newBuilder(
                    "select 1 from information_schema.indexes where table_schema=$1 and index_name=$2")
                .bind("p1")
                .to("public")
                .bind("p2")
                .to("foo")
                .build(),
            EMPTY_RESULTSET));

    try (Connection connection = DriverManager.getConnection(createUrl())) {
      try (java.sql.Statement statement = connection.createStatement()) {
        // Statement#execute(String) returns false if the result was either an update count or there
        // was no result. Statement#getUpdateCount() returns 0 if there was no result.
        assertFalse(statement.execute(sql));
        assertEquals(0, statement.getUpdateCount());
      }
    }

    List<UpdateDatabaseDdlRequest> updateDatabaseDdlRequests =
        mockDatabaseAdmin.getRequests().stream()
            .filter(request -> request instanceof UpdateDatabaseDdlRequest)
            .map(UpdateDatabaseDdlRequest.class::cast)
            .collect(Collectors.toList());
    assertEquals(0, updateDatabaseDdlRequests.size());
  }

  @Test
  public void testDropIndexIfExists_indexExists() throws SQLException {
    addIfNotExistsDdlException();
    String sql = "DROP INDEX IF EXISTS foo";
    addDdlResponseToSpannerAdmin();
    mockSpanner.putStatementResult(
        StatementResult.query(
            Statement.newBuilder(
                    "select 1 from information_schema.indexes where table_schema=$1 and index_name=$2")
                .bind("p1")
                .to("public")
                .bind("p2")
                .to("foo")
                .build(),
            SELECT1_RESULTSET));

    try (Connection connection = DriverManager.getConnection(createUrl())) {
      try (java.sql.Statement statement = connection.createStatement()) {
        // Statement#execute(String) returns false if the result was either an update count or there
        // was no result. Statement#getUpdateCount() returns 0 if there was no result.
        assertFalse(statement.execute(sql));
        assertEquals(0, statement.getUpdateCount());
      }
    }

    List<UpdateDatabaseDdlRequest> updateDatabaseDdlRequests =
        mockDatabaseAdmin.getRequests().stream()
            .filter(request -> request instanceof UpdateDatabaseDdlRequest)
            .map(UpdateDatabaseDdlRequest.class::cast)
            .collect(Collectors.toList());
    assertEquals(1, updateDatabaseDdlRequests.size());
    assertEquals(1, updateDatabaseDdlRequests.get(0).getStatementsCount());
    assertEquals("drop index foo", updateDatabaseDdlRequests.get(0).getStatements(0));
  }

  @Test
  public void testDdlBatchWithIfNotExists() throws SQLException {
    addIfNotExistsDdlException();
    ImmutableList<String> statements =
        ImmutableList.of(
            "CREATE TABLE IF NOT EXISTS \"Foo\" (id bigint primary key)",
            "CREATE TABLE IF NOT EXISTS bar (id bigint primary key, value text)",
            "CREATE INDEX IF NOT EXISTS idx_foo ON bar (text)");
    mockSpanner.putStatementResult(
        StatementResult.query(
            Statement.newBuilder(
                    "select 1 from information_schema.tables where table_schema=$1 and table_name=$2")
                .bind("p1")
                .to("public")
                .bind("p2")
                .to("Foo")
                .build(),
            SELECT1_RESULTSET));
    mockSpanner.putStatementResult(
        StatementResult.query(
            Statement.newBuilder(
                    "select 1 from information_schema.tables where table_schema=$1 and table_name=$2")
                .bind("p1")
                .to("public")
                .bind("p2")
                .to("bar")
                .build(),
            SELECT1_RESULTSET));
    mockSpanner.putStatementResult(
        StatementResult.query(
            Statement.newBuilder(
                    "select 1 from information_schema.indexes where table_schema=$1 and index_name=$2")
                .bind("p1")
                .to("public")
                .bind("p2")
                .to("idx_foo")
                .build(),
            SELECT1_RESULTSET));

    try (Connection connection = DriverManager.getConnection(createUrl())) {
      try (java.sql.Statement statement = connection.createStatement()) {
        for (String sql : statements) {
          statement.addBatch(sql);
        }
        int[] updateCounts = statement.executeBatch();
        assertArrayEquals(new int[] {0, 0, 0}, updateCounts);
      }
    }

    List<UpdateDatabaseDdlRequest> updateDatabaseDdlRequests =
        mockDatabaseAdmin.getRequests().stream()
            .filter(request -> request instanceof UpdateDatabaseDdlRequest)
            .map(UpdateDatabaseDdlRequest.class::cast)
            .collect(Collectors.toList());
    assertEquals(0, updateDatabaseDdlRequests.size());
  }

  @Test
  public void testCreateTableIfNotExists_withBackendSupport() throws SQLException {
    // Add a generic error that is returned for DDL statements. This will cause PGAdapter to think
    // that the backend supports `IF [NOT] EXISTS`, as it does not receive a specific error
    // regarding an `IF NOT EXISTS` statement.
    addDdlExceptionToSpannerAdmin();
    String sql = "CREATE TABLE IF NOT EXISTS foo (id bigint primary key)";
    // Add a response for the DDL statement that is sent to Spanner.
    addDdlResponseToSpannerAdmin();

    try (Connection connection = DriverManager.getConnection(createUrl())) {
      try (java.sql.Statement statement = connection.createStatement()) {
        // Statement#execute(String) returns false if the result was either an update count or there
        // was no result. Statement#getUpdateCount() returns 0 if there was no result.
        assertFalse(statement.execute(sql));
        assertEquals(0, statement.getUpdateCount());
      }
    }

    List<UpdateDatabaseDdlRequest> updateDatabaseDdlRequests =
        mockDatabaseAdmin.getRequests().stream()
            .filter(request -> request instanceof UpdateDatabaseDdlRequest)
            .map(UpdateDatabaseDdlRequest.class::cast)
            .collect(Collectors.toList());
    assertEquals(1, updateDatabaseDdlRequests.size());
    assertEquals(1, updateDatabaseDdlRequests.get(0).getStatementsCount());
    assertEquals(
        "CREATE TABLE IF NOT EXISTS foo (id bigint primary key)",
        updateDatabaseDdlRequests.get(0).getStatements(0));
  }

  @Test
  public void testPreparedStatement() throws SQLException {
    mockSpanner.putStatementResult(
        StatementResult.update(
            Statement.newBuilder(
                    "insert into all_types "
                        + "(col_bigint, col_bool, col_bytea, col_float8, col_int, col_numeric, col_timestamptz, col_date, col_varchar) "
                        + "values ($1, $2, $3, $4, $5, $6, $7, $8, $9)")
                .bind("p1")
                .to(2L)
                .bind("p2")
                .to((Boolean) null)
                .bind("p3")
                .to((ByteArray) null)
                .bind("p4")
                .to((Double) null)
                .bind("p5")
                .to((Long) null)
                .bind("p6")
                .to(com.google.cloud.spanner.Value.pgNumeric(null))
                .bind("p7")
                .to((Timestamp) null)
                .bind("p8")
                .to((Date) null)
                .bind("p9")
                .to((String) null)
                .build(),
            1L));
    mockSpanner.putStatementResult(
        StatementResult.update(
            Statement.newBuilder(
                    "insert into all_types "
                        + "(col_bigint, col_bool, col_bytea, col_float8, col_int, col_numeric, col_timestamptz, col_date, col_varchar) "
                        + "values ($1, $2, $3, $4, $5, $6, $7, $8, $9)")
                .bind("p1")
                .to(1L)
                .bind("p2")
                .to(true)
                .bind("p3")
                .to(ByteArray.copyFrom("test"))
                .bind("p4")
                .to(3.14d)
                .bind("p5")
                .to(100L)
                .bind("p6")
                .to(com.google.cloud.spanner.Value.pgNumeric("6.626"))
                .bind("p7")
                .to(Timestamp.parseTimestamp("2022-02-16T13:18:02.123457000"))
                .bind("p8")
                .to(Date.parseDate("2022-03-29"))
                .bind("p9")
                .to("test")
                .build(),
            1L));

    OffsetDateTime zonedDateTime =
        LocalDateTime.of(2022, 2, 16, 13, 18, 2, 123456789).atOffset(ZoneOffset.UTC);
    try (Connection connection = DriverManager.getConnection(createUrl())) {
      try (PreparedStatement statement =
          connection.prepareStatement(
              "insert into all_types "
                  + "(col_bigint, col_bool, col_bytea, col_float8, col_int, col_numeric, col_timestamptz, col_date, col_varchar) "
                  + "values (?, ?, ?, ?, ?, ?, ?, ?, ?)")) {
        PGStatement pgStatement = statement.unwrap(PGStatement.class);
        pgStatement.setPrepareThreshold(1);

        int index = 0;
        statement.setLong(++index, 1L);
        statement.setBoolean(++index, true);
        statement.setBytes(++index, "test".getBytes(StandardCharsets.UTF_8));
        statement.setDouble(++index, 3.14d);
        statement.setInt(++index, 100);
        statement.setBigDecimal(++index, new BigDecimal("6.626"));
        statement.setObject(++index, zonedDateTime);
        statement.setObject(++index, LocalDate.of(2022, 3, 29));
        statement.setString(++index, "test");

        assertEquals(1, statement.executeUpdate());

        index = 0;
        statement.setLong(++index, 2);
        statement.setNull(++index, Types.BOOLEAN);
        statement.setNull(++index, Types.BINARY);
        statement.setNull(++index, Types.DOUBLE);
        statement.setNull(++index, Types.INTEGER);
        statement.setNull(++index, Types.NUMERIC);
        statement.setNull(++index, Types.TIMESTAMP_WITH_TIMEZONE);
        statement.setNull(++index, Types.DATE);
        statement.setNull(++index, Types.VARCHAR);

        assertEquals(1, statement.executeUpdate());
      }
    }
  }

  @Test
  public void testCursorSuccess() throws SQLException {
    try (Connection connection = DriverManager.getConnection(createUrl())) {
      connection.setAutoCommit(false);
      try (PreparedStatement statement = connection.prepareStatement(SELECT_FIVE_ROWS.getSql())) {
        // Fetch two rows at a time from the PG server.
        statement.setFetchSize(2);
        try (ResultSet resultSet = statement.executeQuery()) {
          int index = 0;
          while (resultSet.next()) {
            assertEquals(++index, resultSet.getInt(1));
          }
          assertEquals(5, index);
        }
      }
      connection.commit();
    }
    // The ExecuteSql request should only be sent once to Cloud Spanner.
    assertEquals(1, mockSpanner.countRequestsOfType(ExecuteSqlRequest.class));
    ExecuteSqlRequest executeRequest =
        mockSpanner.getRequestsOfType(ExecuteSqlRequest.class).get(0);
    assertEquals(QueryMode.NORMAL, executeRequest.getQueryMode());
    assertEquals(SELECT_FIVE_ROWS.getSql(), executeRequest.getSql());

    // PGAdapter should receive 5 Execute messages:
    // 1. BEGIN
    // 2. Execute - fetch rows 1, 2
    // 3. Execute - fetch rows 3, 4
    // 4. Execute - fetch rows 5
    // 5. COMMIT
    if (pgServer != null) {
      List<DescribeMessage> describeMessages = getWireMessagesOfType(DescribeMessage.class);
      assertEquals(1, describeMessages.size());
      DescribeMessage describeMessage = describeMessages.get(0);
      assertEquals(PreparedType.Portal, describeMessage.getType());

      List<ExecuteMessage> executeMessages =
          getWireMessagesOfType(ExecuteMessage.class).stream()
              .filter(message -> !JDBC_STARTUP_STATEMENTS.contains(message.getSql()))
              .collect(Collectors.toList());
      assertEquals(5, executeMessages.size());
      assertEquals("", executeMessages.get(0).getName());
      for (ExecuteMessage executeMessage : executeMessages.subList(1, executeMessages.size() - 1)) {
        assertEquals(describeMessage.getName(), executeMessage.getName());
        assertEquals(2, executeMessage.getMaxRows());
      }
      assertEquals("", executeMessages.get(executeMessages.size() - 1).getName());

      List<ParseMessage> parseMessages =
          getWireMessagesOfType(ParseMessage.class).stream()
              .filter(message -> !JDBC_STARTUP_STATEMENTS.contains(message.getSql()))
              .collect(Collectors.toList());
      assertEquals(3, parseMessages.size());
      assertEquals("BEGIN", parseMessages.get(0).getStatement().getSql());
      assertEquals(SELECT_FIVE_ROWS.getSql(), parseMessages.get(1).getStatement().getSql());
      assertEquals("COMMIT", parseMessages.get(2).getStatement().getSql());
    }
  }

  @Test
  public void testCursorFailsHalfway() throws SQLException {
    mockSpanner.setExecuteStreamingSqlExecutionTime(
        SimulatedExecutionTime.ofStreamException(Status.DATA_LOSS.asRuntimeException(), 2));
    try (Connection connection = DriverManager.getConnection(createUrl())) {
      connection.setAutoCommit(false);
      try (PreparedStatement statement = connection.prepareStatement(SELECT_FIVE_ROWS.getSql())) {
        // Fetch one row at a time from the PG server.
        statement.setFetchSize(1);
        try (ResultSet resultSet = statement.executeQuery()) {
          // The first row should succeed.
          assertTrue(resultSet.next());
          // The second row should fail.
          assertThrows(SQLException.class, resultSet::next);
        }
      }
      connection.rollback();
    }
    // The ExecuteSql request should only be sent once to Cloud Spanner.
    assertEquals(1, mockSpanner.countRequestsOfType(ExecuteSqlRequest.class));
    ExecuteSqlRequest executeRequest =
        mockSpanner.getRequestsOfType(ExecuteSqlRequest.class).get(0);
    assertEquals(QueryMode.NORMAL, executeRequest.getQueryMode());
    assertEquals(SELECT_FIVE_ROWS.getSql(), executeRequest.getSql());

    // PGAdapter should receive 4 Execute messages:
    // 1. BEGIN
    // 2. Execute - fetch row 1
    // 3. Execute - fetch row 2 -- This fails with a DATA_LOSS error
    // The JDBC driver does not send a ROLLBACK
    if (pgServer != null) {
      List<DescribeMessage> describeMessages = getWireMessagesOfType(DescribeMessage.class);
      assertEquals(1, describeMessages.size());
      DescribeMessage describeMessage = describeMessages.get(0);
      assertEquals(PreparedType.Portal, describeMessage.getType());

      List<ExecuteMessage> executeMessages =
          getWireMessagesOfType(ExecuteMessage.class).stream()
              .filter(message -> !JDBC_STARTUP_STATEMENTS.contains(message.getSql()))
              .collect(Collectors.toList());
      assertEquals(4, executeMessages.size());
      assertEquals("", executeMessages.get(0).getName());
      for (ExecuteMessage executeMessage : executeMessages.subList(1, executeMessages.size() - 1)) {
        assertEquals(describeMessage.getName(), executeMessage.getName());
        assertEquals(1, executeMessage.getMaxRows());
      }
      assertEquals("", executeMessages.get(executeMessages.size() - 1).getName());

      List<ParseMessage> parseMessages =
          getWireMessagesOfType(ParseMessage.class).stream()
              .filter(message -> !JDBC_STARTUP_STATEMENTS.contains(message.getSql()))
              .collect(Collectors.toList());
      assertEquals(3, parseMessages.size());
      assertEquals("BEGIN", parseMessages.get(0).getStatement().getSql());
      assertEquals(SELECT_FIVE_ROWS.getSql(), parseMessages.get(1).getStatement().getSql());
      assertEquals("ROLLBACK", parseMessages.get(2).getStatement().getSql());
    }
  }

  @Test
  public void testRandomResults() throws SQLException {
    for (boolean binary : new boolean[] {false, true}) {
      // Also get the random results using the normal Spanner client to compare the results with
      // what is returned by PGAdapter.
      Spanner spanner =
          SpannerOptions.newBuilder()
              .setProjectId("p")
              .setHost(String.format("http://localhost:%d", spannerServer.getPort()))
              .setCredentials(NoCredentials.getInstance())
              .setChannelConfigurator(ManagedChannelBuilder::usePlaintext)
              .setClientLibToken("pg-adapter")
              .build()
              .getService();
      DatabaseClient client = spanner.getDatabaseClient(DatabaseId.of("p", "i", "d"));
      com.google.cloud.spanner.ResultSet spannerResult =
          client.singleUse().executeQuery(SELECT_RANDOM);

      String binaryTransferEnable =
          "&binaryTransferEnable="
              + ImmutableList.of(
                      Oid.BOOL,
                      Oid.BYTEA,
                      Oid.VARCHAR,
                      Oid.NUMERIC,
                      Oid.FLOAT8,
                      Oid.INT8,
                      Oid.DATE,
                      Oid.TIMESTAMPTZ)
                  .stream()
                  .map(String::valueOf)
                  .collect(Collectors.joining(","));

      final int fetchSize = 3;
      try (Connection connection =
          DriverManager.getConnection(createUrl() + binaryTransferEnable)) {
        connection.setAutoCommit(false);
        connection.unwrap(PGConnection.class).setPrepareThreshold(binary ? -1 : 5);
        try (PreparedStatement statement = connection.prepareStatement(SELECT_RANDOM.getSql())) {
          statement.setFetchSize(fetchSize);
          try (ResultSet resultSet = statement.executeQuery()) {
            int rowCount = 0;
            while (resultSet.next()) {
              assertTrue(spannerResult.next());
              for (int col = 0; col < resultSet.getMetaData().getColumnCount(); col++) {
                // TODO: Remove once we have a replacement for pg_type, as the JDBC driver will try
                // to read type information from the backend when it hits an 'unknown' type (jsonb
                // is not one of the types that the JDBC driver will load automatically).
                if (col == 5 || col == 14) {
                  resultSet.getString(col + 1);
                } else {
                  resultSet.getObject(col + 1);
                }
              }
              assertEqual(spannerResult, resultSet, binary);
              rowCount++;
            }
            assertEquals(RANDOM_RESULTS_ROW_COUNT, rowCount);
          }
        }
        connection.commit();
      }

      // Close the resources used by the normal Spanner client.
      spannerResult.close();
      spanner.close();

      // The ExecuteSql request should only be sent once to Cloud Spanner by PGAdapter.
      // The normal Spanner client will also send it once to Spanner.
      assertEquals(binary ? 3 : 2, mockSpanner.countRequestsOfType(ExecuteSqlRequest.class));
      ExecuteSqlRequest executeRequest =
          mockSpanner.getRequestsOfType(ExecuteSqlRequest.class).get(binary ? 2 : 1);
      assertEquals(QueryMode.NORMAL, executeRequest.getQueryMode());
      assertEquals(SELECT_RANDOM.getSql(), executeRequest.getSql());

      // PGAdapter should receive 5 Execute messages:
      // 1. BEGIN
      // 2. Execute - fetch rows 1, 2
      // 3. Execute - fetch rows 3, 4
      // 4. Execute - fetch rows 5
      // 5. COMMIT
      if (pgServer != null) {
        List<DescribeMessage> describeMessages = getWireMessagesOfType(DescribeMessage.class);
        assertEquals(1, describeMessages.size());
        DescribeMessage describeMessage = describeMessages.get(0);
        assertEquals(
            binary ? PreparedType.Statement : PreparedType.Portal, describeMessage.getType());

        List<ExecuteMessage> executeMessages =
            getWireMessagesOfType(ExecuteMessage.class).stream()
                .filter(message -> !JDBC_STARTUP_STATEMENTS.contains(message.getSql()))
                .collect(Collectors.toList());
        int expectedExecuteMessageCount =
            RANDOM_RESULTS_ROW_COUNT / fetchSize
                + ((RANDOM_RESULTS_ROW_COUNT % fetchSize) > 0 ? 1 : 0)
                + 2;
        assertEquals(expectedExecuteMessageCount, executeMessages.size());
        assertEquals("", executeMessages.get(0).getName());
        for (ExecuteMessage executeMessage :
            executeMessages.subList(1, executeMessages.size() - 1)) {
          assertEquals(fetchSize, executeMessage.getMaxRows());
        }
        assertEquals("", executeMessages.get(executeMessages.size() - 1).getName());

        List<ParseMessage> parseMessages =
            getWireMessagesOfType(ParseMessage.class).stream()
                .filter(message -> !JDBC_STARTUP_STATEMENTS.contains(message.getSql()))
                .collect(Collectors.toList());
        assertEquals(3, parseMessages.size());
        assertEquals("BEGIN", parseMessages.get(0).getStatement().getSql());
        assertEquals(SELECT_RANDOM.getSql(), parseMessages.get(1).getStatement().getSql());
        assertEquals("COMMIT", parseMessages.get(2).getStatement().getSql());
      }
      mockSpanner.clearRequests();
      pgServer.clearDebugMessages();
    }
  }

  private void assertEqual(
      com.google.cloud.spanner.ResultSet spannerResult, ResultSet pgResult, boolean binary)
      throws SQLException {
    assertEquals(spannerResult.getColumnCount(), pgResult.getMetaData().getColumnCount());
    for (int col = 0; col < spannerResult.getColumnCount(); col++) {
      if (spannerResult.isNull(col)) {
        assertNull(pgResult.getObject(col + 1));
        assertTrue(pgResult.wasNull());
        continue;
      }

      switch (spannerResult.getColumnType(col).getCode()) {
        case BOOL:
          if (!binary) {
            // Skip for binary for now, as there is a bug in the PG JDBC driver for decoding binary
            // bool values.
            assertEquals(spannerResult.getBoolean(col), pgResult.getBoolean(col + 1));
          }
          break;
        case INT64:
          assertEquals(spannerResult.getLong(col), pgResult.getLong(col + 1));
          break;
        case FLOAT64:
          assertEquals(spannerResult.getDouble(col), pgResult.getDouble(col + 1), 0.0d);
          break;
        case PG_NUMERIC:
        case STRING:
          assertEquals(spannerResult.getString(col), pgResult.getString(col + 1));
          break;
        case BYTES:
          assertArrayEquals(spannerResult.getBytes(col).toByteArray(), pgResult.getBytes(col + 1));
          break;
        case TIMESTAMP:
          // Compare milliseconds, as PostgreSQL does not natively support nanosecond precision, and
          // this is lost when using binary encoding.
          assertEquals(
              spannerResult.getTimestamp(col).toSqlTimestamp().getTime(),
              pgResult.getTimestamp(col + 1).getTime());
          break;
        case DATE:
          assertEquals(
              LocalDate.of(
                  spannerResult.getDate(col).getYear(),
                  spannerResult.getDate(col).getMonth(),
                  spannerResult.getDate(col).getDayOfMonth()),
              pgResult.getDate(col + 1).toLocalDate());
          break;
        case PG_JSONB:
          assertEquals(spannerResult.getPgJsonb(col), pgResult.getString(col + 1));
          break;
        case ARRAY:
          break;
        case NUMERIC:
        case JSON:
        case STRUCT:
          fail("unsupported PG type: " + spannerResult.getColumnType(col));
      }
    }
  }

  @Test
  public void testInformationSchemaQueryInTransaction() throws SQLException {
    String sql = "SELECT * FROM INFORMATION_SCHEMA.TABLES";
    // Register a result for the query. Note that we don't really care what the result is, just that
    // there is a result.
    mockSpanner.putStatementResult(StatementResult.query(Statement.of(sql), SELECT1_RESULTSET));

    try (Connection connection = DriverManager.getConnection(createUrl())) {
      // Make sure that we start a transaction.
      connection.setAutoCommit(false);

      // Execute a query to start the transaction.
      try (ResultSet resultSet = connection.createStatement().executeQuery(SELECT1.getSql())) {
        assertTrue(resultSet.next());
        assertEquals(1L, resultSet.getLong(1));
        assertFalse(resultSet.next());
      }

      // This ensures that the following query returns an error the first time it is executed, and
      // then succeeds the second time. This happens because the exception is 'popped' from the
      // response queue when it is returned. The next time the query is executed, it will return the
      // actual result that we set.
      mockSpanner.setExecuteStreamingSqlExecutionTime(
          SimulatedExecutionTime.ofException(
              Status.INVALID_ARGUMENT
                  .withDescription(
                      "Unsupported concurrency mode in query using INFORMATION_SCHEMA.")
                  .asRuntimeException()));
      try (ResultSet resultSet = connection.createStatement().executeQuery(sql)) {
        assertTrue(resultSet.next());
        assertEquals(1L, resultSet.getLong(1));
        assertFalse(resultSet.next());
      }

      // Make sure that the connection is still usable.
      try (ResultSet resultSet = connection.createStatement().executeQuery(SELECT2.getSql())) {
        assertTrue(resultSet.next());
        assertEquals(2L, resultSet.getLong(1));
        assertFalse(resultSet.next());
      }
      connection.commit();
    }

    // We should receive the INFORMATION_SCHEMA statement twice on Cloud Spanner:
    // 1. The first time it returns an error because it is using the wrong concurrency mode.
    // 2. The specific error will cause the connection to retry the statement using a single-use
    //    read-only transaction.
    assertEquals(4, mockSpanner.countRequestsOfType(ExecuteSqlRequest.class));
    List<ExecuteSqlRequest> requests = mockSpanner.getRequestsOfType(ExecuteSqlRequest.class);
    // The first statement should start a transaction
    assertTrue(requests.get(0).getTransaction().hasBegin());
    // The second statement (the initial attempt of the INFORMATION_SCHEMA query) should try to use
    // the transaction.
    assertTrue(requests.get(1).getTransaction().hasId());
    assertEquals(sql, requests.get(1).getSql());
    // The INFORMATION_SCHEMA query is then retried using a single-use read-only transaction.
    assertFalse(requests.get(2).hasTransaction());
    assertEquals(sql, requests.get(2).getSql());
    // The last statement should use the transaction.
    assertTrue(requests.get(3).getTransaction().hasId());

    assertEquals(1, mockSpanner.countRequestsOfType(CommitRequest.class));
    CommitRequest commitRequest = mockSpanner.getRequestsOfType(CommitRequest.class).get(0);
    assertEquals(commitRequest.getTransactionId(), requests.get(1).getTransaction().getId());
    assertEquals(commitRequest.getTransactionId(), requests.get(3).getTransaction().getId());
  }

  @Test
  public void testInformationSchemaQueryAsFirstQueryInTransaction() throws SQLException {
    // Running an information_schema query as the first query in a transaction will cause some
    // additional retrying and transaction magic. This is because:
    // 1. The first query in a transaction will also try to begin the transaction.
    // 2. If the first query fails, it will also fail to create a transaction.
    // 3. If an additional query is executed in the transaction, the entire transaction will be
    //    retried using an explicit BeginTransaction RPC. This is done so that we can include the
    //    first query in the transaction, as an error message in itself can give away information
    //    about the state of the database, and therefore must be included in the transaction to
    //    guarantee the consistency.

    String sql = "SELECT * FROM INFORMATION_SCHEMA.TABLES";
    // Register a result for the query. Note that we don't really care what the result is, just that
    // there is a result.
    mockSpanner.putStatementResult(StatementResult.query(Statement.of(sql), SELECT1_RESULTSET));

    try (Connection connection = DriverManager.getConnection(createUrl())) {
      // Make sure that we start a transaction.
      connection.setAutoCommit(false);

      // This makes sure the INFORMATION_SCHEMA query will return an error the first time it is
      // executed. Then it is retried without a transaction.
      mockSpanner.setExecuteStreamingSqlExecutionTime(
          SimulatedExecutionTime.ofException(
              Status.INVALID_ARGUMENT
                  .withDescription(
                      "Unsupported concurrency mode in query using INFORMATION_SCHEMA.")
                  .asRuntimeException()));
      try (ResultSet resultSet = connection.createStatement().executeQuery(sql)) {
        assertTrue(resultSet.next());
        assertEquals(1L, resultSet.getLong(1));
        assertFalse(resultSet.next());
      }

      // This ensures that the next query will once again return the same error. The reason that we
      // do this is that the following query will cause the entire transaction to be retried, and we
      // need the first statement (the INFORMATION_SCHEMA query) to return exactly the same result
      // as the first time in order to make the retry succeed.
      mockSpanner.setExecuteStreamingSqlExecutionTime(
          SimulatedExecutionTime.ofException(
              Status.INVALID_ARGUMENT
                  .withDescription(
                      "Unsupported concurrency mode in query using INFORMATION_SCHEMA.")
                  .asRuntimeException()));

      // Verify that the connection is still usable.
      try (ResultSet resultSet = connection.createStatement().executeQuery(SELECT2.getSql())) {
        assertTrue(resultSet.next());
        assertEquals(2L, resultSet.getLong(1));
        assertFalse(resultSet.next());
      }
      connection.commit();
    }

    // We should receive the INFORMATION_SCHEMA statement three times on Cloud Spanner:
    // 1. The first time it returns an error because it is using the wrong concurrency mode.
    // 2. The specific error will cause the connection to retry the statement using a single-use
    //    read-only transaction.
    // 3. The second query in the transaction will cause the entire transaction to retry, which will
    //    cause the INFORMATION_SCHEMA query to be executed once more.
    assertEquals(4, mockSpanner.countRequestsOfType(ExecuteSqlRequest.class));
    List<ExecuteSqlRequest> requests = mockSpanner.getRequestsOfType(ExecuteSqlRequest.class);
    // The first statement should try to start a transaction (although it fails).
    assertTrue(requests.get(0).getTransaction().hasBegin());
    // The second statement is the INFORMATION_SCHEMA query without a transaction.
    assertFalse(requests.get(1).hasTransaction());
    assertEquals(sql, requests.get(1).getSql());

    // The transaction is then retried, which means that we get the INFORMATION_SCHEMA query again.
    // This time the query tries to use a transaction that has been created using an explicit
    // BeginTransaction RPC invocation.
    assertTrue(requests.get(2).getTransaction().hasId());
    assertEquals(sql, requests.get(2).getSql());
    // The last query should also use that transaction.
    assertTrue(requests.get(3).getTransaction().hasId());
    assertEquals(SELECT2.getSql(), requests.get(3).getSql());

    assertEquals(1, mockSpanner.countRequestsOfType(CommitRequest.class));
    CommitRequest commitRequest = mockSpanner.getRequestsOfType(CommitRequest.class).get(0);
    assertEquals(commitRequest.getTransactionId(), requests.get(2).getTransaction().getId());
    assertEquals(commitRequest.getTransactionId(), requests.get(3).getTransaction().getId());
    // Verify that we also got a BeginTransaction request.
    assertEquals(1, mockSpanner.countRequestsOfType(BeginTransactionRequest.class));
  }

  @Test
  public void testInformationSchemaQueryInTransactionWithErrorDuringRetry() throws SQLException {
    String sql = "SELECT * FROM INFORMATION_SCHEMA.TABLES";
    // Register a result for the query. Note that we don't really care what the result is, just that
    // there is a result.
    mockSpanner.putStatementResult(StatementResult.query(Statement.of(sql), SELECT1_RESULTSET));

    try (Connection connection = DriverManager.getConnection(createUrl())) {
      // Make sure that we start a transaction.
      connection.setAutoCommit(false);

      // Execute a query to start the transaction.
      try (ResultSet resultSet = connection.createStatement().executeQuery(SELECT1.getSql())) {
        assertTrue(resultSet.next());
        assertEquals(1L, resultSet.getLong(1));
        assertFalse(resultSet.next());
      }

      // This ensures that the following query returns the specific concurrency error the first time
      // it is executed, and then a different error.
      mockSpanner.setExecuteStreamingSqlExecutionTime(
          SimulatedExecutionTime.ofExceptions(
              ImmutableList.of(
                  Status.INVALID_ARGUMENT
                      .withDescription(
                          "Unsupported concurrency mode in query using INFORMATION_SCHEMA.")
                      .asRuntimeException(),
                  Status.INTERNAL.withDescription("test error").asRuntimeException())));
      SQLException sqlException =
          assertThrows(SQLException.class, () -> connection.createStatement().executeQuery(sql));
      assertEquals(
          "ERROR: test error - Statement: 'SELECT * FROM INFORMATION_SCHEMA.TABLES'",
          sqlException.getMessage());

      // Make sure that the connection is now in the aborted state.
      SQLException abortedException =
          assertThrows(
              SQLException.class,
              () -> connection.createStatement().executeQuery(SELECT2.getSql()));
      assertEquals(
          "ERROR: current transaction is aborted, commands ignored until end of transaction block",
          abortedException.getMessage());
    }

    // We should receive the INFORMATION_SCHEMA statement twice on Cloud Spanner:
    // 1. The first time it returns an error because it is using the wrong concurrency mode.
    // 2. The specific error will cause the connection to retry the statement using a single-use
    //    read-only transaction. That will also fail with the second error.
    // 3. The following SELECT query is never sent to Cloud Spanner, as the transaction is in the
    //    aborted state.
    assertEquals(3, mockSpanner.countRequestsOfType(ExecuteSqlRequest.class));
    assertEquals(0, mockSpanner.countRequestsOfType(CommitRequest.class));
  }

  @Test
  public void testInformationSchemaQueryInTransactionWithReplacedPgCatalogTables()
      throws SQLException {
    String sql = "SELECT 1 FROM pg_namespace";
    String replacedSql =
        "with pg_namespace as (\n"
            + "  select case schema_name when 'pg_catalog' then 11 when 'public' then 2200 else 0 end as oid,\n"
            + "        schema_name as nspname, null as nspowner, null as nspacl\n"
            + "  from information_schema.schemata\n"
            + ")\n"
            + "SELECT 1 FROM pg_namespace";
    // Register a result for the query. Note that we don't really care what the result is, just that
    // there is a result.
    mockSpanner.putStatementResult(
        StatementResult.query(Statement.of(replacedSql), SELECT1_RESULTSET));

    try (Connection connection = DriverManager.getConnection(createUrl())) {
      // Make sure that we start a transaction.
      connection.setAutoCommit(false);

      // Execute a query to start the transaction.
      try (ResultSet resultSet = connection.createStatement().executeQuery(SELECT1.getSql())) {
        assertTrue(resultSet.next());
        assertEquals(1L, resultSet.getLong(1));
        assertFalse(resultSet.next());
      }

      // This ensures that the following query returns an error the first time it is executed, and
      // then succeeds the second time. This happens because the exception is 'popped' from the
      // response queue when it is returned. The next time the query is executed, it will return the
      // actual result that we set.
      mockSpanner.setExecuteStreamingSqlExecutionTime(
          SimulatedExecutionTime.ofException(
              Status.INVALID_ARGUMENT
                  .withDescription(
                      "Unsupported concurrency mode in query using INFORMATION_SCHEMA.")
                  .asRuntimeException()));
      try (ResultSet resultSet = connection.createStatement().executeQuery(sql)) {
        assertTrue(resultSet.next());
        assertEquals(1L, resultSet.getLong(1));
        assertFalse(resultSet.next());
      }

      // Make sure that the connection is still usable.
      try (ResultSet resultSet = connection.createStatement().executeQuery(SELECT2.getSql())) {
        assertTrue(resultSet.next());
        assertEquals(2L, resultSet.getLong(1));
        assertFalse(resultSet.next());
      }
      connection.commit();
    }

    // We should receive the INFORMATION_SCHEMA statement twice on Cloud Spanner:
    // 1. The first time it returns an error because it is using the wrong concurrency mode.
    // 2. The specific error will cause the connection to retry the statement using a single-use
    //    read-only transaction.
    assertEquals(4, mockSpanner.countRequestsOfType(ExecuteSqlRequest.class));
    List<ExecuteSqlRequest> requests = mockSpanner.getRequestsOfType(ExecuteSqlRequest.class);
    // The first statement should start a transaction
    assertTrue(requests.get(0).getTransaction().hasBegin());
    // The second statement (the initial attempt of the INFORMATION_SCHEMA query) should try to use
    // the transaction.
    assertTrue(requests.get(1).getTransaction().hasId());
    assertEquals(replacedSql, requests.get(1).getSql());
    // The INFORMATION_SCHEMA query is then retried using a single-use read-only transaction.
    assertFalse(requests.get(2).hasTransaction());
    assertEquals(replacedSql, requests.get(2).getSql());
    // The last statement should use the transaction.
    assertTrue(requests.get(3).getTransaction().hasId());

    assertEquals(1, mockSpanner.countRequestsOfType(CommitRequest.class));
    CommitRequest commitRequest = mockSpanner.getRequestsOfType(CommitRequest.class).get(0);
    assertEquals(commitRequest.getTransactionId(), requests.get(1).getTransaction().getId());
    assertEquals(commitRequest.getTransactionId(), requests.get(3).getTransaction().getId());
  }

  @Test
  public void testShowGuessTypes() throws SQLException {
    try (Connection connection = DriverManager.getConnection(createUrl())) {
      try (ResultSet resultSet =
          connection.createStatement().executeQuery("show spanner.guess_types")) {
        assertTrue(resultSet.next());
        assertEquals(String.format("%d,%d", Oid.TIMESTAMPTZ, Oid.DATE), resultSet.getString(1));
        assertFalse(resultSet.next());
      }
    }
  }

  @Test
  public void testShowGuessTypesOverwritten() throws SQLException {
    try (Connection connection =
        DriverManager.getConnection(createUrl() + "?options=-c%20spanner.guess_types=0")) {
      try (ResultSet resultSet =
          connection.createStatement().executeQuery("show spanner.guess_types")) {
        assertTrue(resultSet.next());
        assertEquals("0", resultSet.getString(1));
        assertFalse(resultSet.next());
      }
    }
  }

  @Test
  public void testShowValidSetting() throws SQLException {
    try (Connection connection = DriverManager.getConnection(createUrl())) {
      try (ResultSet resultSet =
          connection.createStatement().executeQuery("show application_name")) {
        assertTrue(resultSet.next());
        assertEquals(getExpectedInitialApplicationName(), resultSet.getString(1));
        assertFalse(resultSet.next());
      }
    }
  }

  @Test
  public void testShowSettingWithStartupValue() throws SQLException {
    try (Connection connection = DriverManager.getConnection(createUrl())) {
      // DATESTYLE is set to 'ISO' by the JDBC driver at startup.
      try (ResultSet resultSet = connection.createStatement().executeQuery("show DATESTYLE")) {
        assertTrue(resultSet.next());
        assertEquals("ISO", resultSet.getString(1));
        assertFalse(resultSet.next());
      }
    }
  }

  @Test
  public void testShowInvalidSetting() throws SQLException {
    try (Connection connection = DriverManager.getConnection(createUrl())) {
      SQLException exception =
          assertThrows(
              SQLException.class,
              () -> connection.createStatement().executeQuery("show random_setting"));
      assertEquals(
          "ERROR: unrecognized configuration parameter \"random_setting\"", exception.getMessage());
    }
  }

  @Test
  public void testSetValidSetting() throws SQLException {
    try (Connection connection = DriverManager.getConnection(createUrl())) {
      connection.createStatement().execute("set application_name to 'my-application'");

      try (ResultSet resultSet =
          connection.createStatement().executeQuery("show application_name ")) {
        assertTrue(resultSet.next());
        assertEquals("my-application", resultSet.getString(1));
        assertFalse(resultSet.next());
      }
    }
  }

  @Test
  public void testSetCaseInsensitiveSetting() throws SQLException {
    try (Connection connection = DriverManager.getConnection(createUrl())) {
      // The setting is called 'DateStyle' in the pg_settings table.
      connection.createStatement().execute("set datestyle to 'iso'");

      try (ResultSet resultSet = connection.createStatement().executeQuery("show DATESTYLE")) {
        assertTrue(resultSet.next());
        assertEquals("iso", resultSet.getString(1));
        assertFalse(resultSet.next());
      }
    }
  }

  @Test
  public void testSetInvalidSetting() throws SQLException {
    try (Connection connection = DriverManager.getConnection(createUrl())) {
      SQLException exception =
          assertThrows(
              SQLException.class,
              () ->
                  connection.createStatement().executeQuery("set random_setting to 'some-value'"));
      assertEquals(
          "ERROR: unrecognized configuration parameter \"random_setting\"", exception.getMessage());
    }
  }

  @Test
  public void testResetValidSetting() throws SQLException {
    try (Connection connection = DriverManager.getConnection(createUrl())) {
      connection.createStatement().execute("set application_name to 'my-application'");

      try (ResultSet resultSet =
          connection.createStatement().executeQuery("show application_name ")) {
        assertTrue(resultSet.next());
        assertEquals("my-application", resultSet.getString(1));
        assertFalse(resultSet.next());
      }

      connection.createStatement().execute("reset application_name");

      try (ResultSet resultSet =
          connection.createStatement().executeQuery("show application_name ")) {
        assertTrue(resultSet.next());
        assertNull(resultSet.getString(1));
        assertFalse(resultSet.next());
      }
    }
  }

  @Test
  public void testResetSettingWithStartupValue() throws SQLException {
    try (Connection connection = DriverManager.getConnection(createUrl())) {
      try (ResultSet resultSet = connection.createStatement().executeQuery("show datestyle")) {
        assertTrue(resultSet.next());
        assertEquals("ISO", resultSet.getString(1));
        assertFalse(resultSet.next());
      }

      connection.createStatement().execute("set datestyle to 'iso, ymd'");

      try (ResultSet resultSet = connection.createStatement().executeQuery("show datestyle")) {
        assertTrue(resultSet.next());
        assertEquals("iso, ymd", resultSet.getString(1));
        assertFalse(resultSet.next());
      }

      connection.createStatement().execute("reset datestyle");

      try (ResultSet resultSet = connection.createStatement().executeQuery("show datestyle")) {
        assertTrue(resultSet.next());
        assertEquals("ISO", resultSet.getString(1));
        assertFalse(resultSet.next());
      }
    }
  }

  @Test
  public void testResetInvalidSetting() throws SQLException {
    try (Connection connection = DriverManager.getConnection(createUrl())) {
      SQLException exception =
          assertThrows(
              SQLException.class,
              () -> connection.createStatement().executeQuery("reset random_setting"));
      assertEquals(
          "ERROR: unrecognized configuration parameter \"random_setting\"", exception.getMessage());
    }
  }

  @Test
  public void testShowUndefinedExtensionSetting() throws SQLException {
    try (Connection connection = DriverManager.getConnection(createUrl())) {
      SQLException exception =
          assertThrows(
              SQLException.class,
              () -> connection.createStatement().executeQuery("show spanner.some_setting"));
      assertEquals(
          "ERROR: unrecognized configuration parameter \"spanner.some_setting\"",
          exception.getMessage());
    }
  }

  @Test
  public void testSetExtensionSetting() throws SQLException {
    try (Connection connection = DriverManager.getConnection(createUrl())) {
      connection.createStatement().execute("set spanner.some_setting to 'some-value'");

      try (ResultSet resultSet =
          connection.createStatement().executeQuery("show spanner.some_setting ")) {
        assertTrue(resultSet.next());
        assertEquals("some-value", resultSet.getString(1));
        assertFalse(resultSet.next());
      }
    }
  }

  @Test
  public void testResetValidExtensionSetting() throws SQLException {
    try (Connection connection = DriverManager.getConnection(createUrl())) {
      connection.createStatement().execute("set spanner.some_setting to 'some-value'");

      try (ResultSet resultSet =
          connection.createStatement().executeQuery("show spanner.some_setting")) {
        assertTrue(resultSet.next());
        assertEquals("some-value", resultSet.getString(1));
        assertFalse(resultSet.next());
      }

      connection.createStatement().execute("reset spanner.some_setting");

      try (ResultSet resultSet =
          connection.createStatement().executeQuery("show spanner.some_setting")) {
        assertTrue(resultSet.next());
        assertNull(resultSet.getString(1));
        assertFalse(resultSet.next());
      }
    }
  }

  @Test
  public void testResetUndefinedExtensionSetting() throws SQLException {
    try (Connection connection = DriverManager.getConnection(createUrl())) {
      // Resetting an undefined extension setting is allowed by PostgreSQL, and will effectively set
      // the extension setting to null.
      connection.createStatement().execute("reset spanner.some_setting");

      verifySettingIsNull(connection, "spanner.some_setting");
    }
  }

  @Test
  public void testCommitSet() throws SQLException {
    try (Connection connection = DriverManager.getConnection(createUrl())) {
      connection.setAutoCommit(false);

      // Verify that the initial value is 'PostgreSQL JDBC Driver'.
      verifySettingValue(connection, "application_name", getExpectedInitialApplicationName());
      connection.createStatement().execute("set application_name to \"my-application\"");
      verifySettingValue(connection, "application_name", "my-application");
      // Committing the transaction should persist the value.
      connection.commit();
      verifySettingValue(connection, "application_name", "my-application");
    }
  }

  @Test
  public void testRollbackSet() throws SQLException {
    try (Connection connection = DriverManager.getConnection(createUrl())) {
      connection.setAutoCommit(false);

      // Verify that the initial value is null.
      verifySettingValue(connection, "application_name", getExpectedInitialApplicationName());
      connection.createStatement().execute("set application_name to \"my-application\"");
      verifySettingValue(connection, "application_name", "my-application");
      // Rolling back the transaction should reset the value to what it was before the transaction.
      connection.rollback();
      verifySettingValue(connection, "application_name", getExpectedInitialApplicationName());
    }
  }

  @Test
  public void testCommitSetExtension() throws SQLException {
    try (Connection connection = DriverManager.getConnection(createUrl())) {
      connection.setAutoCommit(false);

      connection.createStatement().execute("set spanner.random_setting to \"42\"");
      verifySettingValue(connection, "spanner.random_setting", "42");
      // Committing the transaction should persist the value.
      connection.commit();
      verifySettingValue(connection, "spanner.random_setting", "42");
    }
  }

  @Test
  public void testRollbackSetExtension() throws SQLException {
    try (Connection connection = DriverManager.getConnection(createUrl())) {
      connection.setAutoCommit(false);

      connection.createStatement().execute("set spanner.random_setting to \"42\"");
      verifySettingValue(connection, "spanner.random_setting", "42");
      // Rolling back the transaction should reset the value to what it was before the transaction.
      // In this case, that means that it should be undefined.
      connection.rollback();
      verifySettingIsUnrecognized(connection, "spanner.random_setting");
    }
  }

  @Test
  public void testRollbackDefinedExtension() throws SQLException {
    try (Connection connection = DriverManager.getConnection(createUrl())) {
      // First define the extension setting.
      connection.createStatement().execute("set spanner.random_setting to '100'");

      connection.setAutoCommit(false);

      connection.createStatement().execute("set spanner.random_setting to \"42\"");
      verifySettingValue(connection, "spanner.random_setting", "42");
      // Rolling back the transaction should reset the value to what it was before the transaction.
      // In this case, that means back to '100'.
      connection.rollback();
      verifySettingValue(connection, "spanner.random_setting", "100");
    }
  }

  @Test
  public void testCommitSetLocal() throws SQLException {
    try (Connection connection = DriverManager.getConnection(createUrl())) {
      connection.setAutoCommit(false);

      // Verify that the initial value is 'PostgreSQL JDBC Driver'.
      verifySettingValue(connection, "application_name", getExpectedInitialApplicationName());
      connection.createStatement().execute("set local application_name to \"my-application\"");
      verifySettingValue(connection, "application_name", "my-application");
      // Committing the transaction should not persist the value as it was only set for the current
      // transaction.
      connection.commit();
      verifySettingValue(connection, "application_name", getExpectedInitialApplicationName());
    }
  }

  @Test
  public void testCommitSetLocalAndSession() throws SQLException {
    try (Connection connection = DriverManager.getConnection(createUrl())) {
      connection.setAutoCommit(false);

      // Verify that the initial value is 'PostgreSQL JDBC Driver'.
      verifySettingValue(connection, "application_name", getExpectedInitialApplicationName());
      // Set both a session and a local value. The session value will be 'hidden' by the local
      // value, but the session value will be committed.
      connection
          .createStatement()
          .execute("set session application_name to \"my-session-application\"");
      verifySettingValue(connection, "application_name", "my-session-application");
      connection
          .createStatement()
          .execute("set local application_name to \"my-local-application\"");
      verifySettingValue(connection, "application_name", "my-local-application");
      // Committing the transaction should persist the session value.
      connection.commit();
      verifySettingValue(connection, "application_name", "my-session-application");
    }
  }

  @Test
  public void testCommitSetLocalAndSessionExtension() throws SQLException {
    try (Connection connection = DriverManager.getConnection(createUrl())) {
      // Verify that the initial value is undefined.
      verifySettingIsUnrecognized(connection, "spanner.custom_setting");

      connection.setAutoCommit(false);

      // Set both a session and a local value. The session value will be 'hidden' by the local
      // value, but the session value will be committed.
      connection.createStatement().execute("set spanner.custom_setting to 'session-value'");
      verifySettingValue(connection, "spanner.custom_setting", "session-value");
      connection.createStatement().execute("set local spanner.custom_setting to 'local-value'");
      verifySettingValue(connection, "spanner.custom_setting", "local-value");
      // Committing the transaction should persist the session value.
      connection.commit();
      verifySettingValue(connection, "spanner.custom_setting", "session-value");
    }
  }

  @Test
  public void testInvalidShowAbortsTransaction() throws SQLException {
    try (Connection connection = DriverManager.getConnection(createUrl())) {
      connection.setAutoCommit(false);

      // Verify that executing an invalid show statement will abort the transaction.
      assertThrows(
          SQLException.class,
          () -> connection.createStatement().execute("show spanner.non_existing_param"));
      SQLException exception =
          assertThrows(
              SQLException.class,
              () -> connection.createStatement().execute("show application_name "));
      assertEquals("ERROR: " + TRANSACTION_ABORTED_ERROR, exception.getMessage());

      connection.rollback();

      // Verify that the connection is usable again.
      verifySettingValue(connection, "application_name", getExpectedInitialApplicationName());
    }
  }

  @Test
  public void testShowAll() throws SQLException {
    try (Connection connection = DriverManager.getConnection(createUrl())) {
      try (ResultSet resultSet = connection.createStatement().executeQuery("show all")) {
        assertEquals(3, resultSet.getMetaData().getColumnCount());
        assertEquals("name", resultSet.getMetaData().getColumnName(1));
        assertEquals("setting", resultSet.getMetaData().getColumnName(2));
        assertEquals("description", resultSet.getMetaData().getColumnName(3));
        int count = 0;
        while (resultSet.next()) {
          if ("client_encoding".equals(resultSet.getString("name"))) {
            assertEquals("UTF8", resultSet.getString("setting"));
          }
          count++;
        }
        assertEquals(358, count);
      }
    }
  }

  @Test
  public void testResetAll() throws SQLException {
    try (Connection connection = DriverManager.getConnection(createUrl())) {
      connection.createStatement().execute("set application_name to 'my-app'");
      connection.createStatement().execute("set search_path to 'my_schema'");
      verifySettingValue(connection, "application_name", "my-app");
      verifySettingValue(connection, "search_path", "my_schema");

      connection.createStatement().execute("reset all");

      verifySettingIsNull(connection, "application_name");
      verifySettingValue(connection, "search_path", "public");
    }
  }

  @Test
  public void testSetToDefault() throws SQLException {
    try (Connection connection = DriverManager.getConnection(createUrl())) {
      connection.createStatement().execute("set application_name to 'my-app'");
      connection.createStatement().execute("set search_path to 'my_schema'");
      verifySettingValue(connection, "application_name", "my-app");
      verifySettingValue(connection, "search_path", "my_schema");

      connection.createStatement().execute("set application_name to default");
      connection.createStatement().execute("set search_path to default");

      verifySettingIsNull(connection, "application_name");
      verifySettingValue(connection, "search_path", "public");
    }
  }

  @Test
  public void testSetToEmpty() throws SQLException {
    try (Connection connection = DriverManager.getConnection(createUrl())) {
      connection.createStatement().execute("set application_name to ''");
      verifySettingValue(connection, "application_name", "");
    }
  }

  @Test
  public void testSetTimeZone() throws SQLException {
    try (Connection connection = DriverManager.getConnection(createUrl())) {
      connection.createStatement().execute("set time zone 'IST'");
      verifySettingValue(connection, "timezone", "Asia/Kolkata");
    }
  }

  @Test
  public void testSetTimeZoneToServerDefault() throws SQLException {
    try (Connection connection = DriverManager.getConnection(createUrl())) {
      connection.createStatement().execute("set time zone 'atlantic/faeroe'");
      verifySettingValue(connection, "timezone", "Atlantic/Faeroe");
      connection.createStatement().execute("set time zone default");
      verifySettingValue(connection, "timezone", TimeZone.getDefault().getID());
    }
  }

  @Test
  public void testSetTimeZoneToDefault() throws SQLException {
    try (Connection connection =
        DriverManager.getConnection(createUrl() + "?options=-c%20timezone=IST")) {
      connection.createStatement().execute("set time zone default");
      verifySettingValue(connection, "timezone", "Asia/Kolkata");
    }
  }

  @Test
  public void testSetTimeZoneToLocal() throws SQLException {
    try (Connection connection =
        DriverManager.getConnection(createUrl() + "?options=-c%20timezone=IST")) {
      connection.createStatement().execute("set time zone local");
      verifySettingValue(connection, "timezone", "Asia/Kolkata");
    }
  }

  @Test
  public void testSetTimeZoneWithTransactionCommit() throws SQLException {
    try (Connection connection = DriverManager.getConnection(createUrl())) {
      connection.setAutoCommit(false);
      connection.createStatement().execute("set time zone 'UTC'");
      verifySettingValue(connection, "timezone", "UTC");
      connection.commit();
      verifySettingValue(connection, "timezone", "UTC");
    }
  }

  @Test
  public void testSetTimeZoneWithTransactionRollback() throws SQLException {
    try (Connection connection = DriverManager.getConnection(createUrl())) {
      String originalTimeZone = null;
      try (ResultSet rs = connection.createStatement().executeQuery("SHOW TIMEZONE")) {
        assertTrue(rs.next());
        originalTimeZone = rs.getString(1);
        assertFalse(rs.next());
      }
      assertNotNull(originalTimeZone);
      connection.setAutoCommit(false);

      connection.createStatement().execute("set time zone 'UTC'");
      verifySettingValue(connection, "time zone", "UTC");
      connection.rollback();
      verifySettingValue(connection, "time zone", originalTimeZone);
    }
  }

  @Test
  public void testSettingsAreUniqueToConnections() throws SQLException {
    // Verify that each new connection gets a separate set of settings.
    for (int connectionNum = 0; connectionNum < 5; connectionNum++) {
      try (Connection connection = DriverManager.getConnection(createUrl())) {
        // Verify that the initial value is 'PostgreSQL JDBC Driver'.
        verifySettingValue(connection, "application_name", getExpectedInitialApplicationName());
        connection.createStatement().execute("set application_name to \"my-application\"");
        verifySettingValue(connection, "application_name", "my-application");
      }
    }
  }

  @Test
  public void testSettingInConnectionOptions() throws SQLException {
    try (Connection connection =
        DriverManager.getConnection(
            createUrl()
                + "?options=-c%20spanner.ddl_transaction_mode=AutocommitExplicitTransaction")) {
      verifySettingValue(
          connection, "spanner.ddl_transaction_mode", "AutocommitExplicitTransaction");
    }
  }

  @Test
  public void testMultipleSettingsInConnectionOptions() throws SQLException {
    try (Connection connection =
        DriverManager.getConnection(
            createUrl() + "?options=-c%20spanner.setting1=value1%20-c%20spanner.setting2=value2")) {
      verifySettingValue(connection, "spanner.setting1", "value1");
      verifySettingValue(connection, "spanner.setting2", "value2");
    }
  }

  @Test
  public void testServerVersionInConnectionOptions() throws SQLException {
    try (Connection connection =
        DriverManager.getConnection(createUrl() + "?options=-c%20server_version=4.1")) {
      verifySettingValue(connection, "server_version", "4.1");
      verifySettingValue(connection, "server_version_num", "40001");
    }
  }

  @Test
  public void testCustomServerVersionInConnectionOptions() throws SQLException {
    try (Connection connection =
        DriverManager.getConnection(
            createUrl() + "?options=-c%20server_version=5.2 custom version")) {
      verifySettingValue(connection, "server_version", "5.2 custom version");
      verifySettingValue(connection, "server_version_num", "50002");
    }
  }

  @Test
  public void testSelectPgType() throws SQLException {
    mockSpanner.putStatementResult(
        StatementResult.query(
            Statement.of(
                "with pg_namespace as (\n"
                    + "  select case schema_name when 'pg_catalog' then 11 when 'public' then 2200 else 0 end as oid,\n"
                    + "        schema_name as nspname, null as nspowner, null as nspacl\n"
                    + "  from information_schema.schemata\n"
                    + "),\n"
                    + "pg_type as (\n"
                    + "  select 16 as oid, 'bool' as typname, (select oid from pg_namespace where nspname='pg_catalog') as typnamespace, null as typowner, 1 as typlen, true as typbyval, 'b' as typtype, 'B' as typcategory, true as typispreferred, true as typisdefined, ',' as typdelim, 0 as typrelid, 0 as typelem, 1000 as typarray, 'boolin' as typinput, 'boolout' as typoutput, 'boolrecv' as typreceive, 'boolsend' as typsend, '-' as typmodin, '-' as typmodout, '-' as typanalyze, 'c' as typalign, 'p' as typstorage, false as typnotnull, 0 as typbasetype, -1 as typtypmod, 0 as typndims, 0 as typcollation, null as typdefaultbin, null as typdefault, null as typacl union all\n"
                    + "  select 17 as oid, 'bytea' as typname, (select oid from pg_namespace where nspname='pg_catalog') as typnamespace, null as typowner, -1 as typlen, false as typbyval, 'b' as typtype, 'U' as typcategory, false as typispreferred, true as typisdefined, ',' as typdelim, 0 as typrelid, 0 as typelem, 1001 as typarray, 'byteain' as typinput, 'byteaout' as typoutput, 'bytearecv' as typreceive, 'byteasend' as typsend, '-' as typmodin, '-' as typmodout, '-' as typanalyze, 'i' as typalign, 'x' as typstorage, false as typnotnull, 0 as typbasetype, -1 as typtypmod, 0 as typndims, 0 as typcollation, null as typdefaultbin, null as typdefault, null as typacl union all\n"
                    + "  select 20 as oid, 'int8' as typname, (select oid from pg_namespace where nspname='pg_catalog') as typnamespace, null as typowner, 8 as typlen, true as typbyval, 'b' as typtype, 'N' as typcategory, false as typispreferred, true as typisdefined, ',' as typdelim, 0 as typrelid, 0 as typelem, 1016 as typarray, 'int8in' as typinput, 'int8out' as typoutput, 'int8recv' as typreceive, 'int8send' as typsend, '-' as typmodin, '-' as typmodout, '-' as typanalyze, 'd' as typalign, 'p' as typstorage, false as typnotnull, 0 as typbasetype, -1 as typtypmod, 0 as typndims, 0 as typcollation, null as typdefaultbin, null as typdefault, null as typacl union all\n"
                    + "  select 21 as oid, 'int2' as typname, (select oid from pg_namespace where nspname='pg_catalog') as typnamespace, null as typowner, 2 as typlen, true as typbyval, 'b' as typtype, 'N' as typcategory, false as typispreferred, false as typisdefined, ',' as typdelim, 0 as typrelid, 0 as typelem, 1005 as typarray, 'int2in' as typinput, 'int2out' as typoutput, 'int2recv' as typreceive, 'int2send' as typsend, '-' as typmodin, '-' as typmodout, '-' as typanalyze, 's' as typalign, 'p' as typstorage, false as typnotnull, 0 as typbasetype, -1 as typtypmod, 0 as typndims, 0 as typcollation, null as typdefaultbin, null as typdefault, null as typacl union all\n"
                    + "  select 23 as oid, 'int4' as typname, (select oid from pg_namespace where nspname='pg_catalog') as typnamespace, null as typowner, 4 as typlen, true as typbyval, 'b' as typtype, 'N' as typcategory, false as typispreferred, false as typisdefined, ',' as typdelim, 0 as typrelid, 0 as typelem, 1007 as typarray, 'int4in' as typinput, 'int4out' as typoutput, 'int4recv' as typreceive, 'int4send' as typsend, '-' as typmodin, '-' as typmodout, '-' as typanalyze, 'i' as typalign, 'p' as typstorage, false as typnotnull, 0 as typbasetype, -1 as typtypmod, 0 as typndims, 0 as typcollation, null as typdefaultbin, null as typdefault, null as typacl union all\n"
                    + "  select 25 as oid, 'text' as typname, (select oid from pg_namespace where nspname='pg_catalog') as typnamespace, null as typowner, -1 as typlen, false as typbyval, 'b' as typtype, 'S' as typcategory, true as typispreferred, true as typisdefined, ',' as typdelim, 0 as typrelid, 0 as typelem, 1009 as typarray, 'textin' as typinput, 'textout' as typoutput, 'textrecv' as typreceive, 'textsend' as typsend, '-' as typmodin, '-' as typmodout, '-' as typanalyze, 'i' as typalign, 'x' as typstorage, false as typnotnull, 0 as typbasetype, -1 as typtypmod, 0 as typndims, 100 as typcollation, null as typdefaultbin, null as typdefault, null as typacl union all\n"
                    + "  select 700 as oid, 'float4' as typname, (select oid from pg_namespace where nspname='pg_catalog') as typnamespace, null as typowner, 4 as typlen, true as typbyval, 'b' as typtype, 'N' as typcategory, false as typispreferred, false as typisdefined, ',' as typdelim, 0 as typrelid, 0 as typelem, 1021 as typarray, 'float4in' as typinput, 'float4out' as typoutput, 'float4recv' as typreceive, 'float4send' as typsend, '-' as typmodin, '-' as typmodout, '-' as typanalyze, 'i' as typalign, 'p' as typstorage, false as typnotnull, 0 as typbasetype, -1 as typtypmod, 0 as typndims, 0 as typcollation, null as typdefaultbin, null as typdefault, null as typacl union all\n"
                    + "  select 701 as oid, 'float8' as typname, (select oid from pg_namespace where nspname='pg_catalog') as typnamespace, null as typowner, 8 as typlen, true as typbyval, 'b' as typtype, 'N' as typcategory, true as typispreferred, true as typisdefined, ',' as typdelim, 0 as typrelid, 0 as typelem, 1022 as typarray, 'float8in' as typinput, 'float8out' as typoutput, 'float8recv' as typreceive, 'float8send' as typsend, '-' as typmodin, '-' as typmodout, '-' as typanalyze, 'd' as typalign, 'p' as typstorage, false as typnotnull, 0 as typbasetype, -1 as typtypmod, 0 as typndims, 0 as typcollation, null as typdefaultbin, null as typdefault, null as typacl union all\n"
                    + "  select 1043 as oid, 'varchar' as typname, (select oid from pg_namespace where nspname='pg_catalog') as typnamespace, null as typowner, -1 as typlen, false as typbyval, 'b' as typtype, 'S' as typcategory, false as typispreferred, true as typisdefined, ',' as typdelim, 0 as typrelid, 0 as typelem, 1015 as typarray, 'varcharin' as typinput, 'varcharout' as typoutput, 'varcharrecv' as typreceive, 'varcharsend' as typsend, 'varchartypmodin' as typmodin, 'varchartypmodout' as typmodout, '-' as typanalyze, 'i' as typalign, 'x' as typstorage, false as typnotnull, 0 as typbasetype, -1 as typtypmod, 0 as typndims, 100 as typcollation, null as typdefaultbin, null as typdefault, null as typacl union all\n"
                    + "  select 1082 as oid, 'date' as typname, (select oid from pg_namespace where nspname='pg_catalog') as typnamespace, null as typowner, 4 as typlen, true as typbyval, 'b' as typtype, 'D' as typcategory, false as typispreferred, true as typisdefined, ',' as typdelim, 0 as typrelid, 0 as typelem, 1182 as typarray, 'date_in' as typinput, 'date_out' as typoutput, 'date_recv' as typreceive, 'date_send' as typsend, '-' as typmodin, '-' as typmodout, '-' as typanalyze, 'i' as typalign, 'p' as typstorage, false as typnotnull, 0 as typbasetype, -1 as typtypmod, 0 as typndims, 0 as typcollation, null as typdefaultbin, null as typdefault, null as typacl union all\n"
                    + "  select 1114 as oid, 'timestamp' as typname, (select oid from pg_namespace where nspname='pg_catalog') as typnamespace, null as typowner, 8 as typlen, true as typbyval, 'b' as typtype, 'D' as typcategory, false as typispreferred, false as typisdefined, ',' as typdelim, 0 as typrelid, 0 as typelem, 1115 as typarray, 'timestamp_in' as typinput, 'timestamp_out' as typoutput, 'timestamp_recv' as typreceive, 'timestamp_send' as typsend, 'timestamptypmodin' as typmodin, 'timestamptypmodout' as typmodout, '-' as typanalyze, 'd' as typalign, 'p' as typstorage, false as typnotnull, 0 as typbasetype, -1 as typtypmod, 0 as typndims, 0 as typcollation, null as typdefaultbin, null as typdefault, null as typacl union all\n"
                    + "  select 1184 as oid, 'timestamptz' as typname, (select oid from pg_namespace where nspname='pg_catalog') as typnamespace, null as typowner, 8 as typlen, true as typbyval, 'b' as typtype, 'D' as typcategory, true as typispreferred, true as typisdefined, ',' as typdelim, 0 as typrelid, 0 as typelem, 1185 as typarray, 'timestamptz_in' as typinput, 'timestamptz_out' as typoutput, 'timestamptz_recv' as typreceive, 'timestamptz_send' as typsend, 'timestamptztypmodin' as typmodin, 'timestamptztypmodout' as typmodout, '-' as typanalyze, 'd' as typalign, 'p' as typstorage, false as typnotnull, 0 as typbasetype, -1 as typtypmod, 0 as typndims, 0 as typcollation, null as typdefaultbin, null as typdefault, null as typacl union all\n"
                    + "  select 1700 as oid, 'numeric' as typname, (select oid from pg_namespace where nspname='pg_catalog') as typnamespace, null as typowner, -1 as typlen, false as typbyval, 'b' as typtype, 'N' as typcategory, false as typispreferred, true as typisdefined, ',' as typdelim, 0 as typrelid, 0 as typelem, 1231 as typarray, 'numeric_in' as typinput, 'numeric_out' as typoutput, 'numeric_recv' as typreceive, 'numeric_send' as typsend, 'numerictypmodin' as typmodin, 'numerictypmodout' as typmodout, '-' as typanalyze, 'i' as typalign, 'm' as typstorage, false as typnotnull, 0 as typbasetype, -1 as typtypmod, 0 as typndims, 0 as typcollation, null as typdefaultbin, null as typdefault, null as typacl union all\n"
                    + "  select 3802 as oid, 'jsonb' as typname, (select oid from pg_namespace where nspname='pg_catalog') as typnamespace, null as typowner, -1 as typlen, false as typbyval, 'b' as typtype, 'U' as typcategory, false as typispreferred, true as typisdefined, ',' as typdelim, 0 as typrelid, 0 as typelem, 3807 as typarray, 'jsonb_in' as typinput, 'jsonb_out' as typoutput, 'jsonb_recv' as typreceive, 'jsonb_send' as typsend, '-' as typmodin, '-' as typmodout, '-' as typanalyze, 'i' as typalign, 'x' as typstorage, false as typnotnull, 0 as typbasetype, -1 as typtypmod, 0 as typndims, 0 as typcollation, null as typdefaultbin, null as typdefault, null as typacl\n"
                    + ")\n"
                    + "select * from pg_type"),
            SELECT1_RESULTSET));

    try (Connection connection = DriverManager.getConnection(createUrl())) {
      try (ResultSet resultSet =
          connection.createStatement().executeQuery("select * from pg_catalog.pg_type")) {
        // The result is not consistent with selecting from pg_type, but that's not relevant here.
        // We just want to ensure that it includes the correct common table expressions.
        assertTrue(resultSet.next());
        assertEquals(1L, resultSet.getLong(1));
        assertFalse(resultSet.next());
      }
    }
  }

  @Test
  public void testSelectPgTypeAndPgNamespace() throws SQLException {
    mockSpanner.putStatementResult(
        StatementResult.query(
            Statement.of(
                "with pg_namespace as (\n"
                    + "  select case schema_name when 'pg_catalog' then 11 when 'public' then 2200 else 0 end as oid,\n"
                    + "        schema_name as nspname, null as nspowner, null as nspacl\n"
                    + "  from information_schema.schemata\n"
                    + "),\n"
                    + "pg_type as (\n"
                    + "  select 16 as oid, 'bool' as typname, (select oid from pg_namespace where nspname='pg_catalog') as typnamespace, null as typowner, 1 as typlen, true as typbyval, 'b' as typtype, 'B' as typcategory, true as typispreferred, true as typisdefined, ',' as typdelim, 0 as typrelid, 0 as typelem, 1000 as typarray, 'boolin' as typinput, 'boolout' as typoutput, 'boolrecv' as typreceive, 'boolsend' as typsend, '-' as typmodin, '-' as typmodout, '-' as typanalyze, 'c' as typalign, 'p' as typstorage, false as typnotnull, 0 as typbasetype, -1 as typtypmod, 0 as typndims, 0 as typcollation, null as typdefaultbin, null as typdefault, null as typacl union all\n"
                    + "  select 17 as oid, 'bytea' as typname, (select oid from pg_namespace where nspname='pg_catalog') as typnamespace, null as typowner, -1 as typlen, false as typbyval, 'b' as typtype, 'U' as typcategory, false as typispreferred, true as typisdefined, ',' as typdelim, 0 as typrelid, 0 as typelem, 1001 as typarray, 'byteain' as typinput, 'byteaout' as typoutput, 'bytearecv' as typreceive, 'byteasend' as typsend, '-' as typmodin, '-' as typmodout, '-' as typanalyze, 'i' as typalign, 'x' as typstorage, false as typnotnull, 0 as typbasetype, -1 as typtypmod, 0 as typndims, 0 as typcollation, null as typdefaultbin, null as typdefault, null as typacl union all\n"
                    + "  select 20 as oid, 'int8' as typname, (select oid from pg_namespace where nspname='pg_catalog') as typnamespace, null as typowner, 8 as typlen, true as typbyval, 'b' as typtype, 'N' as typcategory, false as typispreferred, true as typisdefined, ',' as typdelim, 0 as typrelid, 0 as typelem, 1016 as typarray, 'int8in' as typinput, 'int8out' as typoutput, 'int8recv' as typreceive, 'int8send' as typsend, '-' as typmodin, '-' as typmodout, '-' as typanalyze, 'd' as typalign, 'p' as typstorage, false as typnotnull, 0 as typbasetype, -1 as typtypmod, 0 as typndims, 0 as typcollation, null as typdefaultbin, null as typdefault, null as typacl union all\n"
                    + "  select 21 as oid, 'int2' as typname, (select oid from pg_namespace where nspname='pg_catalog') as typnamespace, null as typowner, 2 as typlen, true as typbyval, 'b' as typtype, 'N' as typcategory, false as typispreferred, false as typisdefined, ',' as typdelim, 0 as typrelid, 0 as typelem, 1005 as typarray, 'int2in' as typinput, 'int2out' as typoutput, 'int2recv' as typreceive, 'int2send' as typsend, '-' as typmodin, '-' as typmodout, '-' as typanalyze, 's' as typalign, 'p' as typstorage, false as typnotnull, 0 as typbasetype, -1 as typtypmod, 0 as typndims, 0 as typcollation, null as typdefaultbin, null as typdefault, null as typacl union all\n"
                    + "  select 23 as oid, 'int4' as typname, (select oid from pg_namespace where nspname='pg_catalog') as typnamespace, null as typowner, 4 as typlen, true as typbyval, 'b' as typtype, 'N' as typcategory, false as typispreferred, false as typisdefined, ',' as typdelim, 0 as typrelid, 0 as typelem, 1007 as typarray, 'int4in' as typinput, 'int4out' as typoutput, 'int4recv' as typreceive, 'int4send' as typsend, '-' as typmodin, '-' as typmodout, '-' as typanalyze, 'i' as typalign, 'p' as typstorage, false as typnotnull, 0 as typbasetype, -1 as typtypmod, 0 as typndims, 0 as typcollation, null as typdefaultbin, null as typdefault, null as typacl union all\n"
                    + "  select 25 as oid, 'text' as typname, (select oid from pg_namespace where nspname='pg_catalog') as typnamespace, null as typowner, -1 as typlen, false as typbyval, 'b' as typtype, 'S' as typcategory, true as typispreferred, true as typisdefined, ',' as typdelim, 0 as typrelid, 0 as typelem, 1009 as typarray, 'textin' as typinput, 'textout' as typoutput, 'textrecv' as typreceive, 'textsend' as typsend, '-' as typmodin, '-' as typmodout, '-' as typanalyze, 'i' as typalign, 'x' as typstorage, false as typnotnull, 0 as typbasetype, -1 as typtypmod, 0 as typndims, 100 as typcollation, null as typdefaultbin, null as typdefault, null as typacl union all\n"
                    + "  select 700 as oid, 'float4' as typname, (select oid from pg_namespace where nspname='pg_catalog') as typnamespace, null as typowner, 4 as typlen, true as typbyval, 'b' as typtype, 'N' as typcategory, false as typispreferred, false as typisdefined, ',' as typdelim, 0 as typrelid, 0 as typelem, 1021 as typarray, 'float4in' as typinput, 'float4out' as typoutput, 'float4recv' as typreceive, 'float4send' as typsend, '-' as typmodin, '-' as typmodout, '-' as typanalyze, 'i' as typalign, 'p' as typstorage, false as typnotnull, 0 as typbasetype, -1 as typtypmod, 0 as typndims, 0 as typcollation, null as typdefaultbin, null as typdefault, null as typacl union all\n"
                    + "  select 701 as oid, 'float8' as typname, (select oid from pg_namespace where nspname='pg_catalog') as typnamespace, null as typowner, 8 as typlen, true as typbyval, 'b' as typtype, 'N' as typcategory, true as typispreferred, true as typisdefined, ',' as typdelim, 0 as typrelid, 0 as typelem, 1022 as typarray, 'float8in' as typinput, 'float8out' as typoutput, 'float8recv' as typreceive, 'float8send' as typsend, '-' as typmodin, '-' as typmodout, '-' as typanalyze, 'd' as typalign, 'p' as typstorage, false as typnotnull, 0 as typbasetype, -1 as typtypmod, 0 as typndims, 0 as typcollation, null as typdefaultbin, null as typdefault, null as typacl union all\n"
                    + "  select 1043 as oid, 'varchar' as typname, (select oid from pg_namespace where nspname='pg_catalog') as typnamespace, null as typowner, -1 as typlen, false as typbyval, 'b' as typtype, 'S' as typcategory, false as typispreferred, true as typisdefined, ',' as typdelim, 0 as typrelid, 0 as typelem, 1015 as typarray, 'varcharin' as typinput, 'varcharout' as typoutput, 'varcharrecv' as typreceive, 'varcharsend' as typsend, 'varchartypmodin' as typmodin, 'varchartypmodout' as typmodout, '-' as typanalyze, 'i' as typalign, 'x' as typstorage, false as typnotnull, 0 as typbasetype, -1 as typtypmod, 0 as typndims, 100 as typcollation, null as typdefaultbin, null as typdefault, null as typacl union all\n"
                    + "  select 1082 as oid, 'date' as typname, (select oid from pg_namespace where nspname='pg_catalog') as typnamespace, null as typowner, 4 as typlen, true as typbyval, 'b' as typtype, 'D' as typcategory, false as typispreferred, true as typisdefined, ',' as typdelim, 0 as typrelid, 0 as typelem, 1182 as typarray, 'date_in' as typinput, 'date_out' as typoutput, 'date_recv' as typreceive, 'date_send' as typsend, '-' as typmodin, '-' as typmodout, '-' as typanalyze, 'i' as typalign, 'p' as typstorage, false as typnotnull, 0 as typbasetype, -1 as typtypmod, 0 as typndims, 0 as typcollation, null as typdefaultbin, null as typdefault, null as typacl union all\n"
                    + "  select 1114 as oid, 'timestamp' as typname, (select oid from pg_namespace where nspname='pg_catalog') as typnamespace, null as typowner, 8 as typlen, true as typbyval, 'b' as typtype, 'D' as typcategory, false as typispreferred, false as typisdefined, ',' as typdelim, 0 as typrelid, 0 as typelem, 1115 as typarray, 'timestamp_in' as typinput, 'timestamp_out' as typoutput, 'timestamp_recv' as typreceive, 'timestamp_send' as typsend, 'timestamptypmodin' as typmodin, 'timestamptypmodout' as typmodout, '-' as typanalyze, 'd' as typalign, 'p' as typstorage, false as typnotnull, 0 as typbasetype, -1 as typtypmod, 0 as typndims, 0 as typcollation, null as typdefaultbin, null as typdefault, null as typacl union all\n"
                    + "  select 1184 as oid, 'timestamptz' as typname, (select oid from pg_namespace where nspname='pg_catalog') as typnamespace, null as typowner, 8 as typlen, true as typbyval, 'b' as typtype, 'D' as typcategory, true as typispreferred, true as typisdefined, ',' as typdelim, 0 as typrelid, 0 as typelem, 1185 as typarray, 'timestamptz_in' as typinput, 'timestamptz_out' as typoutput, 'timestamptz_recv' as typreceive, 'timestamptz_send' as typsend, 'timestamptztypmodin' as typmodin, 'timestamptztypmodout' as typmodout, '-' as typanalyze, 'd' as typalign, 'p' as typstorage, false as typnotnull, 0 as typbasetype, -1 as typtypmod, 0 as typndims, 0 as typcollation, null as typdefaultbin, null as typdefault, null as typacl union all\n"
                    + "  select 1700 as oid, 'numeric' as typname, (select oid from pg_namespace where nspname='pg_catalog') as typnamespace, null as typowner, -1 as typlen, false as typbyval, 'b' as typtype, 'N' as typcategory, false as typispreferred, true as typisdefined, ',' as typdelim, 0 as typrelid, 0 as typelem, 1231 as typarray, 'numeric_in' as typinput, 'numeric_out' as typoutput, 'numeric_recv' as typreceive, 'numeric_send' as typsend, 'numerictypmodin' as typmodin, 'numerictypmodout' as typmodout, '-' as typanalyze, 'i' as typalign, 'm' as typstorage, false as typnotnull, 0 as typbasetype, -1 as typtypmod, 0 as typndims, 0 as typcollation, null as typdefaultbin, null as typdefault, null as typacl union all\n"
                    + "  select 3802 as oid, 'jsonb' as typname, (select oid from pg_namespace where nspname='pg_catalog') as typnamespace, null as typowner, -1 as typlen, false as typbyval, 'b' as typtype, 'U' as typcategory, false as typispreferred, true as typisdefined, ',' as typdelim, 0 as typrelid, 0 as typelem, 3807 as typarray, 'jsonb_in' as typinput, 'jsonb_out' as typoutput, 'jsonb_recv' as typreceive, 'jsonb_send' as typsend, '-' as typmodin, '-' as typmodout, '-' as typanalyze, 'i' as typalign, 'x' as typstorage, false as typnotnull, 0 as typbasetype, -1 as typtypmod, 0 as typndims, 0 as typcollation, null as typdefaultbin, null as typdefault, null as typacl\n"
                    + ")\n"
                    + "select * from pg_type join pg_namespace on pg_type.typnamespace=pg_namespace.oid"),
            SELECT1_RESULTSET));

    try (Connection connection = DriverManager.getConnection(createUrl())) {
      try (ResultSet resultSet =
          connection
              .createStatement()
              .executeQuery(
                  "select * from pg_catalog.pg_type "
                      + "join pg_catalog.pg_namespace on pg_type.typnamespace=pg_namespace.oid")) {
        // The result is not consistent with selecting from pg_type, but that's not relevant here.
        // We just want to ensure that it includes the correct common table expressions.
        assertTrue(resultSet.next());
        assertEquals(1L, resultSet.getLong(1));
        assertFalse(resultSet.next());
      }
    }
  }

  @Test
  public void testDefaultReplacePgCatalogTables() throws SQLException {
    try (Connection connection = DriverManager.getConnection(createUrl())) {
      try (ResultSet resultSet =
          connection.createStatement().executeQuery("show spanner.replace_pg_catalog_tables")) {
        assertTrue(resultSet.next());
        assertTrue(resultSet.getBoolean(1));
        assertFalse(resultSet.next());
      }
      mockSpanner.putStatementResult(
          StatementResult.query(
              Statement.of(
                  "with pg_namespace as (\n"
                      + "  select case schema_name when 'pg_catalog' then 11 when 'public' then 2200 else 0 end as oid,\n"
                      + "        schema_name as nspname, null as nspowner, null as nspacl\n"
                      + "  from information_schema.schemata\n"
                      + ")\n"
                      + "select * from pg_namespace"),
              SELECT1_RESULTSET));
      // Just verify that this works, we don't care about the result.
      try (ResultSet resultSet =
          connection.createStatement().executeQuery("select * from pg_catalog.pg_namespace")) {
        //noinspection StatementWithEmptyBody
        while (resultSet.next()) {}
      }
    }
  }

  @Test
  public void testReplacePgCatalogTablesOff() throws SQLException {
    try (Connection connection =
        DriverManager.getConnection(
            createUrl() + "?options=-c%20spanner.replace_pg_catalog_tables=off")) {
      try (ResultSet resultSet =
          connection.createStatement().executeQuery("show spanner.replace_pg_catalog_tables")) {
        assertTrue(resultSet.next());
        assertFalse(resultSet.getBoolean(1));
        assertFalse(resultSet.next());
      }

      // The query will now not be modified by PGAdapter before it is sent to Cloud Spanner.
      mockSpanner.putStatementResult(
          StatementResult.query(
              Statement.of("select * from pg_catalog.pg_namespace"), SELECT1_RESULTSET));
      // Just verify that this works, we don't care about the result.
      try (ResultSet resultSet =
          connection.createStatement().executeQuery("select * from pg_catalog.pg_namespace")) {
        //noinspection StatementWithEmptyBody
        while (resultSet.next()) {}
      }
    }
  }

  @Test
  public void testDescribeStatementWithMoreThan50Parameters() throws SQLException {
    try (Connection connection = DriverManager.getConnection(createUrl())) {
      // Force binary transfer + usage of server-side prepared statements.
      connection.unwrap(PGConnection.class).setPrepareThreshold(1);
      String sql =
          String.format(
              "insert into foo values (%s)",
              IntStream.rangeClosed(1, 51).mapToObj(i -> "?").collect(Collectors.joining(",")));
      String pgSql =
          String.format(
              "insert into foo values (%s)",
              IntStream.rangeClosed(1, 51).mapToObj(i -> "$" + i).collect(Collectors.joining(",")));
      ImmutableList<TypeCode> typeCodes =
          ImmutableList.copyOf(
              IntStream.rangeClosed(1, 51)
                  .mapToObj(i -> TypeCode.STRING)
                  .collect(Collectors.toList()));
      mockSpanner.putStatementResult(
          StatementResult.query(
              Statement.of(pgSql),
              com.google.spanner.v1.ResultSet.newBuilder()
                  .setMetadata(createParameterTypesMetadata(typeCodes))
                  .setStats(ResultSetStats.newBuilder().build())
                  .build()));
      try (PreparedStatement preparedStatement = connection.prepareStatement(sql)) {
        ParameterMetaData metadata = preparedStatement.getParameterMetaData();
        assertEquals(51, metadata.getParameterCount());
      }

      Statement.Builder builder = Statement.newBuilder(pgSql);
      IntStream.rangeClosed(1, 51).forEach(i -> builder.bind("p" + i).to((String) null));
      Statement statement = builder.build();
      mockSpanner.putStatementResult(StatementResult.update(statement, 1L));
      try (PreparedStatement preparedStatement = connection.prepareStatement(sql)) {
        for (int i = 0; i < 51; i++) {
          preparedStatement.setNull(i + 1, Types.NULL);
        }
        assertEquals(1, preparedStatement.executeUpdate());
      }
    }
  }

  private void verifySettingIsNull(Connection connection, String setting) throws SQLException {
    try (ResultSet resultSet =
        connection.createStatement().executeQuery(String.format("show %s", setting))) {
      assertTrue(resultSet.next());
      assertNull(resultSet.getString(1));
      assertFalse(resultSet.next());
    }
  }

  private void verifySettingValue(Connection connection, String setting, String value)
      throws SQLException {
    try (ResultSet resultSet =
        connection.createStatement().executeQuery(String.format("show %s", setting))) {
      assertTrue(resultSet.next());
      assertEquals(value, resultSet.getString(1));
      assertFalse(resultSet.next());
    }
  }

  private void verifySettingIsUnrecognized(Connection connection, String setting) {
    SQLException exception =
        assertThrows(
            SQLException.class,
            () -> connection.createStatement().execute(String.format("show %s", setting)));
    assertEquals(
        String.format("ERROR: unrecognized configuration parameter \"%s\"", setting),
        exception.getMessage());
  }
}<|MERGE_RESOLUTION|>--- conflicted
+++ resolved
@@ -586,7 +586,6 @@
   public void testAutoDescribedStatementsAreReused() throws SQLException {
     String jdbcSql = "select col_date from all_types where col_date=?";
     String pgSql = "select col_date from all_types where col_date=$1";
-<<<<<<< HEAD
     ResultSetMetadata metadata =
         ALL_TYPES_METADATA
             .toBuilder()
@@ -602,9 +601,6 @@
     mockSpanner.putStatementResult(
         StatementResult.query(
             Statement.of(pgSql), ALL_TYPES_RESULTSET.toBuilder().setMetadata(metadata).build()));
-=======
-    mockSpanner.putStatementResult(StatementResult.query(Statement.of(pgSql), ALL_TYPES_RESULTSET));
->>>>>>> 76c14c5d
     mockSpanner.putStatementResult(
         StatementResult.query(
             Statement.newBuilder(pgSql).bind("p1").to(Date.parseDate("2022-03-29")).build(),
