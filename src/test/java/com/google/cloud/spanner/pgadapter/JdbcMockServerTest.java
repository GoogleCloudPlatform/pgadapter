--- conflicted
+++ resolved
@@ -3054,7 +3054,6 @@
           preparedStatement.setNull(i + 1, Types.NULL);
         }
         assertEquals(1, preparedStatement.executeUpdate());
-<<<<<<< HEAD
       }
     }
   }
@@ -3090,51 +3089,11 @@
         }
         assertFalse(statement.getMoreResults());
         assertEquals(-1, statement.getUpdateCount());
-=======
->>>>>>> c1d7e4ef
-      }
-    }
-  }
-
-  @Test
-<<<<<<< HEAD
-=======
-  public void testDmlReturning() throws SQLException {
-    String sql = "INSERT INTO test (value) values ('test') RETURNING id";
-    mockSpanner.putStatementResult(
-        StatementResult.query(
-            Statement.of(sql),
-            com.google.spanner.v1.ResultSet.newBuilder()
-                .setMetadata(
-                    createMetadata(ImmutableList.of(TypeCode.INT64), ImmutableList.of("id")))
-                .setStats(ResultSetStats.newBuilder().setRowCountExact(1L).build())
-                .addRows(
-                    ListValue.newBuilder()
-                        .addValues(Value.newBuilder().setStringValue("9999").build())
-                        .build())
-                .build()));
-
-    try (Connection connection = DriverManager.getConnection(createUrl())) {
-      try (ResultSet resultSet = connection.createStatement().executeQuery(sql)) {
-        assertTrue(resultSet.next());
-        assertEquals(9999L, resultSet.getLong(1));
-        assertFalse(resultSet.next());
-      }
-      try (java.sql.Statement statement = connection.createStatement()) {
-        assertTrue(statement.execute(sql));
-        try (ResultSet resultSet = statement.getResultSet()) {
-          assertTrue(resultSet.next());
-          assertEquals(9999L, resultSet.getLong(1));
-          assertFalse(resultSet.next());
-        }
-        assertFalse(statement.getMoreResults());
-        assertEquals(-1, statement.getUpdateCount());
-      }
-    }
-  }
-
-  @Test
->>>>>>> c1d7e4ef
+      }
+    }
+  }
+
+  @Test
   public void testDmlReturningMultipleRows() throws SQLException {
     String sql = "UPDATE test SET value='new_value' WHERE value='old_value' RETURNING id";
     mockSpanner.putStatementResult(
