// Copyright 2022 Google LLC
//
// Licensed under the Apache License, Version 2.0 (the "License");
// you may not use this file except in compliance with the License.
// You may obtain a copy of the License at
//
//      http://www.apache.org/licenses/LICENSE-2.0
//
// Unless required by applicable law or agreed to in writing, software
// distributed under the License is distributed on an "AS IS" BASIS,
// WITHOUT WARRANTIES OR CONDITIONS OF ANY KIND, either express or implied.
// See the License for the specific language governing permissions and
// limitations under the License.

package com.google.cloud.spanner.pgadapter;

import static com.google.cloud.spanner.pgadapter.statements.BackendConnection.TRANSACTION_ABORTED_ERROR;
import static org.junit.Assert.assertArrayEquals;
import static org.junit.Assert.assertEquals;
import static org.junit.Assert.assertFalse;
import static org.junit.Assert.assertNull;
import static org.junit.Assert.assertThrows;
import static org.junit.Assert.assertTrue;

import com.google.cloud.ByteArray;
import com.google.cloud.Date;
import com.google.cloud.Timestamp;
import com.google.cloud.spanner.Dialect;
import com.google.cloud.spanner.MockSpannerServiceImpl.SimulatedExecutionTime;
import com.google.cloud.spanner.MockSpannerServiceImpl.StatementResult;
import com.google.cloud.spanner.Statement;
import com.google.cloud.spanner.connection.RandomResultSetGenerator;
import com.google.cloud.spanner.pgadapter.wireprotocol.ControlMessage.PreparedType;
import com.google.cloud.spanner.pgadapter.wireprotocol.DescribeMessage;
import com.google.cloud.spanner.pgadapter.wireprotocol.ExecuteMessage;
import com.google.cloud.spanner.pgadapter.wireprotocol.ParseMessage;
import com.google.common.collect.ImmutableList;
import com.google.protobuf.Value;
import com.google.spanner.admin.database.v1.UpdateDatabaseDdlRequest;
import com.google.spanner.v1.BeginTransactionRequest;
import com.google.spanner.v1.CommitRequest;
import com.google.spanner.v1.ExecuteBatchDmlRequest;
import com.google.spanner.v1.ExecuteSqlRequest;
import com.google.spanner.v1.ExecuteSqlRequest.QueryMode;
import com.google.spanner.v1.Type;
import com.google.spanner.v1.TypeAnnotationCode;
import com.google.spanner.v1.TypeCode;
import io.grpc.Status;
import java.math.BigDecimal;
import java.nio.charset.StandardCharsets;
import java.sql.Connection;
import java.sql.DriverManager;
import java.sql.ParameterMetaData;
import java.sql.PreparedStatement;
import java.sql.ResultSet;
import java.sql.SQLException;
import java.sql.Types;
import java.time.LocalDate;
import java.time.LocalDateTime;
import java.time.OffsetDateTime;
import java.time.ZoneOffset;
import java.time.temporal.ChronoUnit;
import java.util.Base64;
import java.util.Calendar;
import java.util.List;
import java.util.Map;
import java.util.stream.Collectors;
import java.util.stream.IntStream;
import org.junit.BeforeClass;
import org.junit.Test;
import org.junit.runner.RunWith;
import org.junit.runners.Parameterized;
import org.junit.runners.Parameterized.Parameter;
import org.junit.runners.Parameterized.Parameters;
import org.postgresql.PGConnection;
import org.postgresql.PGStatement;
import org.postgresql.core.Oid;
import org.postgresql.jdbc.PgStatement;
import org.postgresql.util.PSQLException;

@RunWith(Parameterized.class)
public class JdbcMockServerTest extends AbstractMockServerTest {
  private static final int RANDOM_RESULTS_ROW_COUNT = 10;
  private static final Statement SELECT_RANDOM = Statement.of("select * from random_table");
  private static final ImmutableList<String> JDBC_STARTUP_STATEMENTS =
      ImmutableList.of(
          "SET extra_float_digits = 3", "SET application_name = 'PostgreSQL JDBC Driver'");

  @Parameter public String pgVersion;

  @Parameters(name = "pgVersion = {0}")
  public static Object[] data() {
    return new Object[] {"1.0", "14.1"};
  }

  @BeforeClass
  public static void loadPgJdbcDriver() throws Exception {
    // Make sure the PG JDBC driver is loaded.
    Class.forName("org.postgresql.Driver");

    addRandomResultResults();
  }

  private static void addRandomResultResults() {
    RandomResultSetGenerator generator =
        new RandomResultSetGenerator(RANDOM_RESULTS_ROW_COUNT, Dialect.POSTGRESQL);
    mockSpanner.putStatementResult(StatementResult.query(SELECT_RANDOM, generator.generate()));
  }

  /**
   * Creates a JDBC connection string that instructs the PG JDBC driver to use the default extended
   * mode for queries and DML statements.
   */
  private String createUrl() {
    return String.format(
        "jdbc:postgresql://localhost:%d/?options=-c%%20server_version=%s",
        pgServer.getLocalPort(), pgVersion);
  }

  private String getExpectedInitialApplicationName() {
    return pgVersion.equals("1.0") ? null : "PostgreSQL JDBC Driver";
  }

  @Test
  public void testQuery() throws SQLException {
    String sql = "SELECT 1";

    try (Connection connection = DriverManager.getConnection(createUrl())) {
      try (ResultSet resultSet = connection.createStatement().executeQuery(sql)) {
        assertTrue(resultSet.next());
        assertEquals(1L, resultSet.getLong(1));
        assertFalse(resultSet.next());
      }
    }

    // The statement is only sent once to the mock server. The DescribePortal message will trigger
    // the execution of the query, and the result from that execution will be used for the Execute
    // message.
    assertEquals(1, mockSpanner.countRequestsOfType(ExecuteSqlRequest.class));
    ExecuteSqlRequest executeRequest =
        mockSpanner.getRequestsOfType(ExecuteSqlRequest.class).get(0);
    assertEquals(QueryMode.NORMAL, executeRequest.getQueryMode());

    for (ExecuteSqlRequest request : mockSpanner.getRequestsOfType(ExecuteSqlRequest.class)) {
      assertEquals(sql, request.getSql());
      assertTrue(request.getTransaction().hasSingleUse());
      assertTrue(request.getTransaction().getSingleUse().hasReadOnly());
    }
  }

  @Test
  public void testInvalidQuery() throws SQLException {
    String sql = "/ not a valid comment / SELECT 1";

    try (Connection connection = DriverManager.getConnection(createUrl())) {
      PSQLException exception =
          assertThrows(PSQLException.class, () -> connection.createStatement().executeQuery(sql));
      assertEquals(
          "ERROR: Unknown statement: / not a valid comment / SELECT 1", exception.getMessage());
    }

    // The statement is not sent to the mock server.
    assertEquals(0, mockSpanner.countRequestsOfType(ExecuteSqlRequest.class));
  }

  @Test
  public void testSelectCurrentSchema() throws SQLException {
    String sql = "SELECT current_schema";

    try (Connection connection = DriverManager.getConnection(createUrl())) {
      try (ResultSet resultSet = connection.createStatement().executeQuery(sql)) {
        assertTrue(resultSet.next());
        assertEquals("public", resultSet.getString("current_schema"));
        assertFalse(resultSet.next());
      }
    }

    // The statement is handled locally and not sent to Cloud Spanner.
    assertEquals(0, mockSpanner.countRequestsOfType(ExecuteSqlRequest.class));
  }

  @Test
  public void testSelectCurrentDatabase() throws SQLException {
    for (String sql :
        new String[] {
          "SELECT current_database()",
          "select current_database()",
          "select * from CURRENT_DATABASE()"
        }) {

      try (Connection connection = DriverManager.getConnection(createUrl())) {
        try (ResultSet resultSet = connection.createStatement().executeQuery(sql)) {
          assertTrue(resultSet.next());
          assertEquals("d", resultSet.getString("current_database"));
          assertFalse(resultSet.next());
        }
      }
    }

    // The statement is handled locally and not sent to Cloud Spanner.
    assertEquals(0, mockSpanner.countRequestsOfType(ExecuteSqlRequest.class));
  }

  @Test
  public void testSelectCurrentCatalog() throws SQLException {
    for (String sql :
        new String[] {
          "SELECT current_catalog", "select current_catalog", "select * from CURRENT_CATALOG"
        }) {

      try (Connection connection = DriverManager.getConnection(createUrl())) {
        try (ResultSet resultSet = connection.createStatement().executeQuery(sql)) {
          assertTrue(resultSet.next());
          assertEquals("d", resultSet.getString("current_catalog"));
          assertFalse(resultSet.next());
        }
      }
    }

    // The statement is handled locally and not sent to Cloud Spanner.
    assertEquals(0, mockSpanner.countRequestsOfType(ExecuteSqlRequest.class));
  }

  @Test
  public void testShowSearchPath() throws SQLException {
    String sql = "show search_path";

    try (Connection connection = DriverManager.getConnection(createUrl())) {
      try (ResultSet resultSet = connection.createStatement().executeQuery(sql)) {
        assertTrue(resultSet.next());
        assertEquals("public", resultSet.getString("search_path"));
        assertFalse(resultSet.next());
      }
    }

    // The statement is handled locally and not sent to Cloud Spanner.
    assertEquals(0, mockSpanner.countRequestsOfType(ExecuteSqlRequest.class));
  }

  @Test
  public void testSetSearchPath() throws SQLException {
    String sql = "set search_path to public";

    try (Connection connection = DriverManager.getConnection(createUrl())) {
      try (java.sql.Statement statement = connection.createStatement()) {
        assertFalse(statement.execute(sql));
        assertEquals(0, statement.getUpdateCount());
        assertFalse(statement.getMoreResults());
      }
    }

    // The statement is handled locally and not sent to Cloud Spanner.
    assertEquals(0, mockSpanner.countRequestsOfType(ExecuteSqlRequest.class));
  }

  @Test
  public void testShowServerVersion() throws SQLException {
    String sql = "show server_version";

    try (Connection connection = DriverManager.getConnection(createUrl())) {
      try (ResultSet resultSet = connection.createStatement().executeQuery(sql)) {
        assertTrue(resultSet.next());
        assertEquals(pgVersion, resultSet.getString("server_version"));
        assertFalse(resultSet.next());
      }
    }

    // The statement is handled locally and not sent to Cloud Spanner.
    assertEquals(0, mockSpanner.countRequestsOfType(ExecuteSqlRequest.class));
  }

  @Test
  public void testQueryHint() throws SQLException {
    String sql = "/* @OPTIMIZER_VERSION=1 */ SELECT 1";
    mockSpanner.putStatementResult(StatementResult.query(Statement.of(sql), SELECT1_RESULTSET));

    try (Connection connection = DriverManager.getConnection(createUrl())) {
      try (ResultSet resultSet = connection.createStatement().executeQuery(sql)) {
        assertTrue(resultSet.next());
        assertEquals(1L, resultSet.getLong(1));
        assertFalse(resultSet.next());
      }
    }

    assertEquals(1, mockSpanner.countRequestsOfType(ExecuteSqlRequest.class));
    ExecuteSqlRequest executeRequest =
        mockSpanner.getRequestsOfType(ExecuteSqlRequest.class).get(0);
    assertEquals(QueryMode.NORMAL, executeRequest.getQueryMode());
    assertEquals(sql, executeRequest.getSql());
  }

  @Test
  public void testQueryWithParameters() throws SQLException {
    String jdbcSql =
        "select col_bigint, col_bool, col_bytea, col_float8, col_int, col_numeric, col_timestamptz, col_date, col_varchar, col_jsonb "
            + "from all_types "
            + "where col_bigint=? "
            + "and col_bool=? "
            + "and col_bytea=? "
            + "and col_int=? "
            + "and col_float8=? "
            + "and col_numeric=? "
            + "and col_timestamptz=? "
            + "and col_date=? "
            + "and col_varchar=? "
            + "and col_jsonb=?";
    String pgSql =
        "select col_bigint, col_bool, col_bytea, col_float8, col_int, col_numeric, col_timestamptz, col_date, col_varchar, col_jsonb "
            + "from all_types "
            + "where col_bigint=$1 "
            + "and col_bool=$2 "
            + "and col_bytea=$3 "
            + "and col_int=$4 "
            + "and col_float8=$5 "
            + "and col_numeric=$6 "
            + "and col_timestamptz=$7 "
            + "and col_date=$8 "
            + "and col_varchar=$9 "
            + "and col_jsonb=$10";
    mockSpanner.putStatementResult(StatementResult.query(Statement.of(pgSql), ALL_TYPES_RESULTSET));
    mockSpanner.putStatementResult(
        StatementResult.query(
            Statement.newBuilder(pgSql)
                .bind("p1")
                .to(1L)
                .bind("p2")
                .to(true)
                .bind("p3")
                .to(ByteArray.copyFrom("test"))
                .bind("p4")
                .to(100)
                .bind("p5")
                .to(3.14d)
                .bind("p6")
                .to(com.google.cloud.spanner.Value.pgNumeric("6.626"))
                .bind("p7")
                .to(Timestamp.parseTimestamp("2022-02-16T13:18:02.123457000Z"))
                .bind("p8")
                .to(Date.parseDate("2022-03-29"))
                .bind("p9")
                .to("test")
                .bind("p10")
                .to("{\"key\": \"value\"}")
                .build(),
            ALL_TYPES_RESULTSET));

    OffsetDateTime offsetDateTime =
        LocalDateTime.of(2022, 2, 16, 13, 18, 2, 123456789).atOffset(ZoneOffset.UTC);
    OffsetDateTime truncatedOffsetDateTime = offsetDateTime.truncatedTo(ChronoUnit.MICROS);

    // Threshold 5 is the default. Use a named prepared statement if it is executed 5 times or more.
    // Threshold 1 means always use a named prepared statement.
    // Threshold 0 means never use a named prepared statement.
    // Threshold -1 means use binary transfer of values and use DESCRIBE statement.
    // (10 points to you if you guessed the last one up front!).
    for (int preparedThreshold : new int[] {5, 1, 0, -1}) {
      try (Connection connection = DriverManager.getConnection(createUrl())) {
        try (PreparedStatement preparedStatement = connection.prepareStatement(jdbcSql)) {
          preparedStatement.unwrap(PgStatement.class).setPrepareThreshold(preparedThreshold);
          int index = 0;
          preparedStatement.setLong(++index, 1L);
          preparedStatement.setBoolean(++index, true);
          preparedStatement.setBytes(++index, "test".getBytes(StandardCharsets.UTF_8));
          preparedStatement.setInt(++index, 100);
          preparedStatement.setDouble(++index, 3.14d);
          preparedStatement.setBigDecimal(++index, new BigDecimal("6.626"));
          preparedStatement.setObject(++index, offsetDateTime);
          preparedStatement.setObject(++index, LocalDate.of(2022, 3, 29));
          preparedStatement.setString(++index, "test");
          preparedStatement.setString(++index, "{\"key\": \"value\"}");
          try (ResultSet resultSet = preparedStatement.executeQuery()) {
            assertTrue(resultSet.next());
            index = 0;
            assertEquals(1L, resultSet.getLong(++index));
            assertTrue(resultSet.getBoolean(++index));
            assertArrayEquals("test".getBytes(StandardCharsets.UTF_8), resultSet.getBytes(++index));
            assertEquals(3.14d, resultSet.getDouble(++index), 0.0d);
            assertEquals(100, resultSet.getInt(++index));
            assertEquals(new BigDecimal("6.626"), resultSet.getBigDecimal(++index));
            if (preparedThreshold < 0) {
              // The binary format will truncate the timestamp value to microseconds.
              assertEquals(
                  truncatedOffsetDateTime, resultSet.getObject(++index, OffsetDateTime.class));
            } else {
              assertEquals(offsetDateTime, resultSet.getObject(++index, OffsetDateTime.class));
            }
            assertEquals(LocalDate.of(2022, 3, 29), resultSet.getObject(++index, LocalDate.class));
            assertEquals("test", resultSet.getString(++index));
            assertEquals("{\"key\": \"value\"}", resultSet.getString(++index));
            assertFalse(resultSet.next());
          }
        }
      }

      List<ExecuteSqlRequest> requests = mockSpanner.getRequestsOfType(ExecuteSqlRequest.class);
      // Prepare threshold less than 0 means use binary transfer + DESCRIBE statement.
      assertEquals(preparedThreshold < 0 ? 2 : 1, requests.size());

      ExecuteSqlRequest executeRequest = requests.get(requests.size() - 1);
      assertEquals(QueryMode.NORMAL, executeRequest.getQueryMode());
      assertEquals(pgSql, executeRequest.getSql());

      Map<String, Value> params = executeRequest.getParams().getFieldsMap();
      Map<String, Type> types = executeRequest.getParamTypesMap();

      assertEquals(TypeCode.INT64, types.get("p1").getCode());
      assertEquals("1", params.get("p1").getStringValue());
      assertEquals(TypeCode.BOOL, types.get("p2").getCode());
      assertTrue(params.get("p2").getBoolValue());
      assertEquals(TypeCode.BYTES, types.get("p3").getCode());
      assertEquals(
          Base64.getEncoder().encodeToString("test".getBytes(StandardCharsets.UTF_8)),
          params.get("p3").getStringValue());
      assertEquals(TypeCode.INT64, types.get("p4").getCode());
      assertEquals("100", params.get("p4").getStringValue());
      assertEquals(TypeCode.FLOAT64, types.get("p5").getCode());
      assertEquals(3.14d, params.get("p5").getNumberValue(), 0.0d);
      assertEquals(TypeCode.NUMERIC, types.get("p6").getCode());
      assertEquals(TypeAnnotationCode.PG_NUMERIC, types.get("p6").getTypeAnnotation());
      assertEquals("6.626", params.get("p6").getStringValue());
      assertEquals(TypeCode.TIMESTAMP, types.get("p7").getCode());
      assertEquals("2022-02-16T13:18:02.123457000Z", params.get("p7").getStringValue());
      assertEquals(TypeCode.DATE, types.get("p8").getCode());
      assertEquals("2022-03-29", params.get("p8").getStringValue());
      assertEquals(TypeCode.STRING, types.get("p9").getCode());
      assertEquals("test", params.get("p9").getStringValue());
      assertEquals("{\"key\": \"value\"}", params.get("p10").getStringValue());

      mockSpanner.clearRequests();
    }
  }

  @Test
  public void testQueryWithLegacyDateParameter() throws SQLException {
    String jdbcSql = "select col_date from all_types where col_date=?";
    String pgSql = "select col_date from all_types where col_date=$1";
    mockSpanner.putStatementResult(StatementResult.query(Statement.of(pgSql), ALL_TYPES_RESULTSET));
    mockSpanner.putStatementResult(
        StatementResult.query(
            Statement.newBuilder(pgSql).bind("p1").to(Date.parseDate("2022-03-29")).build(),
            ALL_TYPES_RESULTSET));

    // Threshold 5 is the default. Use a named prepared statement if it is executed 5 times or more.
    // Threshold 1 means always use a named prepared statement.
    // Threshold 0 means never use a named prepared statement.
    // Threshold -1 means use binary transfer of values and use DESCRIBE statement.
    // (10 points to you if you guessed the last one up front!).
    for (int preparedThreshold : new int[] {5, 1, 0, -1}) {
      try (Connection connection = DriverManager.getConnection(createUrl())) {
        try (PreparedStatement preparedStatement = connection.prepareStatement(jdbcSql)) {
          preparedStatement.unwrap(PgStatement.class).setPrepareThreshold(preparedThreshold);
          int index = 0;
          preparedStatement.setDate(++index, new java.sql.Date(2022 - 1900, Calendar.MARCH, 29));
          try (ResultSet resultSet = preparedStatement.executeQuery()) {
            assertTrue(resultSet.next());
            assertEquals(
                new java.sql.Date(2022 - 1900, Calendar.MARCH, 29), resultSet.getDate("col_date"));
            assertFalse(resultSet.next());
          }
        }

        List<ExecuteSqlRequest> requests = mockSpanner.getRequestsOfType(ExecuteSqlRequest.class);
        // Prepare threshold less than 0 means use binary transfer + DESCRIBE statement.
        // However, the legacy date type will never use BINARY transfer and will always be sent with
        // unspecified type by the JDBC driver the first time. This means that we need 3 round trips
        // for a query that uses a prepared statement the first time.
        assertEquals(
            "Prepare threshold: " + preparedThreshold,
            preparedThreshold == 1 || preparedThreshold < 0 ? 3 : 1,
            requests.size());

        ExecuteSqlRequest executeRequest;
        if (preparedThreshold == 1) {
          // The order of statements here is a little strange. The execution of the statement is
          // executed first, and the describe statements are then executed afterwards. The reason
          // for
          // this is that JDBC does the following when it encounters a statement parameter that is
          // 'unknown' (it considers the legacy date type as unknown, as it does not know if the
          // user
          // means date, timestamp or timestamptz):
          // 1. It sends a DescribeStatement message, but without a flush or a sync, as it is not
          //    planning on using the information for this request.
          // 2. It then sends the Execute message followed by a sync. This causes PGAdapter to sync
          //    the backend connection and execute everything in the actual execution pipeline.
          // 3. PGAdapter then executes anything left in the message queue. The DescribeMessage is
          //    still there, and is therefore executed after the Execute message.
          // All the above still works as intended, as the responses are sent in the expected order.
          executeRequest = requests.get(0);
          for (int i = 1; i < requests.size(); i++) {
            assertEquals(QueryMode.PLAN, requests.get(i).getQueryMode());
          }
        } else {
          executeRequest = requests.get(requests.size() - 1);
        }
        assertEquals(QueryMode.NORMAL, executeRequest.getQueryMode());
        assertEquals(pgSql, executeRequest.getSql());

        Map<String, Value> params = executeRequest.getParams().getFieldsMap();
        Map<String, Type> types = executeRequest.getParamTypesMap();

        assertEquals(TypeCode.DATE, types.get("p1").getCode());
        assertEquals("2022-03-29", params.get("p1").getStringValue());

        mockSpanner.clearRequests();
      }
    }
  }

  @Test
  public void testMultipleQueriesInTransaction() throws SQLException {
    String sql = "SELECT 1";

    try (Connection connection = DriverManager.getConnection(createUrl())) {
      // Use a read/write transaction to execute two queries.
      connection.setAutoCommit(false);
      // Force the use of prepared statements.
      connection.unwrap(PGConnection.class).setPrepareThreshold(-1);
      for (int i = 0; i < 2; i++) {
        // https://github.com/GoogleCloudPlatform/pgadapter/issues/278
        // This would return `ERROR: FAILED_PRECONDITION: This ResultSet is closed`
        try (ResultSet resultSet = connection.createStatement().executeQuery(sql)) {
          assertTrue(resultSet.next());
          assertEquals(1L, resultSet.getLong(1));
          assertFalse(resultSet.next());
        }
      }
    }
  }

  @Test
  public void testQueryWithNonExistingTable() throws SQLException {
    String sql = "select * from non_existing_table where id=$1";
    mockSpanner.putStatementResult(
        StatementResult.exception(
            Statement.of(sql),
            Status.NOT_FOUND
                .withDescription("Table non_existing_table not found")
                .asRuntimeException()));
    try (Connection connection = DriverManager.getConnection(createUrl())) {
      try (PreparedStatement preparedStatement = connection.prepareStatement(sql)) {
        SQLException exception = assertThrows(SQLException.class, preparedStatement::executeQuery);
        assertEquals(
            "ERROR: Table non_existing_table not found - Statement: 'select * from non_existing_table where id=$1'",
            exception.getMessage());
      }
    }

    // PGAdapter tries to execute the query directly when describing the portal, so we receive one
    // ExecuteSqlRequest in normal execute mode.
    List<ExecuteSqlRequest> requests = mockSpanner.getRequestsOfType(ExecuteSqlRequest.class);
    assertEquals(1, requests.size());
    assertEquals(sql, requests.get(0).getSql());
    assertEquals(QueryMode.NORMAL, requests.get(0).getQueryMode());
  }

  @Test
  public void testDmlWithNonExistingTable() throws SQLException {
    String sql = "update non_existing_table set value=$2 where id=$1";
    mockSpanner.putStatementResult(
        StatementResult.exception(
            Statement.of(sql),
            Status.NOT_FOUND
                .withDescription("Table non_existing_table not found")
                .asRuntimeException()));
    try (Connection connection = DriverManager.getConnection(createUrl())) {
      try (PreparedStatement preparedStatement = connection.prepareStatement(sql)) {
        SQLException exception = assertThrows(SQLException.class, preparedStatement::executeUpdate);
        assertEquals("ERROR: Table non_existing_table not found", exception.getMessage());
      }
    }

    List<ExecuteSqlRequest> requests = mockSpanner.getRequestsOfType(ExecuteSqlRequest.class);
    assertEquals(1, requests.size());
    assertEquals(sql, requests.get(0).getSql());
    assertEquals(QueryMode.NORMAL, requests.get(0).getQueryMode());
  }

  @Test
  public void testNullValues() throws SQLException {
    mockSpanner.putStatementResult(
        StatementResult.update(
            Statement.newBuilder(
                    "insert into all_types "
                        + "(col_bigint, col_bool, col_bytea, col_float8, col_int, col_numeric, col_timestamptz, col_date, col_varchar) "
                        + "values ($1, $2, $3, $4, $5, $6, $7, $8, $9)")
                .bind("p1")
                .to(2L)
                .bind("p2")
                .to((Boolean) null)
                .bind("p3")
                .to((ByteArray) null)
                .bind("p4")
                .to((Double) null)
                .bind("p5")
                .to((Long) null)
                .bind("p6")
                .to(com.google.cloud.spanner.Value.pgNumeric(null))
                .bind("p7")
                .to((com.google.cloud.spanner.Value) null)
                .bind("p8")
                .to((Date) null)
                .bind("p9")
                .to((String) null)
                .build(),
            1L));
    mockSpanner.putStatementResult(
        StatementResult.query(
            Statement.of("select * from all_types where col_bigint is null"),
            ALL_TYPES_NULLS_RESULTSET));

    try (Connection connection = DriverManager.getConnection(createUrl())) {
      try (PreparedStatement statement =
          connection.prepareStatement(
              "insert into all_types "
                  + "(col_bigint, col_bool, col_bytea, col_float8, col_int, col_numeric, col_timestamptz, col_date, col_varchar) "
                  + "values (?, ?, ?, ?, ?, ?, ?, ?, ?)")) {
        int index = 0;
        statement.setLong(++index, 2);
        statement.setNull(++index, Types.BOOLEAN);
        statement.setNull(++index, Types.BINARY);
        statement.setNull(++index, Types.DOUBLE);
        statement.setNull(++index, Types.INTEGER);
        statement.setNull(++index, Types.NUMERIC);
        statement.setNull(++index, Types.TIMESTAMP_WITH_TIMEZONE);
        statement.setNull(++index, Types.DATE);
        statement.setNull(++index, Types.VARCHAR);

        assertEquals(1, statement.executeUpdate());
      }

      try (ResultSet resultSet =
          connection
              .createStatement()
              .executeQuery("select * from all_types where col_bigint is null")) {
        assertTrue(resultSet.next());

        int index = 0;
        // Note: JDBC returns the zero-value for primitive types if the value is NULL, and you have
        // to call wasNull() to determine whether the value was NULL or zero.
        assertEquals(0L, resultSet.getLong(++index));
        assertTrue(resultSet.wasNull());
        assertFalse(resultSet.getBoolean(++index));
        assertTrue(resultSet.wasNull());
        assertNull(resultSet.getBytes(++index));
        assertTrue(resultSet.wasNull());
        assertEquals(0d, resultSet.getDouble(++index), 0.0d);
        assertTrue(resultSet.wasNull());
        assertNull(resultSet.getBigDecimal(++index));
        assertTrue(resultSet.wasNull());
        assertNull(resultSet.getTimestamp(++index));
        assertTrue(resultSet.wasNull());
        assertNull(resultSet.getDate(++index));
        assertTrue(resultSet.wasNull());
        assertNull(resultSet.getString(++index));
        assertTrue(resultSet.wasNull());

        assertFalse(resultSet.next());
      }
    }
    assertEquals(2, mockSpanner.countRequestsOfType(ExecuteSqlRequest.class));
  }

  @Test
  public void testDescribeQueryWithNonExistingTable() throws SQLException {
    String sql = "select * from non_existing_table where id=$1";
    mockSpanner.putStatementResult(
        StatementResult.exception(
            Statement.of(sql),
            Status.NOT_FOUND
                .withDescription("Table non_existing_table not found")
                .asRuntimeException()));
    try (Connection connection = DriverManager.getConnection(createUrl())) {
      try (PreparedStatement preparedStatement = connection.prepareStatement(sql)) {
        SQLException exception =
            assertThrows(SQLException.class, preparedStatement::getParameterMetaData);
        assertEquals(
            "ERROR: Table non_existing_table not found - Statement: 'select * from non_existing_table where id=$1'",
            exception.getMessage());
      }
    }

    // We only receive one ExecuteSql request, as PGAdapter tries to describe the portal first.
    // As that statement fails, it does not try to describe the parameters in the statement, but
    // just returns the error from the DescribePortal statement.
    List<ExecuteSqlRequest> requests = mockSpanner.getRequestsOfType(ExecuteSqlRequest.class);
    assertEquals(1, requests.size());
    assertEquals(sql, requests.get(0).getSql());
    assertEquals(QueryMode.PLAN, requests.get(0).getQueryMode());
  }

  @Test
  public void testDescribeDmlWithNonExistingTable() throws SQLException {
    String sql = "update non_existing_table set value=$2 where id=$1";
    mockSpanner.putStatementResult(
        StatementResult.exception(
            Statement.of(sql),
            Status.NOT_FOUND
                .withDescription("Table non_existing_table not found")
                .asRuntimeException()));
    String describeSql =
        "select $1, $2 from (select value=$2 from non_existing_table where id=$1) p";
    mockSpanner.putStatementResult(
        StatementResult.exception(
            Statement.of(describeSql),
            Status.NOT_FOUND
                .withDescription("Table non_existing_table not found")
                .asRuntimeException()));
    try (Connection connection = DriverManager.getConnection(createUrl())) {
      try (PreparedStatement preparedStatement = connection.prepareStatement(sql)) {
        SQLException exception =
            assertThrows(SQLException.class, preparedStatement::getParameterMetaData);
        assertEquals("ERROR: Table non_existing_table not found", exception.getMessage());
      }
    }

    // We receive two ExecuteSql requests:
    // 1. DescribeStatement (parameters). This statement fails as the table does not exist.
    // 2. Because the DescribeStatement step fails, PGAdapter executes the DML statement in analyze
    // mode to force a 'correct' error message.
    List<ExecuteSqlRequest> requests = mockSpanner.getRequestsOfType(ExecuteSqlRequest.class);
    assertEquals(2, requests.size());
    assertEquals(describeSql, requests.get(0).getSql());
    assertEquals(QueryMode.PLAN, requests.get(0).getQueryMode());
    assertEquals(sql, requests.get(1).getSql());
    assertEquals(QueryMode.PLAN, requests.get(1).getQueryMode());
  }

  @Test
  public void testDescribeDmlWithSchemaPrefix() throws SQLException {
    String sql = "update public.my_table set value=? where id=?";
    String describeSql = "select $1, $2 from (select value=$1 from public.my_table where id=$2) p";
    mockSpanner.putStatementResult(
        StatementResult.query(
            Statement.of(describeSql),
            com.google.spanner.v1.ResultSet.newBuilder()
                .setMetadata(createMetadata(ImmutableList.of(TypeCode.STRING, TypeCode.INT64)))
                .build()));
    try (Connection connection = DriverManager.getConnection(createUrl())) {
      try (PreparedStatement preparedStatement = connection.prepareStatement(sql)) {
        ParameterMetaData metadata = preparedStatement.getParameterMetaData();
        assertEquals(Types.VARCHAR, metadata.getParameterType(1));
        assertEquals(Types.BIGINT, metadata.getParameterType(2));
      }
    }

    List<ExecuteSqlRequest> requests = mockSpanner.getRequestsOfType(ExecuteSqlRequest.class);
    assertEquals(1, requests.size());
    assertEquals(describeSql, requests.get(0).getSql());
    assertEquals(QueryMode.PLAN, requests.get(0).getQueryMode());
  }

  @Test
  public void testDescribeDmlWithQuotedSchemaPrefix() throws SQLException {
    String sql = "update \"public\".\"my_table\" set value=? where id=?";
    String describeSql =
        "select $1, $2 from (select value=$1 from \"public\".\"my_table\" where id=$2) p";
    mockSpanner.putStatementResult(
        StatementResult.query(
            Statement.of(describeSql),
            com.google.spanner.v1.ResultSet.newBuilder()
                .setMetadata(createMetadata(ImmutableList.of(TypeCode.STRING, TypeCode.INT64)))
                .build()));
    try (Connection connection = DriverManager.getConnection(createUrl())) {
      try (PreparedStatement preparedStatement = connection.prepareStatement(sql)) {
        ParameterMetaData metadata = preparedStatement.getParameterMetaData();
        assertEquals(Types.VARCHAR, metadata.getParameterType(1));
        assertEquals(Types.BIGINT, metadata.getParameterType(2));
      }
    }

    List<ExecuteSqlRequest> requests = mockSpanner.getRequestsOfType(ExecuteSqlRequest.class);
    assertEquals(1, requests.size());
    assertEquals(describeSql, requests.get(0).getSql());
    assertEquals(QueryMode.PLAN, requests.get(0).getQueryMode());
  }

  @Test
  public void testTwoDmlStatements() throws SQLException {
    try (Connection connection = DriverManager.getConnection(createUrl())) {
      try (java.sql.Statement statement = connection.createStatement()) {
        // The PG JDBC driver will internally split the following SQL string into two statements and
        // execute these sequentially. We still get the results back as if they were executed as one
        // batch on the same statement.
        assertFalse(statement.execute(String.format("%s;%s;", INSERT_STATEMENT, UPDATE_STATEMENT)));

        // Note that we have sent two DML statements to the database in one string. These should be
        // treated as separate statements, and there should therefore be two results coming back
        // from the server. That is; The first update count should be 1 (the INSERT), and the second
        // should be 2 (the UPDATE).
        assertEquals(1, statement.getUpdateCount());

        // The following is a prime example of how not to design an API, but this is how JDBC works.
        // getMoreResults() returns true if the next result is a ResultSet. However, if the next
        // result is an update count, it returns false, and we have to check getUpdateCount() to
        // verify whether there were any more results.
        assertFalse(statement.getMoreResults());
        assertEquals(2, statement.getUpdateCount());

        // There are no more results. This is indicated by getMoreResults returning false AND
        // getUpdateCount returning -1.
        assertFalse(statement.getMoreResults());
        assertEquals(-1, statement.getUpdateCount());
      }
    }

    // The DML statements are split by the JDBC driver and sent as separate statements to PgAdapter.
    // The Sync message is however sent after the second DML statement, which means that PGAdapter
    // is able to batch these together into one ExecuteBatchDml statement.
    assertEquals(1, mockSpanner.countRequestsOfType(ExecuteBatchDmlRequest.class));
    ExecuteBatchDmlRequest request =
        mockSpanner.getRequestsOfType(ExecuteBatchDmlRequest.class).get(0);
    assertEquals(2, request.getStatementsCount());
    assertEquals(INSERT_STATEMENT.getSql(), request.getStatements(0).getSql());
    assertEquals(UPDATE_STATEMENT.getSql(), request.getStatements(1).getSql());
  }

  @Test
  public void testJdbcBatch() throws SQLException {
    try (Connection connection = DriverManager.getConnection(createUrl())) {
      try (java.sql.Statement statement = connection.createStatement()) {
        statement.addBatch(INSERT_STATEMENT.getSql());
        statement.addBatch(UPDATE_STATEMENT.getSql());
        int[] updateCounts = statement.executeBatch();

        assertEquals(2, updateCounts.length);
        assertEquals(1, updateCounts[0]);
        assertEquals(2, updateCounts[1]);
      }
    }

    // The PostgreSQL JDBC driver will send the DML statements as separated statements to PG, but it
    // will only send a Sync after the second statement. This means that PGAdapter is able to batch
    // these together in one ExecuteBatchDml request.
    assertEquals(1, mockSpanner.countRequestsOfType(ExecuteBatchDmlRequest.class));
    ExecuteBatchDmlRequest request =
        mockSpanner.getRequestsOfType(ExecuteBatchDmlRequest.class).get(0);
    assertEquals(2, request.getStatementsCount());
    assertEquals(INSERT_STATEMENT.getSql(), request.getStatements(0).getSql());
    assertEquals(UPDATE_STATEMENT.getSql(), request.getStatements(1).getSql());
  }

  @Test
  public void testTwoQueries() throws SQLException {
    try (Connection connection = DriverManager.getConnection(createUrl())) {
      try (java.sql.Statement statement = connection.createStatement()) {
        // Statement#execute(String) returns true if the result is a result set.
        assertTrue(statement.execute("SELECT 1;SELECT 2;"));

        try (ResultSet resultSet = statement.getResultSet()) {
          assertTrue(resultSet.next());
          assertEquals(1L, resultSet.getLong(1));
          assertFalse(resultSet.next());
        }

        // getMoreResults() returns true if the next result is a ResultSet.
        assertTrue(statement.getMoreResults());
        try (ResultSet resultSet = statement.getResultSet()) {
          assertTrue(resultSet.next());
          assertEquals(2L, resultSet.getLong(1));
          assertFalse(resultSet.next());
        }

        // getMoreResults() should now return false. We should also check getUpdateCount() as that
        // method should return -1 to indicate that there is also no update count available.
        assertFalse(statement.getMoreResults());
        assertEquals(-1, statement.getUpdateCount());
      }
    }
    assertEquals(2, mockSpanner.countRequestsOfType(ExecuteSqlRequest.class));
  }

  @Test
  public void testDdl() throws SQLException {
    String sql = "CREATE TABLE foo (id bigint primary key)";
    addDdlResponseToSpannerAdmin();

    try (Connection connection = DriverManager.getConnection(createUrl())) {
      try (java.sql.Statement statement = connection.createStatement()) {
        // Statement#execute(String) returns false if the result was either an update count or there
        // was no result. Statement#getUpdateCount() returns 0 if there was no result.
        assertFalse(statement.execute(sql));
        assertEquals(0, statement.getUpdateCount());
      }
    }

    List<UpdateDatabaseDdlRequest> updateDatabaseDdlRequests =
        mockDatabaseAdmin.getRequests().stream()
            .filter(request -> request instanceof UpdateDatabaseDdlRequest)
            .map(UpdateDatabaseDdlRequest.class::cast)
            .collect(Collectors.toList());
    assertEquals(1, updateDatabaseDdlRequests.size());
    assertEquals(1, updateDatabaseDdlRequests.get(0).getStatementsCount());
    assertEquals(sql, updateDatabaseDdlRequests.get(0).getStatements(0));
  }

  @Test
  public void testDdlBatch() throws SQLException {
    ImmutableList<String> statements =
        ImmutableList.of(
            "CREATE TABLE foo (id bigint primary key)",
            "CREATE TABLE bar (id bigint primary key, value text)",
            "CREATE INDEX idx_foo ON bar (text)");
    addDdlResponseToSpannerAdmin();

    try (Connection connection = DriverManager.getConnection(createUrl())) {
      try (java.sql.Statement statement = connection.createStatement()) {
        for (String sql : statements) {
          statement.addBatch(sql);
        }
        int[] updateCounts = statement.executeBatch();
        assertArrayEquals(new int[] {0, 0, 0}, updateCounts);
      }
    }

    List<UpdateDatabaseDdlRequest> updateDatabaseDdlRequests =
        mockDatabaseAdmin.getRequests().stream()
            .filter(request -> request instanceof UpdateDatabaseDdlRequest)
            .map(UpdateDatabaseDdlRequest.class::cast)
            .collect(Collectors.toList());
    assertEquals(1, updateDatabaseDdlRequests.size());
    assertEquals(3, updateDatabaseDdlRequests.get(0).getStatementsCount());
    for (int i = 0; i < statements.size(); i++) {
      assertEquals(statements.get(i), updateDatabaseDdlRequests.get(0).getStatements(i));
    }
  }

  @Test
  public void testCreateTableIfNotExists_tableDoesNotExist() throws SQLException {
    addIfNotExistsDdlException();
    String sql = "CREATE TABLE IF NOT EXISTS foo (id bigint primary key)";
    addDdlResponseToSpannerAdmin();
    mockSpanner.putStatementResult(
        StatementResult.query(
            Statement.newBuilder(
                    "select 1 from information_schema.tables where table_schema=$1 and table_name=$2")
                .bind("p1")
                .to("public")
                .bind("p2")
                .to("foo")
                .build(),
            EMPTY_RESULTSET));

    try (Connection connection = DriverManager.getConnection(createUrl())) {
      try (java.sql.Statement statement = connection.createStatement()) {
        // Statement#execute(String) returns false if the result was either an update count or there
        // was no result. Statement#getUpdateCount() returns 0 if there was no result.
        assertFalse(statement.execute(sql));
        assertEquals(0, statement.getUpdateCount());
      }
    }

    List<UpdateDatabaseDdlRequest> updateDatabaseDdlRequests =
        mockDatabaseAdmin.getRequests().stream()
            .filter(request -> request instanceof UpdateDatabaseDdlRequest)
            .map(UpdateDatabaseDdlRequest.class::cast)
            .collect(Collectors.toList());
    assertEquals(1, updateDatabaseDdlRequests.size());
    assertEquals(1, updateDatabaseDdlRequests.get(0).getStatementsCount());
    assertEquals(
        "create table foo (id bigint primary key)",
        updateDatabaseDdlRequests.get(0).getStatements(0));
  }

  @Test
  public void testCreateTableIfNotExists_tableExists() throws SQLException {
    addIfNotExistsDdlException();
    String sql = "CREATE TABLE IF NOT EXISTS foo (id bigint primary key)";
    addDdlResponseToSpannerAdmin();
    mockSpanner.putStatementResult(
        StatementResult.query(
            Statement.newBuilder(
                    "select 1 from information_schema.tables where table_schema=$1 and table_name=$2")
                .bind("p1")
                .to("public")
                .bind("p2")
                .to("foo")
                .build(),
            SELECT1_RESULTSET));

    try (Connection connection = DriverManager.getConnection(createUrl())) {
      try (java.sql.Statement statement = connection.createStatement()) {
        // Statement#execute(String) returns false if the result was either an update count or there
        // was no result. Statement#getUpdateCount() returns 0 if there was no result.
        assertFalse(statement.execute(sql));
        assertEquals(0, statement.getUpdateCount());
      }
    }

    List<UpdateDatabaseDdlRequest> updateDatabaseDdlRequests =
        mockDatabaseAdmin.getRequests().stream()
            .filter(request -> request instanceof UpdateDatabaseDdlRequest)
            .map(UpdateDatabaseDdlRequest.class::cast)
            .collect(Collectors.toList());
    assertEquals(0, updateDatabaseDdlRequests.size());
  }

  @Test
  public void testCreateIndexIfNotExists_indexDoesNotExist() throws SQLException {
    addIfNotExistsDdlException();
    String sql = "CREATE INDEX IF NOT EXISTS foo on bar (value)";
    addDdlResponseToSpannerAdmin();
    mockSpanner.putStatementResult(
        StatementResult.query(
            Statement.newBuilder(
                    "select 1 from information_schema.indexes where table_schema=$1 and index_name=$2")
                .bind("p1")
                .to("public")
                .bind("p2")
                .to("foo")
                .build(),
            EMPTY_RESULTSET));

    try (Connection connection = DriverManager.getConnection(createUrl())) {
      try (java.sql.Statement statement = connection.createStatement()) {
        // Statement#execute(String) returns false if the result was either an update count or there
        // was no result. Statement#getUpdateCount() returns 0 if there was no result.
        assertFalse(statement.execute(sql));
        assertEquals(0, statement.getUpdateCount());
      }
    }

    List<UpdateDatabaseDdlRequest> updateDatabaseDdlRequests =
        mockDatabaseAdmin.getRequests().stream()
            .filter(request -> request instanceof UpdateDatabaseDdlRequest)
            .map(UpdateDatabaseDdlRequest.class::cast)
            .collect(Collectors.toList());
    assertEquals(1, updateDatabaseDdlRequests.size());
    assertEquals(1, updateDatabaseDdlRequests.get(0).getStatementsCount());
    assertEquals(
        "create index foo on bar (value)", updateDatabaseDdlRequests.get(0).getStatements(0));
  }

  @Test
  public void testCreateIndexIfNotExists_indexExists() throws SQLException {
    addIfNotExistsDdlException();
    String sql = "CREATE INDEX IF NOT EXISTS foo on bar (value)";
    addDdlResponseToSpannerAdmin();
    mockSpanner.putStatementResult(
        StatementResult.query(
            Statement.newBuilder(
                    "select 1 from information_schema.indexes where table_schema=$1 and index_name=$2")
                .bind("p1")
                .to("public")
                .bind("p2")
                .to("foo")
                .build(),
            SELECT1_RESULTSET));

    try (Connection connection = DriverManager.getConnection(createUrl())) {
      try (java.sql.Statement statement = connection.createStatement()) {
        // Statement#execute(String) returns false if the result was either an update count or there
        // was no result. Statement#getUpdateCount() returns 0 if there was no result.
        assertFalse(statement.execute(sql));
        assertEquals(0, statement.getUpdateCount());
      }
    }

    List<UpdateDatabaseDdlRequest> updateDatabaseDdlRequests =
        mockDatabaseAdmin.getRequests().stream()
            .filter(request -> request instanceof UpdateDatabaseDdlRequest)
            .map(UpdateDatabaseDdlRequest.class::cast)
            .collect(Collectors.toList());
    assertEquals(0, updateDatabaseDdlRequests.size());
  }

  @Test
  public void testDropTableIfExists_tableDoesNotExist() throws SQLException {
    addIfNotExistsDdlException();
    String sql = "DROP TABLE IF EXISTS foo";
    addDdlResponseToSpannerAdmin();
    mockSpanner.putStatementResult(
        StatementResult.query(
            Statement.newBuilder(
                    "select 1 from information_schema.tables where table_schema=$1 and table_name=$2")
                .bind("p1")
                .to("public")
                .bind("p2")
                .to("foo")
                .build(),
            EMPTY_RESULTSET));

    try (Connection connection = DriverManager.getConnection(createUrl())) {
      try (java.sql.Statement statement = connection.createStatement()) {
        // Statement#execute(String) returns false if the result was either an update count or there
        // was no result. Statement#getUpdateCount() returns 0 if there was no result.
        assertFalse(statement.execute(sql));
        assertEquals(0, statement.getUpdateCount());
      }
    }

    List<UpdateDatabaseDdlRequest> updateDatabaseDdlRequests =
        mockDatabaseAdmin.getRequests().stream()
            .filter(request -> request instanceof UpdateDatabaseDdlRequest)
            .map(UpdateDatabaseDdlRequest.class::cast)
            .collect(Collectors.toList());
    assertEquals(0, updateDatabaseDdlRequests.size());
  }

  @Test
  public void testDropTableIfExists_tableExists() throws SQLException {
    addIfNotExistsDdlException();
    String sql = "DROP TABLE IF EXISTS foo";
    addDdlResponseToSpannerAdmin();
    mockSpanner.putStatementResult(
        StatementResult.query(
            Statement.newBuilder(
                    "select 1 from information_schema.tables where table_schema=$1 and table_name=$2")
                .bind("p1")
                .to("public")
                .bind("p2")
                .to("foo")
                .build(),
            SELECT1_RESULTSET));

    try (Connection connection = DriverManager.getConnection(createUrl())) {
      try (java.sql.Statement statement = connection.createStatement()) {
        // Statement#execute(String) returns false if the result was either an update count or there
        // was no result. Statement#getUpdateCount() returns 0 if there was no result.
        assertFalse(statement.execute(sql));
        assertEquals(0, statement.getUpdateCount());
      }
    }

    List<UpdateDatabaseDdlRequest> updateDatabaseDdlRequests =
        mockDatabaseAdmin.getRequests().stream()
            .filter(request -> request instanceof UpdateDatabaseDdlRequest)
            .map(UpdateDatabaseDdlRequest.class::cast)
            .collect(Collectors.toList());
    assertEquals(1, updateDatabaseDdlRequests.size());
    assertEquals(1, updateDatabaseDdlRequests.get(0).getStatementsCount());
    assertEquals("drop table foo", updateDatabaseDdlRequests.get(0).getStatements(0));
  }

  @Test
  public void testDropIndexIfExists_indexDoesNotExist() throws SQLException {
    addIfNotExistsDdlException();
    String sql = "DROP INDEX IF EXISTS foo";
    addDdlResponseToSpannerAdmin();
    mockSpanner.putStatementResult(
        StatementResult.query(
            Statement.newBuilder(
                    "select 1 from information_schema.indexes where table_schema=$1 and index_name=$2")
                .bind("p1")
                .to("public")
                .bind("p2")
                .to("foo")
                .build(),
            EMPTY_RESULTSET));

    try (Connection connection = DriverManager.getConnection(createUrl())) {
      try (java.sql.Statement statement = connection.createStatement()) {
        // Statement#execute(String) returns false if the result was either an update count or there
        // was no result. Statement#getUpdateCount() returns 0 if there was no result.
        assertFalse(statement.execute(sql));
        assertEquals(0, statement.getUpdateCount());
      }
    }

    List<UpdateDatabaseDdlRequest> updateDatabaseDdlRequests =
        mockDatabaseAdmin.getRequests().stream()
            .filter(request -> request instanceof UpdateDatabaseDdlRequest)
            .map(UpdateDatabaseDdlRequest.class::cast)
            .collect(Collectors.toList());
    assertEquals(0, updateDatabaseDdlRequests.size());
  }

  @Test
  public void testDropIndexIfExists_indexExists() throws SQLException {
    addIfNotExistsDdlException();
    String sql = "DROP INDEX IF EXISTS foo";
    addDdlResponseToSpannerAdmin();
    mockSpanner.putStatementResult(
        StatementResult.query(
            Statement.newBuilder(
                    "select 1 from information_schema.indexes where table_schema=$1 and index_name=$2")
                .bind("p1")
                .to("public")
                .bind("p2")
                .to("foo")
                .build(),
            SELECT1_RESULTSET));

    try (Connection connection = DriverManager.getConnection(createUrl())) {
      try (java.sql.Statement statement = connection.createStatement()) {
        // Statement#execute(String) returns false if the result was either an update count or there
        // was no result. Statement#getUpdateCount() returns 0 if there was no result.
        assertFalse(statement.execute(sql));
        assertEquals(0, statement.getUpdateCount());
      }
    }

    List<UpdateDatabaseDdlRequest> updateDatabaseDdlRequests =
        mockDatabaseAdmin.getRequests().stream()
            .filter(request -> request instanceof UpdateDatabaseDdlRequest)
            .map(UpdateDatabaseDdlRequest.class::cast)
            .collect(Collectors.toList());
    assertEquals(1, updateDatabaseDdlRequests.size());
    assertEquals(1, updateDatabaseDdlRequests.get(0).getStatementsCount());
    assertEquals("drop index foo", updateDatabaseDdlRequests.get(0).getStatements(0));
  }

  @Test
  public void testDdlBatchWithIfNotExists() throws SQLException {
    addIfNotExistsDdlException();
    ImmutableList<String> statements =
        ImmutableList.of(
            "CREATE TABLE IF NOT EXISTS \"Foo\" (id bigint primary key)",
            "CREATE TABLE IF NOT EXISTS bar (id bigint primary key, value text)",
            "CREATE INDEX IF NOT EXISTS idx_foo ON bar (text)");
    mockSpanner.putStatementResult(
        StatementResult.query(
            Statement.newBuilder(
                    "select 1 from information_schema.tables where table_schema=$1 and table_name=$2")
                .bind("p1")
                .to("public")
                .bind("p2")
                .to("Foo")
                .build(),
            SELECT1_RESULTSET));
    mockSpanner.putStatementResult(
        StatementResult.query(
            Statement.newBuilder(
                    "select 1 from information_schema.tables where table_schema=$1 and table_name=$2")
                .bind("p1")
                .to("public")
                .bind("p2")
                .to("bar")
                .build(),
            SELECT1_RESULTSET));
    mockSpanner.putStatementResult(
        StatementResult.query(
            Statement.newBuilder(
                    "select 1 from information_schema.indexes where table_schema=$1 and index_name=$2")
                .bind("p1")
                .to("public")
                .bind("p2")
                .to("idx_foo")
                .build(),
            SELECT1_RESULTSET));

    try (Connection connection = DriverManager.getConnection(createUrl())) {
      try (java.sql.Statement statement = connection.createStatement()) {
        for (String sql : statements) {
          statement.addBatch(sql);
        }
        int[] updateCounts = statement.executeBatch();
        assertArrayEquals(new int[] {0, 0, 0}, updateCounts);
      }
    }

    List<UpdateDatabaseDdlRequest> updateDatabaseDdlRequests =
        mockDatabaseAdmin.getRequests().stream()
            .filter(request -> request instanceof UpdateDatabaseDdlRequest)
            .map(UpdateDatabaseDdlRequest.class::cast)
            .collect(Collectors.toList());
    assertEquals(0, updateDatabaseDdlRequests.size());
  }

  @Test
  public void testCreateTableIfNotExists_withBackendSupport() throws SQLException {
    // Add a generic error that is returned for DDL statements. This will cause PGAdapter to think
    // that the backend supports `IF [NOT] EXISTS`, as it does not receive a specific error
    // regarding an `IF NOT EXISTS` statement.
    addDdlExceptionToSpannerAdmin();
    String sql = "CREATE TABLE IF NOT EXISTS foo (id bigint primary key)";
    // Add a response for the DDL statement that is sent to Spanner.
    addDdlResponseToSpannerAdmin();

    try (Connection connection = DriverManager.getConnection(createUrl())) {
      try (java.sql.Statement statement = connection.createStatement()) {
        // Statement#execute(String) returns false if the result was either an update count or there
        // was no result. Statement#getUpdateCount() returns 0 if there was no result.
        assertFalse(statement.execute(sql));
        assertEquals(0, statement.getUpdateCount());
      }
    }

    List<UpdateDatabaseDdlRequest> updateDatabaseDdlRequests =
        mockDatabaseAdmin.getRequests().stream()
            .filter(request -> request instanceof UpdateDatabaseDdlRequest)
            .map(UpdateDatabaseDdlRequest.class::cast)
            .collect(Collectors.toList());
    assertEquals(1, updateDatabaseDdlRequests.size());
    assertEquals(1, updateDatabaseDdlRequests.get(0).getStatementsCount());
    assertEquals(
        "CREATE TABLE IF NOT EXISTS foo (id bigint primary key)",
        updateDatabaseDdlRequests.get(0).getStatements(0));
  }

  @Test
  public void testPreparedStatement() throws SQLException {
    mockSpanner.putStatementResult(
        StatementResult.update(
            Statement.newBuilder(
                    "insert into all_types "
                        + "(col_bigint, col_bool, col_bytea, col_float8, col_int, col_numeric, col_timestamptz, col_date, col_varchar) "
                        + "values ($1, $2, $3, $4, $5, $6, $7, $8, $9)")
                .bind("p1")
                .to(2L)
                .bind("p2")
                .to((Boolean) null)
                .bind("p3")
                .to((ByteArray) null)
                .bind("p4")
                .to((Double) null)
                .bind("p5")
                .to((Long) null)
                .bind("p6")
                .to(com.google.cloud.spanner.Value.pgNumeric(null))
                .bind("p7")
                .to((Timestamp) null)
                .bind("p8")
                .to((Date) null)
                .bind("p9")
                .to((String) null)
                .build(),
            1L));
    mockSpanner.putStatementResult(
        StatementResult.update(
            Statement.newBuilder(
                    "insert into all_types "
                        + "(col_bigint, col_bool, col_bytea, col_float8, col_int, col_numeric, col_timestamptz, col_date, col_varchar) "
                        + "values ($1, $2, $3, $4, $5, $6, $7, $8, $9)")
                .bind("p1")
                .to(1L)
                .bind("p2")
                .to(true)
                .bind("p3")
                .to(ByteArray.copyFrom("test"))
                .bind("p4")
                .to(3.14d)
                .bind("p5")
                .to(100L)
                .bind("p6")
                .to(com.google.cloud.spanner.Value.pgNumeric("6.626"))
                .bind("p7")
                .to(Timestamp.parseTimestamp("2022-02-16T13:18:02.123457000"))
                .bind("p8")
                .to(Date.parseDate("2022-03-29"))
                .bind("p9")
                .to("test")
                .build(),
            1L));

    OffsetDateTime zonedDateTime =
        LocalDateTime.of(2022, 2, 16, 13, 18, 2, 123456789).atOffset(ZoneOffset.UTC);
    try (Connection connection = DriverManager.getConnection(createUrl())) {
      try (PreparedStatement statement =
          connection.prepareStatement(
              "insert into all_types "
                  + "(col_bigint, col_bool, col_bytea, col_float8, col_int, col_numeric, col_timestamptz, col_date, col_varchar) "
                  + "values (?, ?, ?, ?, ?, ?, ?, ?, ?)")) {
        PGStatement pgStatement = statement.unwrap(PGStatement.class);
        pgStatement.setPrepareThreshold(1);

        int index = 0;
        statement.setLong(++index, 1L);
        statement.setBoolean(++index, true);
        statement.setBytes(++index, "test".getBytes(StandardCharsets.UTF_8));
        statement.setDouble(++index, 3.14d);
        statement.setInt(++index, 100);
        statement.setBigDecimal(++index, new BigDecimal("6.626"));
        statement.setObject(++index, zonedDateTime);
        statement.setObject(++index, LocalDate.of(2022, 3, 29));
        statement.setString(++index, "test");

        assertEquals(1, statement.executeUpdate());

        index = 0;
        statement.setLong(++index, 2);
        statement.setNull(++index, Types.BOOLEAN);
        statement.setNull(++index, Types.BINARY);
        statement.setNull(++index, Types.DOUBLE);
        statement.setNull(++index, Types.INTEGER);
        statement.setNull(++index, Types.NUMERIC);
        statement.setNull(++index, Types.TIMESTAMP_WITH_TIMEZONE);
        statement.setNull(++index, Types.DATE);
        statement.setNull(++index, Types.VARCHAR);

        assertEquals(1, statement.executeUpdate());
      }
    }
  }

  @Test
  public void testCursorSuccess() throws SQLException {
    try (Connection connection = DriverManager.getConnection(createUrl())) {
      connection.setAutoCommit(false);
      try (PreparedStatement statement = connection.prepareStatement(SELECT_FIVE_ROWS.getSql())) {
        // Fetch two rows at a time from the PG server.
        statement.setFetchSize(2);
        try (ResultSet resultSet = statement.executeQuery()) {
          int index = 0;
          while (resultSet.next()) {
            assertEquals(++index, resultSet.getInt(1));
          }
          assertEquals(5, index);
        }
      }
      connection.commit();
    }
    // The ExecuteSql request should only be sent once to Cloud Spanner.
    assertEquals(1, mockSpanner.countRequestsOfType(ExecuteSqlRequest.class));
    ExecuteSqlRequest executeRequest =
        mockSpanner.getRequestsOfType(ExecuteSqlRequest.class).get(0);
    assertEquals(QueryMode.NORMAL, executeRequest.getQueryMode());
    assertEquals(SELECT_FIVE_ROWS.getSql(), executeRequest.getSql());

    // PGAdapter should receive 5 Execute messages:
    // 1. BEGIN
    // 2. Execute - fetch rows 1, 2
    // 3. Execute - fetch rows 3, 4
    // 4. Execute - fetch rows 5
    // 5. COMMIT
    if (pgServer != null) {
      List<DescribeMessage> describeMessages = getWireMessagesOfType(DescribeMessage.class);
      assertEquals(1, describeMessages.size());
      DescribeMessage describeMessage = describeMessages.get(0);
      assertEquals(PreparedType.Portal, describeMessage.getType());

      List<ExecuteMessage> executeMessages =
          getWireMessagesOfType(ExecuteMessage.class).stream()
              .filter(message -> !JDBC_STARTUP_STATEMENTS.contains(message.getSql()))
              .collect(Collectors.toList());
      assertEquals(5, executeMessages.size());
      assertEquals("", executeMessages.get(0).getName());
      for (ExecuteMessage executeMessage : executeMessages.subList(1, executeMessages.size() - 1)) {
        assertEquals(describeMessage.getName(), executeMessage.getName());
        assertEquals(2, executeMessage.getMaxRows());
      }
      assertEquals("", executeMessages.get(executeMessages.size() - 1).getName());

      List<ParseMessage> parseMessages =
          getWireMessagesOfType(ParseMessage.class).stream()
              .filter(message -> !JDBC_STARTUP_STATEMENTS.contains(message.getSql()))
              .collect(Collectors.toList());
      assertEquals(3, parseMessages.size());
      assertEquals("BEGIN", parseMessages.get(0).getStatement().getSql());
      assertEquals(SELECT_FIVE_ROWS.getSql(), parseMessages.get(1).getStatement().getSql());
      assertEquals("COMMIT", parseMessages.get(2).getStatement().getSql());
    }
  }

  @Test
  public void testCursorFailsHalfway() throws SQLException {
    mockSpanner.setExecuteStreamingSqlExecutionTime(
        SimulatedExecutionTime.ofStreamException(Status.DATA_LOSS.asRuntimeException(), 2));
    try (Connection connection = DriverManager.getConnection(createUrl())) {
      connection.setAutoCommit(false);
      try (PreparedStatement statement = connection.prepareStatement(SELECT_FIVE_ROWS.getSql())) {
        // Fetch one row at a time from the PG server.
        statement.setFetchSize(1);
        try (ResultSet resultSet = statement.executeQuery()) {
          // The first row should succeed.
          assertTrue(resultSet.next());
          // The second row should fail.
          assertThrows(SQLException.class, resultSet::next);
        }
      }
      connection.rollback();
    }
    // The ExecuteSql request should only be sent once to Cloud Spanner.
    assertEquals(1, mockSpanner.countRequestsOfType(ExecuteSqlRequest.class));
    ExecuteSqlRequest executeRequest =
        mockSpanner.getRequestsOfType(ExecuteSqlRequest.class).get(0);
    assertEquals(QueryMode.NORMAL, executeRequest.getQueryMode());
    assertEquals(SELECT_FIVE_ROWS.getSql(), executeRequest.getSql());

    // PGAdapter should receive 4 Execute messages:
    // 1. BEGIN
    // 2. Execute - fetch row 1
    // 3. Execute - fetch row 2 -- This fails with a DATA_LOSS error
    // The JDBC driver does not send a ROLLBACK
    if (pgServer != null) {
      List<DescribeMessage> describeMessages = getWireMessagesOfType(DescribeMessage.class);
      assertEquals(1, describeMessages.size());
      DescribeMessage describeMessage = describeMessages.get(0);
      assertEquals(PreparedType.Portal, describeMessage.getType());

      List<ExecuteMessage> executeMessages =
          getWireMessagesOfType(ExecuteMessage.class).stream()
              .filter(message -> !JDBC_STARTUP_STATEMENTS.contains(message.getSql()))
              .collect(Collectors.toList());
      assertEquals(4, executeMessages.size());
      assertEquals("", executeMessages.get(0).getName());
      for (ExecuteMessage executeMessage : executeMessages.subList(1, executeMessages.size() - 1)) {
        assertEquals(describeMessage.getName(), executeMessage.getName());
        assertEquals(1, executeMessage.getMaxRows());
      }
      assertEquals("", executeMessages.get(executeMessages.size() - 1).getName());

      List<ParseMessage> parseMessages =
          getWireMessagesOfType(ParseMessage.class).stream()
              .filter(message -> !JDBC_STARTUP_STATEMENTS.contains(message.getSql()))
              .collect(Collectors.toList());
      assertEquals(3, parseMessages.size());
      assertEquals("BEGIN", parseMessages.get(0).getStatement().getSql());
      assertEquals(SELECT_FIVE_ROWS.getSql(), parseMessages.get(1).getStatement().getSql());
      assertEquals("ROLLBACK", parseMessages.get(2).getStatement().getSql());
    }
  }

  @Test
  public void testRandomResults() throws SQLException {
    final int fetchSize = 3;
    try (Connection connection = DriverManager.getConnection(createUrl())) {
      connection.setAutoCommit(false);
      try (PreparedStatement statement = connection.prepareStatement(SELECT_RANDOM.getSql())) {
        statement.setFetchSize(fetchSize);
        try (ResultSet resultSet = statement.executeQuery()) {
          int rowCount = 0;
          while (resultSet.next()) {
            for (int col = 0; col < resultSet.getMetaData().getColumnCount(); col++) {
              // TODO: Remove once we have a replacement for pg_type, as the JDBC driver will try to
              //       read type information from the backend when it hits an 'unknown' type (jsonb
              //       is not one of the types that the JDBC driver will load automatically).
              if (col == 5 || col == 14) {
                resultSet.getString(col + 1);
              } else {
                resultSet.getObject(col + 1);
              }
            }
            rowCount++;
          }
          assertEquals(RANDOM_RESULTS_ROW_COUNT, rowCount);
        }
      }
      connection.commit();
    }
    // The ExecuteSql request should only be sent once to Cloud Spanner.
    assertEquals(1, mockSpanner.countRequestsOfType(ExecuteSqlRequest.class));
    ExecuteSqlRequest executeRequest =
        mockSpanner.getRequestsOfType(ExecuteSqlRequest.class).get(0);
    assertEquals(QueryMode.NORMAL, executeRequest.getQueryMode());
    assertEquals(SELECT_RANDOM.getSql(), executeRequest.getSql());

    // PGAdapter should receive 5 Execute messages:
    // 1. BEGIN
    // 2. Execute - fetch rows 1, 2
    // 3. Execute - fetch rows 3, 4
    // 4. Execute - fetch rows 5
    // 5. COMMIT
    if (pgServer != null) {
      List<DescribeMessage> describeMessages = getWireMessagesOfType(DescribeMessage.class);
      assertEquals(1, describeMessages.size());
      DescribeMessage describeMessage = describeMessages.get(0);
      assertEquals(PreparedType.Portal, describeMessage.getType());

      List<ExecuteMessage> executeMessages =
          getWireMessagesOfType(ExecuteMessage.class).stream()
              .filter(message -> !JDBC_STARTUP_STATEMENTS.contains(message.getSql()))
              .collect(Collectors.toList());
      int expectedExecuteMessageCount =
          RANDOM_RESULTS_ROW_COUNT / fetchSize
              + ((RANDOM_RESULTS_ROW_COUNT % fetchSize) > 0 ? 1 : 0)
              + 2;
      assertEquals(expectedExecuteMessageCount, executeMessages.size());
      assertEquals("", executeMessages.get(0).getName());
      for (ExecuteMessage executeMessage : executeMessages.subList(1, executeMessages.size() - 1)) {
        assertEquals(describeMessage.getName(), executeMessage.getName());
        assertEquals(fetchSize, executeMessage.getMaxRows());
      }
      assertEquals("", executeMessages.get(executeMessages.size() - 1).getName());

      List<ParseMessage> parseMessages =
          getWireMessagesOfType(ParseMessage.class).stream()
              .filter(message -> !JDBC_STARTUP_STATEMENTS.contains(message.getSql()))
              .collect(Collectors.toList());
      assertEquals(3, parseMessages.size());
      assertEquals("BEGIN", parseMessages.get(0).getStatement().getSql());
      assertEquals(SELECT_RANDOM.getSql(), parseMessages.get(1).getStatement().getSql());
      assertEquals("COMMIT", parseMessages.get(2).getStatement().getSql());
    }
  }

  @Test
  public void testInformationSchemaQueryInTransaction() throws SQLException {
    String sql = "SELECT * FROM INFORMATION_SCHEMA.TABLES";
    // Register a result for the query. Note that we don't really care what the result is, just that
    // there is a result.
    mockSpanner.putStatementResult(StatementResult.query(Statement.of(sql), SELECT1_RESULTSET));

    try (Connection connection = DriverManager.getConnection(createUrl())) {
      // Make sure that we start a transaction.
      connection.setAutoCommit(false);

      // Execute a query to start the transaction.
      try (ResultSet resultSet = connection.createStatement().executeQuery(SELECT1.getSql())) {
        assertTrue(resultSet.next());
        assertEquals(1L, resultSet.getLong(1));
        assertFalse(resultSet.next());
      }

      // This ensures that the following query returns an error the first time it is executed, and
      // then succeeds the second time. This happens because the exception is 'popped' from the
      // response queue when it is returned. The next time the query is executed, it will return the
      // actual result that we set.
      mockSpanner.setExecuteStreamingSqlExecutionTime(
          SimulatedExecutionTime.ofException(
              Status.INVALID_ARGUMENT
                  .withDescription(
                      "Unsupported concurrency mode in query using INFORMATION_SCHEMA.")
                  .asRuntimeException()));
      try (ResultSet resultSet = connection.createStatement().executeQuery(sql)) {
        assertTrue(resultSet.next());
        assertEquals(1L, resultSet.getLong(1));
        assertFalse(resultSet.next());
      }

      // Make sure that the connection is still usable.
      try (ResultSet resultSet = connection.createStatement().executeQuery(SELECT2.getSql())) {
        assertTrue(resultSet.next());
        assertEquals(2L, resultSet.getLong(1));
        assertFalse(resultSet.next());
      }
      connection.commit();
    }

    // We should receive the INFORMATION_SCHEMA statement twice on Cloud Spanner:
    // 1. The first time it returns an error because it is using the wrong concurrency mode.
    // 2. The specific error will cause the connection to retry the statement using a single-use
    //    read-only transaction.
    assertEquals(4, mockSpanner.countRequestsOfType(ExecuteSqlRequest.class));
    List<ExecuteSqlRequest> requests = mockSpanner.getRequestsOfType(ExecuteSqlRequest.class);
    // The first statement should start a transaction
    assertTrue(requests.get(0).getTransaction().hasBegin());
    // The second statement (the initial attempt of the INFORMATION_SCHEMA query) should try to use
    // the transaction.
    assertTrue(requests.get(1).getTransaction().hasId());
    assertEquals(sql, requests.get(1).getSql());
    // The INFORMATION_SCHEMA query is then retried using a single-use read-only transaction.
    assertFalse(requests.get(2).hasTransaction());
    assertEquals(sql, requests.get(2).getSql());
    // The last statement should use the transaction.
    assertTrue(requests.get(3).getTransaction().hasId());

    assertEquals(1, mockSpanner.countRequestsOfType(CommitRequest.class));
    CommitRequest commitRequest = mockSpanner.getRequestsOfType(CommitRequest.class).get(0);
    assertEquals(commitRequest.getTransactionId(), requests.get(1).getTransaction().getId());
    assertEquals(commitRequest.getTransactionId(), requests.get(3).getTransaction().getId());
  }

  @Test
  public void testInformationSchemaQueryAsFirstQueryInTransaction() throws SQLException {
    // Running an information_schema query as the first query in a transaction will cause some
    // additional retrying and transaction magic. This is because:
    // 1. The first query in a transaction will also try to begin the transaction.
    // 2. If the first query fails, it will also fail to create a transaction.
    // 3. If an additional query is executed in the transaction, the entire transaction will be
    //    retried using an explicit BeginTransaction RPC. This is done so that we can include the
    //    first query in the transaction, as an error message in itself can give away information
    //    about the state of the database, and therefore must be included in the transaction to
    //    guarantee the consistency.

    String sql = "SELECT * FROM INFORMATION_SCHEMA.TABLES";
    // Register a result for the query. Note that we don't really care what the result is, just that
    // there is a result.
    mockSpanner.putStatementResult(StatementResult.query(Statement.of(sql), SELECT1_RESULTSET));

    try (Connection connection = DriverManager.getConnection(createUrl())) {
      // Make sure that we start a transaction.
      connection.setAutoCommit(false);

      // This makes sure the INFORMATION_SCHEMA query will return an error the first time it is
      // executed. Then it is retried without a transaction.
      mockSpanner.setExecuteStreamingSqlExecutionTime(
          SimulatedExecutionTime.ofException(
              Status.INVALID_ARGUMENT
                  .withDescription(
                      "Unsupported concurrency mode in query using INFORMATION_SCHEMA.")
                  .asRuntimeException()));
      try (ResultSet resultSet = connection.createStatement().executeQuery(sql)) {
        assertTrue(resultSet.next());
        assertEquals(1L, resultSet.getLong(1));
        assertFalse(resultSet.next());
      }

      // This ensures that the next query will once again return the same error. The reason that we
      // do this is that the following query will cause the entire transaction to be retried, and we
      // need the first statement (the INFORMATION_SCHEMA query) to return exactly the same result
      // as the first time in order to make the retry succeed.
      mockSpanner.setExecuteStreamingSqlExecutionTime(
          SimulatedExecutionTime.ofException(
              Status.INVALID_ARGUMENT
                  .withDescription(
                      "Unsupported concurrency mode in query using INFORMATION_SCHEMA.")
                  .asRuntimeException()));

      // Verify that the connection is still usable.
      try (ResultSet resultSet = connection.createStatement().executeQuery(SELECT2.getSql())) {
        assertTrue(resultSet.next());
        assertEquals(2L, resultSet.getLong(1));
        assertFalse(resultSet.next());
      }
      connection.commit();
    }

    // We should receive the INFORMATION_SCHEMA statement three times on Cloud Spanner:
    // 1. The first time it returns an error because it is using the wrong concurrency mode.
    // 2. The specific error will cause the connection to retry the statement using a single-use
    //    read-only transaction.
    // 3. The second query in the transaction will cause the entire transaction to retry, which will
    //    cause the INFORMATION_SCHEMA query to be executed once more.
    assertEquals(4, mockSpanner.countRequestsOfType(ExecuteSqlRequest.class));
    List<ExecuteSqlRequest> requests = mockSpanner.getRequestsOfType(ExecuteSqlRequest.class);
    // The first statement should try to start a transaction (although it fails).
    assertTrue(requests.get(0).getTransaction().hasBegin());
    // The second statement is the INFORMATION_SCHEMA query without a transaction.
    assertFalse(requests.get(1).hasTransaction());
    assertEquals(sql, requests.get(1).getSql());

    // The transaction is then retried, which means that we get the INFORMATION_SCHEMA query again.
    // This time the query tries to use a transaction that has been created using an explicit
    // BeginTransaction RPC invocation.
    assertTrue(requests.get(2).getTransaction().hasId());
    assertEquals(sql, requests.get(2).getSql());
    // The last query should also use that transaction.
    assertTrue(requests.get(3).getTransaction().hasId());
    assertEquals(SELECT2.getSql(), requests.get(3).getSql());

    assertEquals(1, mockSpanner.countRequestsOfType(CommitRequest.class));
    CommitRequest commitRequest = mockSpanner.getRequestsOfType(CommitRequest.class).get(0);
    assertEquals(commitRequest.getTransactionId(), requests.get(2).getTransaction().getId());
    assertEquals(commitRequest.getTransactionId(), requests.get(3).getTransaction().getId());
    // Verify that we also got a BeginTransaction request.
    assertEquals(1, mockSpanner.countRequestsOfType(BeginTransactionRequest.class));
  }

  @Test
  public void testInformationSchemaQueryInTransactionWithErrorDuringRetry() throws SQLException {
    String sql = "SELECT * FROM INFORMATION_SCHEMA.TABLES";
    // Register a result for the query. Note that we don't really care what the result is, just that
    // there is a result.
    mockSpanner.putStatementResult(StatementResult.query(Statement.of(sql), SELECT1_RESULTSET));

    try (Connection connection = DriverManager.getConnection(createUrl())) {
      // Make sure that we start a transaction.
      connection.setAutoCommit(false);

      // Execute a query to start the transaction.
      try (ResultSet resultSet = connection.createStatement().executeQuery(SELECT1.getSql())) {
        assertTrue(resultSet.next());
        assertEquals(1L, resultSet.getLong(1));
        assertFalse(resultSet.next());
      }

      // This ensures that the following query returns the specific concurrency error the first time
      // it is executed, and then a different error.
      mockSpanner.setExecuteStreamingSqlExecutionTime(
          SimulatedExecutionTime.ofExceptions(
              ImmutableList.of(
                  Status.INVALID_ARGUMENT
                      .withDescription(
                          "Unsupported concurrency mode in query using INFORMATION_SCHEMA.")
                      .asRuntimeException(),
                  Status.INTERNAL.withDescription("test error").asRuntimeException())));
      SQLException sqlException =
          assertThrows(SQLException.class, () -> connection.createStatement().executeQuery(sql));
      assertEquals(
          "ERROR: test error - Statement: 'SELECT * FROM INFORMATION_SCHEMA.TABLES'",
          sqlException.getMessage());

      // Make sure that the connection is now in the aborted state.
      SQLException abortedException =
          assertThrows(
              SQLException.class,
              () -> connection.createStatement().executeQuery(SELECT2.getSql()));
      assertEquals(
          "ERROR: current transaction is aborted, commands ignored until end of transaction block",
          abortedException.getMessage());
    }

    // We should receive the INFORMATION_SCHEMA statement twice on Cloud Spanner:
    // 1. The first time it returns an error because it is using the wrong concurrency mode.
    // 2. The specific error will cause the connection to retry the statement using a single-use
    //    read-only transaction. That will also fail with the second error.
    // 3. The following SELECT query is never sent to Cloud Spanner, as the transaction is in the
    //    aborted state.
    assertEquals(3, mockSpanner.countRequestsOfType(ExecuteSqlRequest.class));
    assertEquals(0, mockSpanner.countRequestsOfType(CommitRequest.class));
  }

  @Test
  public void testShowGuessTypes() throws SQLException {
    try (Connection connection = DriverManager.getConnection(createUrl())) {
      try (ResultSet resultSet =
          connection.createStatement().executeQuery("show spanner.guess_types")) {
        assertTrue(resultSet.next());
        assertEquals(String.format("%d,%d", Oid.TIMESTAMPTZ, Oid.DATE), resultSet.getString(1));
        assertFalse(resultSet.next());
      }
    }
  }

  @Test
  public void testShowGuessTypesOverwritten() throws SQLException {
    try (Connection connection =
        DriverManager.getConnection(createUrl() + "?options=-c%20spanner.guess_types=0")) {
      try (ResultSet resultSet =
          connection.createStatement().executeQuery("show spanner.guess_types")) {
        assertTrue(resultSet.next());
        assertEquals("0", resultSet.getString(1));
        assertFalse(resultSet.next());
      }
    }
  }

  @Test
  public void testShowValidSetting() throws SQLException {
    try (Connection connection = DriverManager.getConnection(createUrl())) {
      try (ResultSet resultSet =
          connection.createStatement().executeQuery("show application_name")) {
        assertTrue(resultSet.next());
        assertEquals(getExpectedInitialApplicationName(), resultSet.getString(1));
        assertFalse(resultSet.next());
      }
    }
  }

  @Test
  public void testShowSettingWithStartupValue() throws SQLException {
    try (Connection connection = DriverManager.getConnection(createUrl())) {
      // DATESTYLE is set to 'ISO' by the JDBC driver at startup.
      try (ResultSet resultSet = connection.createStatement().executeQuery("show DATESTYLE")) {
        assertTrue(resultSet.next());
        assertEquals("ISO", resultSet.getString(1));
        assertFalse(resultSet.next());
      }
    }
  }

  @Test
  public void testShowInvalidSetting() throws SQLException {
    try (Connection connection = DriverManager.getConnection(createUrl())) {
      SQLException exception =
          assertThrows(
              SQLException.class,
              () -> connection.createStatement().executeQuery("show random_setting"));
      assertEquals(
          "ERROR: unrecognized configuration parameter \"random_setting\"", exception.getMessage());
    }
  }

  @Test
  public void testSetValidSetting() throws SQLException {
    try (Connection connection = DriverManager.getConnection(createUrl())) {
      connection.createStatement().execute("set application_name to 'my-application'");

      try (ResultSet resultSet =
          connection.createStatement().executeQuery("show application_name ")) {
        assertTrue(resultSet.next());
        assertEquals("my-application", resultSet.getString(1));
        assertFalse(resultSet.next());
      }
    }
  }

  @Test
  public void testSetCaseInsensitiveSetting() throws SQLException {
    try (Connection connection = DriverManager.getConnection(createUrl())) {
      // The setting is called 'DateStyle' in the pg_settings table.
      connection.createStatement().execute("set datestyle to 'iso'");

      try (ResultSet resultSet = connection.createStatement().executeQuery("show DATESTYLE")) {
        assertTrue(resultSet.next());
        assertEquals("iso", resultSet.getString(1));
        assertFalse(resultSet.next());
      }
    }
  }

  @Test
  public void testSetInvalidSetting() throws SQLException {
    try (Connection connection = DriverManager.getConnection(createUrl())) {
      SQLException exception =
          assertThrows(
              SQLException.class,
              () ->
                  connection.createStatement().executeQuery("set random_setting to 'some-value'"));
      assertEquals(
          "ERROR: unrecognized configuration parameter \"random_setting\"", exception.getMessage());
    }
  }

  @Test
  public void testResetValidSetting() throws SQLException {
    try (Connection connection = DriverManager.getConnection(createUrl())) {
      connection.createStatement().execute("set application_name to 'my-application'");

      try (ResultSet resultSet =
          connection.createStatement().executeQuery("show application_name ")) {
        assertTrue(resultSet.next());
        assertEquals("my-application", resultSet.getString(1));
        assertFalse(resultSet.next());
      }

      connection.createStatement().execute("reset application_name");

      try (ResultSet resultSet =
          connection.createStatement().executeQuery("show application_name ")) {
        assertTrue(resultSet.next());
        assertNull(resultSet.getString(1));
        assertFalse(resultSet.next());
      }
    }
  }

  @Test
  public void testResetSettingWithStartupValue() throws SQLException {
    try (Connection connection = DriverManager.getConnection(createUrl())) {
      try (ResultSet resultSet = connection.createStatement().executeQuery("show datestyle")) {
        assertTrue(resultSet.next());
        assertEquals("ISO", resultSet.getString(1));
        assertFalse(resultSet.next());
      }

      connection.createStatement().execute("set datestyle to 'iso, ymd'");

      try (ResultSet resultSet = connection.createStatement().executeQuery("show datestyle")) {
        assertTrue(resultSet.next());
        assertEquals("iso, ymd", resultSet.getString(1));
        assertFalse(resultSet.next());
      }

      connection.createStatement().execute("reset datestyle");

      try (ResultSet resultSet = connection.createStatement().executeQuery("show datestyle")) {
        assertTrue(resultSet.next());
        assertEquals("ISO", resultSet.getString(1));
        assertFalse(resultSet.next());
      }
    }
  }

  @Test
  public void testResetInvalidSetting() throws SQLException {
    try (Connection connection = DriverManager.getConnection(createUrl())) {
      SQLException exception =
          assertThrows(
              SQLException.class,
              () -> connection.createStatement().executeQuery("reset random_setting"));
      assertEquals(
          "ERROR: unrecognized configuration parameter \"random_setting\"", exception.getMessage());
    }
  }

  @Test
  public void testShowUndefinedExtensionSetting() throws SQLException {
    try (Connection connection = DriverManager.getConnection(createUrl())) {
      SQLException exception =
          assertThrows(
              SQLException.class,
              () -> connection.createStatement().executeQuery("show spanner.some_setting"));
      assertEquals(
          "ERROR: unrecognized configuration parameter \"spanner.some_setting\"",
          exception.getMessage());
    }
  }

  @Test
  public void testSetExtensionSetting() throws SQLException {
    try (Connection connection = DriverManager.getConnection(createUrl())) {
      connection.createStatement().execute("set spanner.some_setting to 'some-value'");

      try (ResultSet resultSet =
          connection.createStatement().executeQuery("show spanner.some_setting ")) {
        assertTrue(resultSet.next());
        assertEquals("some-value", resultSet.getString(1));
        assertFalse(resultSet.next());
      }
    }
  }

  @Test
  public void testResetValidExtensionSetting() throws SQLException {
    try (Connection connection = DriverManager.getConnection(createUrl())) {
      connection.createStatement().execute("set spanner.some_setting to 'some-value'");

      try (ResultSet resultSet =
          connection.createStatement().executeQuery("show spanner.some_setting")) {
        assertTrue(resultSet.next());
        assertEquals("some-value", resultSet.getString(1));
        assertFalse(resultSet.next());
      }

      connection.createStatement().execute("reset spanner.some_setting");

      try (ResultSet resultSet =
          connection.createStatement().executeQuery("show spanner.some_setting")) {
        assertTrue(resultSet.next());
        assertNull(resultSet.getString(1));
        assertFalse(resultSet.next());
      }
    }
  }

  @Test
  public void testResetUndefinedExtensionSetting() throws SQLException {
    try (Connection connection = DriverManager.getConnection(createUrl())) {
      // Resetting an undefined extension setting is allowed by PostgreSQL, and will effectively set
      // the extension setting to null.
      connection.createStatement().execute("reset spanner.some_setting");

      verifySettingIsNull(connection, "spanner.some_setting");
    }
  }

  @Test
  public void testCommitSet() throws SQLException {
    try (Connection connection = DriverManager.getConnection(createUrl())) {
      connection.setAutoCommit(false);

      // Verify that the initial value is 'PostgreSQL JDBC Driver'.
      verifySettingValue(connection, "application_name", getExpectedInitialApplicationName());
      connection.createStatement().execute("set application_name to \"my-application\"");
      verifySettingValue(connection, "application_name", "my-application");
      // Committing the transaction should persist the value.
      connection.commit();
      verifySettingValue(connection, "application_name", "my-application");
    }
  }

  @Test
  public void testRollbackSet() throws SQLException {
    try (Connection connection = DriverManager.getConnection(createUrl())) {
      connection.setAutoCommit(false);

      // Verify that the initial value is null.
      verifySettingValue(connection, "application_name", getExpectedInitialApplicationName());
      connection.createStatement().execute("set application_name to \"my-application\"");
      verifySettingValue(connection, "application_name", "my-application");
      // Rolling back the transaction should reset the value to what it was before the transaction.
      connection.rollback();
      verifySettingValue(connection, "application_name", getExpectedInitialApplicationName());
    }
  }

  @Test
  public void testCommitSetExtension() throws SQLException {
    try (Connection connection = DriverManager.getConnection(createUrl())) {
      connection.setAutoCommit(false);

      connection.createStatement().execute("set spanner.random_setting to \"42\"");
      verifySettingValue(connection, "spanner.random_setting", "42");
      // Committing the transaction should persist the value.
      connection.commit();
      verifySettingValue(connection, "spanner.random_setting", "42");
    }
  }

  @Test
  public void testRollbackSetExtension() throws SQLException {
    try (Connection connection = DriverManager.getConnection(createUrl())) {
      connection.setAutoCommit(false);

      connection.createStatement().execute("set spanner.random_setting to \"42\"");
      verifySettingValue(connection, "spanner.random_setting", "42");
      // Rolling back the transaction should reset the value to what it was before the transaction.
      // In this case, that means that it should be undefined.
      connection.rollback();
      verifySettingIsUnrecognized(connection, "spanner.random_setting");
    }
  }

  @Test
  public void testRollbackDefinedExtension() throws SQLException {
    try (Connection connection = DriverManager.getConnection(createUrl())) {
      // First define the extension setting.
      connection.createStatement().execute("set spanner.random_setting to '100'");

      connection.setAutoCommit(false);

      connection.createStatement().execute("set spanner.random_setting to \"42\"");
      verifySettingValue(connection, "spanner.random_setting", "42");
      // Rolling back the transaction should reset the value to what it was before the transaction.
      // In this case, that means back to '100'.
      connection.rollback();
      verifySettingValue(connection, "spanner.random_setting", "100");
    }
  }

  @Test
  public void testCommitSetLocal() throws SQLException {
    try (Connection connection = DriverManager.getConnection(createUrl())) {
      connection.setAutoCommit(false);

      // Verify that the initial value is 'PostgreSQL JDBC Driver'.
      verifySettingValue(connection, "application_name", getExpectedInitialApplicationName());
      connection.createStatement().execute("set local application_name to \"my-application\"");
      verifySettingValue(connection, "application_name", "my-application");
      // Committing the transaction should not persist the value as it was only set for the current
      // transaction.
      connection.commit();
      verifySettingValue(connection, "application_name", getExpectedInitialApplicationName());
    }
  }

  @Test
  public void testCommitSetLocalAndSession() throws SQLException {
    try (Connection connection = DriverManager.getConnection(createUrl())) {
      connection.setAutoCommit(false);

      // Verify that the initial value is 'PostgreSQL JDBC Driver'.
      verifySettingValue(connection, "application_name", getExpectedInitialApplicationName());
      // Set both a session and a local value. The session value will be 'hidden' by the local
      // value, but the session value will be committed.
      connection
          .createStatement()
          .execute("set session application_name to \"my-session-application\"");
      verifySettingValue(connection, "application_name", "my-session-application");
      connection
          .createStatement()
          .execute("set local application_name to \"my-local-application\"");
      verifySettingValue(connection, "application_name", "my-local-application");
      // Committing the transaction should persist the session value.
      connection.commit();
      verifySettingValue(connection, "application_name", "my-session-application");
    }
  }

  @Test
  public void testCommitSetLocalAndSessionExtension() throws SQLException {
    try (Connection connection = DriverManager.getConnection(createUrl())) {
      // Verify that the initial value is undefined.
      verifySettingIsUnrecognized(connection, "spanner.custom_setting");

      connection.setAutoCommit(false);

      // Set both a session and a local value. The session value will be 'hidden' by the local
      // value, but the session value will be committed.
      connection.createStatement().execute("set spanner.custom_setting to 'session-value'");
      verifySettingValue(connection, "spanner.custom_setting", "session-value");
      connection.createStatement().execute("set local spanner.custom_setting to 'local-value'");
      verifySettingValue(connection, "spanner.custom_setting", "local-value");
      // Committing the transaction should persist the session value.
      connection.commit();
      verifySettingValue(connection, "spanner.custom_setting", "session-value");
    }
  }

  @Test
  public void testInvalidShowAbortsTransaction() throws SQLException {
    try (Connection connection = DriverManager.getConnection(createUrl())) {
      connection.setAutoCommit(false);

      // Verify that executing an invalid show statement will abort the transaction.
      assertThrows(
          SQLException.class,
          () -> connection.createStatement().execute("show spanner.non_existing_param"));
      SQLException exception =
          assertThrows(
              SQLException.class,
              () -> connection.createStatement().execute("show application_name "));
      assertEquals("ERROR: " + TRANSACTION_ABORTED_ERROR, exception.getMessage());

      connection.rollback();

      // Verify that the connection is usable again.
      verifySettingValue(connection, "application_name", getExpectedInitialApplicationName());
    }
  }

  @Test
  public void testShowAll() throws SQLException {
    try (Connection connection = DriverManager.getConnection(createUrl())) {
      try (ResultSet resultSet = connection.createStatement().executeQuery("show all")) {
        assertEquals(3, resultSet.getMetaData().getColumnCount());
        assertEquals("name", resultSet.getMetaData().getColumnName(1));
        assertEquals("setting", resultSet.getMetaData().getColumnName(2));
        assertEquals("description", resultSet.getMetaData().getColumnName(3));
        int count = 0;
        while (resultSet.next()) {
          if ("client_encoding".equals(resultSet.getString("name"))) {
            assertEquals("UTF8", resultSet.getString("setting"));
          }
          count++;
        }
<<<<<<< HEAD
        assertEquals(348, count);
=======
        assertEquals(356, count);
>>>>>>> 0cedf15a
      }
    }
  }

  @Test
  public void testResetAll() throws SQLException {
    try (Connection connection = DriverManager.getConnection(createUrl())) {
      connection.createStatement().execute("set application_name to 'my-app'");
      connection.createStatement().execute("set search_path to 'my_schema'");
      verifySettingValue(connection, "application_name", "my-app");
      verifySettingValue(connection, "search_path", "my_schema");

      connection.createStatement().execute("reset all");

      verifySettingIsNull(connection, "application_name");
      verifySettingValue(connection, "search_path", "public");
    }
  }

  @Test
  public void testSetToDefault() throws SQLException {
    try (Connection connection = DriverManager.getConnection(createUrl())) {
      connection.createStatement().execute("set application_name to 'my-app'");
      connection.createStatement().execute("set search_path to 'my_schema'");
      verifySettingValue(connection, "application_name", "my-app");
      verifySettingValue(connection, "search_path", "my_schema");

      connection.createStatement().execute("set application_name to default");
      connection.createStatement().execute("set search_path to default");

      verifySettingIsNull(connection, "application_name");
      verifySettingValue(connection, "search_path", "public");
    }
  }

  @Test
  public void testSetToEmpty() throws SQLException {
    try (Connection connection = DriverManager.getConnection(createUrl())) {
      connection.createStatement().execute("set application_name to ''");
      verifySettingValue(connection, "application_name", "");
    }
  }

  @Test
  public void testSettingsAreUniqueToConnections() throws SQLException {
    // Verify that each new connection gets a separate set of settings.
    for (int connectionNum = 0; connectionNum < 5; connectionNum++) {
      try (Connection connection = DriverManager.getConnection(createUrl())) {
        // Verify that the initial value is 'PostgreSQL JDBC Driver'.
        verifySettingValue(connection, "application_name", getExpectedInitialApplicationName());
        connection.createStatement().execute("set application_name to \"my-application\"");
        verifySettingValue(connection, "application_name", "my-application");
      }
    }
  }

  @Test
  public void testSettingInConnectionOptions() throws SQLException {
    try (Connection connection =
        DriverManager.getConnection(
            createUrl()
                + "?options=-c%20spanner.ddl_transaction_mode=AutocommitExplicitTransaction")) {
      verifySettingValue(
          connection, "spanner.ddl_transaction_mode", "AutocommitExplicitTransaction");
    }
  }

  @Test
  public void testMultipleSettingsInConnectionOptions() throws SQLException {
    try (Connection connection =
        DriverManager.getConnection(
            createUrl() + "?options=-c%20spanner.setting1=value1%20-c%20spanner.setting2=value2")) {
      verifySettingValue(connection, "spanner.setting1", "value1");
      verifySettingValue(connection, "spanner.setting2", "value2");
    }
  }

  @Test
  public void testServerVersionInConnectionOptions() throws SQLException {
    try (Connection connection =
        DriverManager.getConnection(createUrl() + "?options=-c%20server_version=4.1")) {
      verifySettingValue(connection, "server_version", "4.1");
      verifySettingValue(connection, "server_version_num", "40001");
    }
  }

  @Test
  public void testCustomServerVersionInConnectionOptions() throws SQLException {
    try (Connection connection =
        DriverManager.getConnection(
            createUrl() + "?options=-c%20server_version=5.2 custom version")) {
      verifySettingValue(connection, "server_version", "5.2 custom version");
      verifySettingValue(connection, "server_version_num", "50002");
    }
  }

  @Test
  public void testSelectPgType() throws SQLException {
    mockSpanner.putStatementResult(
        StatementResult.query(
            Statement.of(
                "with pg_namespace as (\n"
                    + "  select case schema_name when 'pg_catalog' then 11 when 'public' then 2200 else 0 end as oid,\n"
                    + "        schema_name as nspname, null as nspowner, null as nspacl\n"
                    + "  from information_schema.schemata\n"
                    + "),\n"
                    + "pg_type as (\n"
                    + "  select 16 as oid, 'bool' as typname, (select oid from pg_namespace where nspname='pg_catalog') as typnamespace, null as typowner, 1 as typlen, true as typbyval, 'b' as typtype, 'B' as typcategory, true as typispreferred, true as typisdefined, ',' as typdelim, 0 as typrelid, 0 as typelem, 1000 as typarray, 'boolin' as typinput, 'boolout' as typoutput, 'boolrecv' as typreceive, 'boolsend' as typsend, '-' as typmodin, '-' as typmodout, '-' as typanalyze, 'c' as typalign, 'p' as typstorage, false as typnotnull, 0 as typbasetype, -1 as typtypmod, 0 as typndims, 0 as typcollation, null as typdefaultbin, null as typdefault, null as typacl union all\n"
                    + "  select 17 as oid, 'bytea' as typname, (select oid from pg_namespace where nspname='pg_catalog') as typnamespace, null as typowner, -1 as typlen, false as typbyval, 'b' as typtype, 'U' as typcategory, false as typispreferred, true as typisdefined, ',' as typdelim, 0 as typrelid, 0 as typelem, 1001 as typarray, 'byteain' as typinput, 'byteaout' as typoutput, 'bytearecv' as typreceive, 'byteasend' as typsend, '-' as typmodin, '-' as typmodout, '-' as typanalyze, 'i' as typalign, 'x' as typstorage, false as typnotnull, 0 as typbasetype, -1 as typtypmod, 0 as typndims, 0 as typcollation, null as typdefaultbin, null as typdefault, null as typacl union all\n"
                    + "  select 20 as oid, 'int8' as typname, (select oid from pg_namespace where nspname='pg_catalog') as typnamespace, null as typowner, 8 as typlen, true as typbyval, 'b' as typtype, 'N' as typcategory, false as typispreferred, true as typisdefined, ',' as typdelim, 0 as typrelid, 0 as typelem, 1016 as typarray, 'int8in' as typinput, 'int8out' as typoutput, 'int8recv' as typreceive, 'int8send' as typsend, '-' as typmodin, '-' as typmodout, '-' as typanalyze, 'd' as typalign, 'p' as typstorage, false as typnotnull, 0 as typbasetype, -1 as typtypmod, 0 as typndims, 0 as typcollation, null as typdefaultbin, null as typdefault, null as typacl union all\n"
                    + "  select 21 as oid, 'int2' as typname, (select oid from pg_namespace where nspname='pg_catalog') as typnamespace, null as typowner, 2 as typlen, true as typbyval, 'b' as typtype, 'N' as typcategory, false as typispreferred, false as typisdefined, ',' as typdelim, 0 as typrelid, 0 as typelem, 1005 as typarray, 'int2in' as typinput, 'int2out' as typoutput, 'int2recv' as typreceive, 'int2send' as typsend, '-' as typmodin, '-' as typmodout, '-' as typanalyze, 's' as typalign, 'p' as typstorage, false as typnotnull, 0 as typbasetype, -1 as typtypmod, 0 as typndims, 0 as typcollation, null as typdefaultbin, null as typdefault, null as typacl union all\n"
                    + "  select 23 as oid, 'int4' as typname, (select oid from pg_namespace where nspname='pg_catalog') as typnamespace, null as typowner, 4 as typlen, true as typbyval, 'b' as typtype, 'N' as typcategory, false as typispreferred, false as typisdefined, ',' as typdelim, 0 as typrelid, 0 as typelem, 1007 as typarray, 'int4in' as typinput, 'int4out' as typoutput, 'int4recv' as typreceive, 'int4send' as typsend, '-' as typmodin, '-' as typmodout, '-' as typanalyze, 'i' as typalign, 'p' as typstorage, false as typnotnull, 0 as typbasetype, -1 as typtypmod, 0 as typndims, 0 as typcollation, null as typdefaultbin, null as typdefault, null as typacl union all\n"
                    + "  select 25 as oid, 'text' as typname, (select oid from pg_namespace where nspname='pg_catalog') as typnamespace, null as typowner, -1 as typlen, false as typbyval, 'b' as typtype, 'S' as typcategory, true as typispreferred, true as typisdefined, ',' as typdelim, 0 as typrelid, 0 as typelem, 1009 as typarray, 'textin' as typinput, 'textout' as typoutput, 'textrecv' as typreceive, 'textsend' as typsend, '-' as typmodin, '-' as typmodout, '-' as typanalyze, 'i' as typalign, 'x' as typstorage, false as typnotnull, 0 as typbasetype, -1 as typtypmod, 0 as typndims, 100 as typcollation, null as typdefaultbin, null as typdefault, null as typacl union all\n"
                    + "  select 700 as oid, 'float4' as typname, (select oid from pg_namespace where nspname='pg_catalog') as typnamespace, null as typowner, 4 as typlen, true as typbyval, 'b' as typtype, 'N' as typcategory, false as typispreferred, false as typisdefined, ',' as typdelim, 0 as typrelid, 0 as typelem, 1021 as typarray, 'float4in' as typinput, 'float4out' as typoutput, 'float4recv' as typreceive, 'float4send' as typsend, '-' as typmodin, '-' as typmodout, '-' as typanalyze, 'i' as typalign, 'p' as typstorage, false as typnotnull, 0 as typbasetype, -1 as typtypmod, 0 as typndims, 0 as typcollation, null as typdefaultbin, null as typdefault, null as typacl union all\n"
                    + "  select 701 as oid, 'float8' as typname, (select oid from pg_namespace where nspname='pg_catalog') as typnamespace, null as typowner, 8 as typlen, true as typbyval, 'b' as typtype, 'N' as typcategory, true as typispreferred, true as typisdefined, ',' as typdelim, 0 as typrelid, 0 as typelem, 1022 as typarray, 'float8in' as typinput, 'float8out' as typoutput, 'float8recv' as typreceive, 'float8send' as typsend, '-' as typmodin, '-' as typmodout, '-' as typanalyze, 'd' as typalign, 'p' as typstorage, false as typnotnull, 0 as typbasetype, -1 as typtypmod, 0 as typndims, 0 as typcollation, null as typdefaultbin, null as typdefault, null as typacl union all\n"
                    + "  select 1043 as oid, 'varchar' as typname, (select oid from pg_namespace where nspname='pg_catalog') as typnamespace, null as typowner, -1 as typlen, false as typbyval, 'b' as typtype, 'S' as typcategory, false as typispreferred, true as typisdefined, ',' as typdelim, 0 as typrelid, 0 as typelem, 1015 as typarray, 'varcharin' as typinput, 'varcharout' as typoutput, 'varcharrecv' as typreceive, 'varcharsend' as typsend, 'varchartypmodin' as typmodin, 'varchartypmodout' as typmodout, '-' as typanalyze, 'i' as typalign, 'x' as typstorage, false as typnotnull, 0 as typbasetype, -1 as typtypmod, 0 as typndims, 100 as typcollation, null as typdefaultbin, null as typdefault, null as typacl union all\n"
                    + "  select 1082 as oid, 'date' as typname, (select oid from pg_namespace where nspname='pg_catalog') as typnamespace, null as typowner, 4 as typlen, true as typbyval, 'b' as typtype, 'D' as typcategory, false as typispreferred, true as typisdefined, ',' as typdelim, 0 as typrelid, 0 as typelem, 1182 as typarray, 'date_in' as typinput, 'date_out' as typoutput, 'date_recv' as typreceive, 'date_send' as typsend, '-' as typmodin, '-' as typmodout, '-' as typanalyze, 'i' as typalign, 'p' as typstorage, false as typnotnull, 0 as typbasetype, -1 as typtypmod, 0 as typndims, 0 as typcollation, null as typdefaultbin, null as typdefault, null as typacl union all\n"
                    + "  select 1114 as oid, 'timestamp' as typname, (select oid from pg_namespace where nspname='pg_catalog') as typnamespace, null as typowner, 8 as typlen, true as typbyval, 'b' as typtype, 'D' as typcategory, false as typispreferred, false as typisdefined, ',' as typdelim, 0 as typrelid, 0 as typelem, 1115 as typarray, 'timestamp_in' as typinput, 'timestamp_out' as typoutput, 'timestamp_recv' as typreceive, 'timestamp_send' as typsend, 'timestamptypmodin' as typmodin, 'timestamptypmodout' as typmodout, '-' as typanalyze, 'd' as typalign, 'p' as typstorage, false as typnotnull, 0 as typbasetype, -1 as typtypmod, 0 as typndims, 0 as typcollation, null as typdefaultbin, null as typdefault, null as typacl union all\n"
                    + "  select 1184 as oid, 'timestamptz' as typname, (select oid from pg_namespace where nspname='pg_catalog') as typnamespace, null as typowner, 8 as typlen, true as typbyval, 'b' as typtype, 'D' as typcategory, true as typispreferred, true as typisdefined, ',' as typdelim, 0 as typrelid, 0 as typelem, 1185 as typarray, 'timestamptz_in' as typinput, 'timestamptz_out' as typoutput, 'timestamptz_recv' as typreceive, 'timestamptz_send' as typsend, 'timestamptztypmodin' as typmodin, 'timestamptztypmodout' as typmodout, '-' as typanalyze, 'd' as typalign, 'p' as typstorage, false as typnotnull, 0 as typbasetype, -1 as typtypmod, 0 as typndims, 0 as typcollation, null as typdefaultbin, null as typdefault, null as typacl union all\n"
                    + "  select 1700 as oid, 'numeric' as typname, (select oid from pg_namespace where nspname='pg_catalog') as typnamespace, null as typowner, -1 as typlen, false as typbyval, 'b' as typtype, 'N' as typcategory, false as typispreferred, true as typisdefined, ',' as typdelim, 0 as typrelid, 0 as typelem, 1231 as typarray, 'numeric_in' as typinput, 'numeric_out' as typoutput, 'numeric_recv' as typreceive, 'numeric_send' as typsend, 'numerictypmodin' as typmodin, 'numerictypmodout' as typmodout, '-' as typanalyze, 'i' as typalign, 'm' as typstorage, false as typnotnull, 0 as typbasetype, -1 as typtypmod, 0 as typndims, 0 as typcollation, null as typdefaultbin, null as typdefault, null as typacl union all\n"
                    + "  select 3802 as oid, 'jsonb' as typname, (select oid from pg_namespace where nspname='pg_catalog') as typnamespace, null as typowner, -1 as typlen, false as typbyval, 'b' as typtype, 'U' as typcategory, false as typispreferred, true as typisdefined, ',' as typdelim, 0 as typrelid, 0 as typelem, 3807 as typarray, 'jsonb_in' as typinput, 'jsonb_out' as typoutput, 'jsonb_recv' as typreceive, 'jsonb_send' as typsend, '-' as typmodin, '-' as typmodout, '-' as typanalyze, 'i' as typalign, 'x' as typstorage, false as typnotnull, 0 as typbasetype, -1 as typtypmod, 0 as typndims, 0 as typcollation, null as typdefaultbin, null as typdefault, null as typacl\n"
                    + ")\n"
                    + "select * from pg_type"),
            SELECT1_RESULTSET));

    try (Connection connection = DriverManager.getConnection(createUrl())) {
      try (ResultSet resultSet =
          connection.createStatement().executeQuery("select * from pg_catalog.pg_type")) {
        // The result is not consistent with selecting from pg_type, but that's not relevant here.
        // We just want to ensure that it includes the correct common table expressions.
        assertTrue(resultSet.next());
        assertEquals(1L, resultSet.getLong(1));
        assertFalse(resultSet.next());
      }
    }
  }

  @Test
  public void testSelectPgTypeAndPgNamespace() throws SQLException {
    mockSpanner.putStatementResult(
        StatementResult.query(
            Statement.of(
                "with pg_namespace as (\n"
                    + "  select case schema_name when 'pg_catalog' then 11 when 'public' then 2200 else 0 end as oid,\n"
                    + "        schema_name as nspname, null as nspowner, null as nspacl\n"
                    + "  from information_schema.schemata\n"
                    + "),\n"
                    + "pg_type as (\n"
                    + "  select 16 as oid, 'bool' as typname, (select oid from pg_namespace where nspname='pg_catalog') as typnamespace, null as typowner, 1 as typlen, true as typbyval, 'b' as typtype, 'B' as typcategory, true as typispreferred, true as typisdefined, ',' as typdelim, 0 as typrelid, 0 as typelem, 1000 as typarray, 'boolin' as typinput, 'boolout' as typoutput, 'boolrecv' as typreceive, 'boolsend' as typsend, '-' as typmodin, '-' as typmodout, '-' as typanalyze, 'c' as typalign, 'p' as typstorage, false as typnotnull, 0 as typbasetype, -1 as typtypmod, 0 as typndims, 0 as typcollation, null as typdefaultbin, null as typdefault, null as typacl union all\n"
                    + "  select 17 as oid, 'bytea' as typname, (select oid from pg_namespace where nspname='pg_catalog') as typnamespace, null as typowner, -1 as typlen, false as typbyval, 'b' as typtype, 'U' as typcategory, false as typispreferred, true as typisdefined, ',' as typdelim, 0 as typrelid, 0 as typelem, 1001 as typarray, 'byteain' as typinput, 'byteaout' as typoutput, 'bytearecv' as typreceive, 'byteasend' as typsend, '-' as typmodin, '-' as typmodout, '-' as typanalyze, 'i' as typalign, 'x' as typstorage, false as typnotnull, 0 as typbasetype, -1 as typtypmod, 0 as typndims, 0 as typcollation, null as typdefaultbin, null as typdefault, null as typacl union all\n"
                    + "  select 20 as oid, 'int8' as typname, (select oid from pg_namespace where nspname='pg_catalog') as typnamespace, null as typowner, 8 as typlen, true as typbyval, 'b' as typtype, 'N' as typcategory, false as typispreferred, true as typisdefined, ',' as typdelim, 0 as typrelid, 0 as typelem, 1016 as typarray, 'int8in' as typinput, 'int8out' as typoutput, 'int8recv' as typreceive, 'int8send' as typsend, '-' as typmodin, '-' as typmodout, '-' as typanalyze, 'd' as typalign, 'p' as typstorage, false as typnotnull, 0 as typbasetype, -1 as typtypmod, 0 as typndims, 0 as typcollation, null as typdefaultbin, null as typdefault, null as typacl union all\n"
                    + "  select 21 as oid, 'int2' as typname, (select oid from pg_namespace where nspname='pg_catalog') as typnamespace, null as typowner, 2 as typlen, true as typbyval, 'b' as typtype, 'N' as typcategory, false as typispreferred, false as typisdefined, ',' as typdelim, 0 as typrelid, 0 as typelem, 1005 as typarray, 'int2in' as typinput, 'int2out' as typoutput, 'int2recv' as typreceive, 'int2send' as typsend, '-' as typmodin, '-' as typmodout, '-' as typanalyze, 's' as typalign, 'p' as typstorage, false as typnotnull, 0 as typbasetype, -1 as typtypmod, 0 as typndims, 0 as typcollation, null as typdefaultbin, null as typdefault, null as typacl union all\n"
                    + "  select 23 as oid, 'int4' as typname, (select oid from pg_namespace where nspname='pg_catalog') as typnamespace, null as typowner, 4 as typlen, true as typbyval, 'b' as typtype, 'N' as typcategory, false as typispreferred, false as typisdefined, ',' as typdelim, 0 as typrelid, 0 as typelem, 1007 as typarray, 'int4in' as typinput, 'int4out' as typoutput, 'int4recv' as typreceive, 'int4send' as typsend, '-' as typmodin, '-' as typmodout, '-' as typanalyze, 'i' as typalign, 'p' as typstorage, false as typnotnull, 0 as typbasetype, -1 as typtypmod, 0 as typndims, 0 as typcollation, null as typdefaultbin, null as typdefault, null as typacl union all\n"
                    + "  select 25 as oid, 'text' as typname, (select oid from pg_namespace where nspname='pg_catalog') as typnamespace, null as typowner, -1 as typlen, false as typbyval, 'b' as typtype, 'S' as typcategory, true as typispreferred, true as typisdefined, ',' as typdelim, 0 as typrelid, 0 as typelem, 1009 as typarray, 'textin' as typinput, 'textout' as typoutput, 'textrecv' as typreceive, 'textsend' as typsend, '-' as typmodin, '-' as typmodout, '-' as typanalyze, 'i' as typalign, 'x' as typstorage, false as typnotnull, 0 as typbasetype, -1 as typtypmod, 0 as typndims, 100 as typcollation, null as typdefaultbin, null as typdefault, null as typacl union all\n"
                    + "  select 700 as oid, 'float4' as typname, (select oid from pg_namespace where nspname='pg_catalog') as typnamespace, null as typowner, 4 as typlen, true as typbyval, 'b' as typtype, 'N' as typcategory, false as typispreferred, false as typisdefined, ',' as typdelim, 0 as typrelid, 0 as typelem, 1021 as typarray, 'float4in' as typinput, 'float4out' as typoutput, 'float4recv' as typreceive, 'float4send' as typsend, '-' as typmodin, '-' as typmodout, '-' as typanalyze, 'i' as typalign, 'p' as typstorage, false as typnotnull, 0 as typbasetype, -1 as typtypmod, 0 as typndims, 0 as typcollation, null as typdefaultbin, null as typdefault, null as typacl union all\n"
                    + "  select 701 as oid, 'float8' as typname, (select oid from pg_namespace where nspname='pg_catalog') as typnamespace, null as typowner, 8 as typlen, true as typbyval, 'b' as typtype, 'N' as typcategory, true as typispreferred, true as typisdefined, ',' as typdelim, 0 as typrelid, 0 as typelem, 1022 as typarray, 'float8in' as typinput, 'float8out' as typoutput, 'float8recv' as typreceive, 'float8send' as typsend, '-' as typmodin, '-' as typmodout, '-' as typanalyze, 'd' as typalign, 'p' as typstorage, false as typnotnull, 0 as typbasetype, -1 as typtypmod, 0 as typndims, 0 as typcollation, null as typdefaultbin, null as typdefault, null as typacl union all\n"
                    + "  select 1043 as oid, 'varchar' as typname, (select oid from pg_namespace where nspname='pg_catalog') as typnamespace, null as typowner, -1 as typlen, false as typbyval, 'b' as typtype, 'S' as typcategory, false as typispreferred, true as typisdefined, ',' as typdelim, 0 as typrelid, 0 as typelem, 1015 as typarray, 'varcharin' as typinput, 'varcharout' as typoutput, 'varcharrecv' as typreceive, 'varcharsend' as typsend, 'varchartypmodin' as typmodin, 'varchartypmodout' as typmodout, '-' as typanalyze, 'i' as typalign, 'x' as typstorage, false as typnotnull, 0 as typbasetype, -1 as typtypmod, 0 as typndims, 100 as typcollation, null as typdefaultbin, null as typdefault, null as typacl union all\n"
                    + "  select 1082 as oid, 'date' as typname, (select oid from pg_namespace where nspname='pg_catalog') as typnamespace, null as typowner, 4 as typlen, true as typbyval, 'b' as typtype, 'D' as typcategory, false as typispreferred, true as typisdefined, ',' as typdelim, 0 as typrelid, 0 as typelem, 1182 as typarray, 'date_in' as typinput, 'date_out' as typoutput, 'date_recv' as typreceive, 'date_send' as typsend, '-' as typmodin, '-' as typmodout, '-' as typanalyze, 'i' as typalign, 'p' as typstorage, false as typnotnull, 0 as typbasetype, -1 as typtypmod, 0 as typndims, 0 as typcollation, null as typdefaultbin, null as typdefault, null as typacl union all\n"
                    + "  select 1114 as oid, 'timestamp' as typname, (select oid from pg_namespace where nspname='pg_catalog') as typnamespace, null as typowner, 8 as typlen, true as typbyval, 'b' as typtype, 'D' as typcategory, false as typispreferred, false as typisdefined, ',' as typdelim, 0 as typrelid, 0 as typelem, 1115 as typarray, 'timestamp_in' as typinput, 'timestamp_out' as typoutput, 'timestamp_recv' as typreceive, 'timestamp_send' as typsend, 'timestamptypmodin' as typmodin, 'timestamptypmodout' as typmodout, '-' as typanalyze, 'd' as typalign, 'p' as typstorage, false as typnotnull, 0 as typbasetype, -1 as typtypmod, 0 as typndims, 0 as typcollation, null as typdefaultbin, null as typdefault, null as typacl union all\n"
                    + "  select 1184 as oid, 'timestamptz' as typname, (select oid from pg_namespace where nspname='pg_catalog') as typnamespace, null as typowner, 8 as typlen, true as typbyval, 'b' as typtype, 'D' as typcategory, true as typispreferred, true as typisdefined, ',' as typdelim, 0 as typrelid, 0 as typelem, 1185 as typarray, 'timestamptz_in' as typinput, 'timestamptz_out' as typoutput, 'timestamptz_recv' as typreceive, 'timestamptz_send' as typsend, 'timestamptztypmodin' as typmodin, 'timestamptztypmodout' as typmodout, '-' as typanalyze, 'd' as typalign, 'p' as typstorage, false as typnotnull, 0 as typbasetype, -1 as typtypmod, 0 as typndims, 0 as typcollation, null as typdefaultbin, null as typdefault, null as typacl union all\n"
                    + "  select 1700 as oid, 'numeric' as typname, (select oid from pg_namespace where nspname='pg_catalog') as typnamespace, null as typowner, -1 as typlen, false as typbyval, 'b' as typtype, 'N' as typcategory, false as typispreferred, true as typisdefined, ',' as typdelim, 0 as typrelid, 0 as typelem, 1231 as typarray, 'numeric_in' as typinput, 'numeric_out' as typoutput, 'numeric_recv' as typreceive, 'numeric_send' as typsend, 'numerictypmodin' as typmodin, 'numerictypmodout' as typmodout, '-' as typanalyze, 'i' as typalign, 'm' as typstorage, false as typnotnull, 0 as typbasetype, -1 as typtypmod, 0 as typndims, 0 as typcollation, null as typdefaultbin, null as typdefault, null as typacl union all\n"
                    + "  select 3802 as oid, 'jsonb' as typname, (select oid from pg_namespace where nspname='pg_catalog') as typnamespace, null as typowner, -1 as typlen, false as typbyval, 'b' as typtype, 'U' as typcategory, false as typispreferred, true as typisdefined, ',' as typdelim, 0 as typrelid, 0 as typelem, 3807 as typarray, 'jsonb_in' as typinput, 'jsonb_out' as typoutput, 'jsonb_recv' as typreceive, 'jsonb_send' as typsend, '-' as typmodin, '-' as typmodout, '-' as typanalyze, 'i' as typalign, 'x' as typstorage, false as typnotnull, 0 as typbasetype, -1 as typtypmod, 0 as typndims, 0 as typcollation, null as typdefaultbin, null as typdefault, null as typacl\n"
                    + ")\n"
                    + "select * from pg_type join pg_namespace on pg_type.typnamespace=pg_namespace.oid"),
            SELECT1_RESULTSET));

    try (Connection connection = DriverManager.getConnection(createUrl())) {
      try (ResultSet resultSet =
          connection
              .createStatement()
              .executeQuery(
                  "select * from pg_catalog.pg_type "
                      + "join pg_catalog.pg_namespace on pg_type.typnamespace=pg_namespace.oid")) {
        // The result is not consistent with selecting from pg_type, but that's not relevant here.
        // We just want to ensure that it includes the correct common table expressions.
        assertTrue(resultSet.next());
        assertEquals(1L, resultSet.getLong(1));
        assertFalse(resultSet.next());
      }
    }
  }

  @Test
  public void testDefaultReplacePgCatalogTables() throws SQLException {
    try (Connection connection = DriverManager.getConnection(createUrl())) {
      try (ResultSet resultSet =
          connection.createStatement().executeQuery("show spanner.replace_pg_catalog_tables")) {
        assertTrue(resultSet.next());
        assertTrue(resultSet.getBoolean(1));
        assertFalse(resultSet.next());
      }
      mockSpanner.putStatementResult(
          StatementResult.query(
              Statement.of(
                  "with pg_namespace as (\n"
                      + "  select case schema_name when 'pg_catalog' then 11 when 'public' then 2200 else 0 end as oid,\n"
                      + "        schema_name as nspname, null as nspowner, null as nspacl\n"
                      + "  from information_schema.schemata\n"
                      + ")\n"
                      + "select * from pg_namespace"),
              SELECT1_RESULTSET));
      // Just verify that this works, we don't care about the result.
      try (ResultSet resultSet =
          connection.createStatement().executeQuery("select * from pg_catalog.pg_namespace")) {
        //noinspection StatementWithEmptyBody
        while (resultSet.next()) {}
      }
    }
  }

  @Test
  public void testReplacePgCatalogTablesOff() throws SQLException {
    try (Connection connection =
        DriverManager.getConnection(
            createUrl() + "?options=-c%20spanner.replace_pg_catalog_tables=off")) {
      try (ResultSet resultSet =
          connection.createStatement().executeQuery("show spanner.replace_pg_catalog_tables")) {
        assertTrue(resultSet.next());
        assertFalse(resultSet.getBoolean(1));
        assertFalse(resultSet.next());
      }

      // The query will now not be modified by PGAdapter before it is sent to Cloud Spanner.
      mockSpanner.putStatementResult(
          StatementResult.query(
              Statement.of("select * from pg_catalog.pg_namespace"), SELECT1_RESULTSET));
      // Just verify that this works, we don't care about the result.
      try (ResultSet resultSet =
          connection.createStatement().executeQuery("select * from pg_catalog.pg_namespace")) {
        //noinspection StatementWithEmptyBody
        while (resultSet.next()) {}
      }
    }
  }

  @Test
  public void testDescribeStatementWithMoreThan50Parameters() throws SQLException {
    try (Connection connection = DriverManager.getConnection(createUrl())) {
      // Force binary transfer + usage of server-side prepared statements.
      connection.unwrap(PGConnection.class).setPrepareThreshold(-1);
      String sql =
          String.format(
              "insert into foo values (%s)",
              IntStream.rangeClosed(1, 51).mapToObj(i -> "?").collect(Collectors.joining(",")));
      try (PreparedStatement preparedStatement = connection.prepareStatement(sql)) {
        SQLException sqlException =
            assertThrows(SQLException.class, preparedStatement::getParameterMetaData);
        assertEquals(
            "ERROR: Cannot describe statements with more than 50 parameters",
            sqlException.getMessage());
      }

      try (PreparedStatement preparedStatement = connection.prepareStatement(sql)) {
        for (int i = 0; i < 51; i++) {
          preparedStatement.setNull(i + 1, Types.NULL);
        }
        SQLException sqlException =
            assertThrows(SQLException.class, preparedStatement::executeUpdate);
        assertEquals(
            "ERROR: Cannot describe statements with more than 50 parameters",
            sqlException.getMessage());
      }
    }
  }

  private void verifySettingIsNull(Connection connection, String setting) throws SQLException {
    try (ResultSet resultSet =
        connection.createStatement().executeQuery(String.format("show %s", setting))) {
      assertTrue(resultSet.next());
      assertNull(resultSet.getString(1));
      assertFalse(resultSet.next());
    }
  }

  private void verifySettingValue(Connection connection, String setting, String value)
      throws SQLException {
    try (ResultSet resultSet =
        connection.createStatement().executeQuery(String.format("show %s", setting))) {
      assertTrue(resultSet.next());
      assertEquals(value, resultSet.getString(1));
      assertFalse(resultSet.next());
    }
  }

  private void verifySettingIsUnrecognized(Connection connection, String setting) {
    SQLException exception =
        assertThrows(
            SQLException.class,
            () -> connection.createStatement().execute(String.format("show %s", setting)));
    assertEquals(
        String.format("ERROR: unrecognized configuration parameter \"%s\"", setting),
        exception.getMessage());
  }
}<|MERGE_RESOLUTION|>--- conflicted
+++ resolved
@@ -2175,11 +2175,7 @@
           }
           count++;
         }
-<<<<<<< HEAD
-        assertEquals(348, count);
-=======
-        assertEquals(356, count);
->>>>>>> 0cedf15a
+        assertEquals(357, count);
       }
     }
   }
