--- conflicted
+++ resolved
@@ -2160,361 +2160,6 @@
   }
 
   @Test
-<<<<<<< HEAD
-  public void testCreateTableIfNotExists_tableDoesNotExist() throws SQLException {
-    addIfNotExistsDdlException();
-    String sql = "CREATE TABLE IF NOT EXISTS foo (id bigint primary key)";
-    addDdlResponseToSpannerAdmin();
-    mockSpanner.putStatementResult(
-        StatementResult.query(
-            Statement.newBuilder(
-                    "select 1 from information_schema.tables where table_schema=$1 and table_name=$2")
-                .bind("p1")
-                .to("public")
-                .bind("p2")
-                .to("foo")
-                .build(),
-            EMPTY_RESULTSET));
-
-    try (Connection connection = DriverManager.getConnection(createUrl())) {
-      try (java.sql.Statement statement = connection.createStatement()) {
-        // Statement#execute(String) returns false if the result was either an update count or there
-        // was no result. Statement#getUpdateCount() returns 0 if there was no result.
-        assertFalse(statement.execute(sql));
-        assertEquals(0, statement.getUpdateCount());
-      }
-    }
-
-    List<UpdateDatabaseDdlRequest> updateDatabaseDdlRequests =
-        mockDatabaseAdmin.getRequests().stream()
-            .filter(request -> request instanceof UpdateDatabaseDdlRequest)
-            .map(UpdateDatabaseDdlRequest.class::cast)
-            .collect(Collectors.toList());
-    assertEquals(1, updateDatabaseDdlRequests.size());
-    assertEquals(1, updateDatabaseDdlRequests.get(0).getStatementsCount());
-    assertEquals(
-        "create table foo (id bigint primary key)",
-        updateDatabaseDdlRequests.get(0).getStatements(0));
-  }
-
-  @Test
-  public void testCreateTableIfNotExists_tableExists() throws SQLException {
-    addIfNotExistsDdlException();
-    String sql = "CREATE TABLE IF NOT EXISTS foo (id bigint primary key)";
-    addDdlResponseToSpannerAdmin();
-    mockSpanner.putStatementResult(
-        StatementResult.query(
-            Statement.newBuilder(
-                    "select 1 from information_schema.tables where table_schema=$1 and table_name=$2")
-                .bind("p1")
-                .to("public")
-                .bind("p2")
-                .to("foo")
-                .build(),
-            SELECT1_RESULTSET));
-
-    try (Connection connection = DriverManager.getConnection(createUrl())) {
-      try (java.sql.Statement statement = connection.createStatement()) {
-        // Statement#execute(String) returns false if the result was either an update count or there
-        // was no result. Statement#getUpdateCount() returns 0 if there was no result.
-        assertFalse(statement.execute(sql));
-        assertEquals(0, statement.getUpdateCount());
-      }
-    }
-
-    List<UpdateDatabaseDdlRequest> updateDatabaseDdlRequests =
-        mockDatabaseAdmin.getRequests().stream()
-            .filter(request -> request instanceof UpdateDatabaseDdlRequest)
-            .map(UpdateDatabaseDdlRequest.class::cast)
-            .collect(Collectors.toList());
-    assertEquals(0, updateDatabaseDdlRequests.size());
-  }
-
-  @Test
-  public void testCreateIndexIfNotExists_indexDoesNotExist() throws SQLException {
-    addIfNotExistsDdlException();
-    String sql = "CREATE INDEX IF NOT EXISTS foo on bar (value)";
-    addDdlResponseToSpannerAdmin();
-    mockSpanner.putStatementResult(
-        StatementResult.query(
-            Statement.newBuilder(
-                    "select 1 from information_schema.indexes where table_schema=$1 and index_name=$2")
-                .bind("p1")
-                .to("public")
-                .bind("p2")
-                .to("foo")
-                .build(),
-            EMPTY_RESULTSET));
-
-    try (Connection connection = DriverManager.getConnection(createUrl())) {
-      try (java.sql.Statement statement = connection.createStatement()) {
-        // Statement#execute(String) returns false if the result was either an update count or there
-        // was no result. Statement#getUpdateCount() returns 0 if there was no result.
-        assertFalse(statement.execute(sql));
-        assertEquals(0, statement.getUpdateCount());
-      }
-    }
-
-    List<UpdateDatabaseDdlRequest> updateDatabaseDdlRequests =
-        mockDatabaseAdmin.getRequests().stream()
-            .filter(request -> request instanceof UpdateDatabaseDdlRequest)
-            .map(UpdateDatabaseDdlRequest.class::cast)
-            .collect(Collectors.toList());
-    assertEquals(1, updateDatabaseDdlRequests.size());
-    assertEquals(1, updateDatabaseDdlRequests.get(0).getStatementsCount());
-    assertEquals(
-        "create index foo on bar (value)", updateDatabaseDdlRequests.get(0).getStatements(0));
-  }
-
-  @Test
-  public void testCreateIndexIfNotExists_indexExists() throws SQLException {
-    addIfNotExistsDdlException();
-    String sql = "CREATE INDEX IF NOT EXISTS foo on bar (value)";
-    addDdlResponseToSpannerAdmin();
-    mockSpanner.putStatementResult(
-        StatementResult.query(
-            Statement.newBuilder(
-                    "select 1 from information_schema.indexes where table_schema=$1 and index_name=$2")
-                .bind("p1")
-                .to("public")
-                .bind("p2")
-                .to("foo")
-                .build(),
-            SELECT1_RESULTSET));
-
-    try (Connection connection = DriverManager.getConnection(createUrl())) {
-      try (java.sql.Statement statement = connection.createStatement()) {
-        // Statement#execute(String) returns false if the result was either an update count or there
-        // was no result. Statement#getUpdateCount() returns 0 if there was no result.
-        assertFalse(statement.execute(sql));
-        assertEquals(0, statement.getUpdateCount());
-      }
-    }
-
-    List<UpdateDatabaseDdlRequest> updateDatabaseDdlRequests =
-        mockDatabaseAdmin.getRequests().stream()
-            .filter(request -> request instanceof UpdateDatabaseDdlRequest)
-            .map(UpdateDatabaseDdlRequest.class::cast)
-            .collect(Collectors.toList());
-    assertEquals(0, updateDatabaseDdlRequests.size());
-  }
-
-  @Test
-  public void testDropTableIfExists_tableDoesNotExist() throws SQLException {
-    addIfNotExistsDdlException();
-    String sql = "DROP TABLE IF EXISTS foo";
-    addDdlResponseToSpannerAdmin();
-    mockSpanner.putStatementResult(
-        StatementResult.query(
-            Statement.newBuilder(
-                    "select 1 from information_schema.tables where table_schema=$1 and table_name=$2")
-                .bind("p1")
-                .to("public")
-                .bind("p2")
-                .to("foo")
-                .build(),
-            EMPTY_RESULTSET));
-
-    try (Connection connection = DriverManager.getConnection(createUrl())) {
-      try (java.sql.Statement statement = connection.createStatement()) {
-        // Statement#execute(String) returns false if the result was either an update count or there
-        // was no result. Statement#getUpdateCount() returns 0 if there was no result.
-        assertFalse(statement.execute(sql));
-        assertEquals(0, statement.getUpdateCount());
-      }
-    }
-
-    List<UpdateDatabaseDdlRequest> updateDatabaseDdlRequests =
-        mockDatabaseAdmin.getRequests().stream()
-            .filter(request -> request instanceof UpdateDatabaseDdlRequest)
-            .map(UpdateDatabaseDdlRequest.class::cast)
-            .collect(Collectors.toList());
-    assertEquals(0, updateDatabaseDdlRequests.size());
-  }
-
-  @Test
-  public void testDropTableIfExists_tableExists() throws SQLException {
-    addIfNotExistsDdlException();
-    String sql = "DROP TABLE IF EXISTS foo";
-    addDdlResponseToSpannerAdmin();
-    mockSpanner.putStatementResult(
-        StatementResult.query(
-            Statement.newBuilder(
-                    "select 1 from information_schema.tables where table_schema=$1 and table_name=$2")
-                .bind("p1")
-                .to("public")
-                .bind("p2")
-                .to("foo")
-                .build(),
-            SELECT1_RESULTSET));
-    mockSpanner.putStatementResult(
-        StatementResult.query(
-            Statement.newBuilder(
-                    "select table_schema, index_name "
-                        + "from information_schema.indexes "
-                        + "where table_schema=$1 "
-                        + "and table_name=$2 "
-                        + "and not index_type = 'PRIMARY_KEY' "
-                        + "and spanner_is_managed = 'NO'")
-                .bind("p1")
-                .to("public")
-                .bind("p2")
-                .to("foo")
-                .build(),
-            com.google.spanner.v1.ResultSet.newBuilder()
-                .setMetadata(
-                    ResultSetMetadata.newBuilder()
-                        .setRowType(StructType.newBuilder().build())
-                        .build())
-                .build()));
-
-    try (Connection connection = DriverManager.getConnection(createUrl())) {
-      try (java.sql.Statement statement = connection.createStatement()) {
-        // Statement#execute(String) returns false if the result was either an update count or there
-        // was no result. Statement#getUpdateCount() returns 0 if there was no result.
-        assertFalse(statement.execute(sql));
-        assertEquals(0, statement.getUpdateCount());
-      }
-    }
-
-    List<UpdateDatabaseDdlRequest> updateDatabaseDdlRequests =
-        mockDatabaseAdmin.getRequests().stream()
-            .filter(request -> request instanceof UpdateDatabaseDdlRequest)
-            .map(UpdateDatabaseDdlRequest.class::cast)
-            .collect(Collectors.toList());
-    assertEquals(1, updateDatabaseDdlRequests.size());
-    assertEquals(1, updateDatabaseDdlRequests.get(0).getStatementsCount());
-    assertEquals("drop table foo", updateDatabaseDdlRequests.get(0).getStatements(0));
-  }
-
-  @Test
-  public void testDropIndexIfExists_indexDoesNotExist() throws SQLException {
-    addIfNotExistsDdlException();
-    String sql = "DROP INDEX IF EXISTS foo";
-    addDdlResponseToSpannerAdmin();
-    mockSpanner.putStatementResult(
-        StatementResult.query(
-            Statement.newBuilder(
-                    "select 1 from information_schema.indexes where table_schema=$1 and index_name=$2")
-                .bind("p1")
-                .to("public")
-                .bind("p2")
-                .to("foo")
-                .build(),
-            EMPTY_RESULTSET));
-
-    try (Connection connection = DriverManager.getConnection(createUrl())) {
-      try (java.sql.Statement statement = connection.createStatement()) {
-        // Statement#execute(String) returns false if the result was either an update count or there
-        // was no result. Statement#getUpdateCount() returns 0 if there was no result.
-        assertFalse(statement.execute(sql));
-        assertEquals(0, statement.getUpdateCount());
-      }
-    }
-
-    List<UpdateDatabaseDdlRequest> updateDatabaseDdlRequests =
-        mockDatabaseAdmin.getRequests().stream()
-            .filter(request -> request instanceof UpdateDatabaseDdlRequest)
-            .map(UpdateDatabaseDdlRequest.class::cast)
-            .collect(Collectors.toList());
-    assertEquals(0, updateDatabaseDdlRequests.size());
-  }
-
-  @Test
-  public void testDropIndexIfExists_indexExists() throws SQLException {
-    addIfNotExistsDdlException();
-    String sql = "DROP INDEX IF EXISTS foo";
-    addDdlResponseToSpannerAdmin();
-    mockSpanner.putStatementResult(
-        StatementResult.query(
-            Statement.newBuilder(
-                    "select 1 from information_schema.indexes where table_schema=$1 and index_name=$2")
-                .bind("p1")
-                .to("public")
-                .bind("p2")
-                .to("foo")
-                .build(),
-            SELECT1_RESULTSET));
-
-    try (Connection connection = DriverManager.getConnection(createUrl())) {
-      try (java.sql.Statement statement = connection.createStatement()) {
-        // Statement#execute(String) returns false if the result was either an update count or there
-        // was no result. Statement#getUpdateCount() returns 0 if there was no result.
-        assertFalse(statement.execute(sql));
-        assertEquals(0, statement.getUpdateCount());
-      }
-    }
-
-    List<UpdateDatabaseDdlRequest> updateDatabaseDdlRequests =
-        mockDatabaseAdmin.getRequests().stream()
-            .filter(request -> request instanceof UpdateDatabaseDdlRequest)
-            .map(UpdateDatabaseDdlRequest.class::cast)
-            .collect(Collectors.toList());
-    assertEquals(1, updateDatabaseDdlRequests.size());
-    assertEquals(1, updateDatabaseDdlRequests.get(0).getStatementsCount());
-    assertEquals("drop index foo", updateDatabaseDdlRequests.get(0).getStatements(0));
-  }
-
-  @Test
-  public void testDdlBatchWithIfNotExists() throws SQLException {
-    addIfNotExistsDdlException();
-    ImmutableList<String> statements =
-        ImmutableList.of(
-            "CREATE TABLE IF NOT EXISTS \"Foo\" (id bigint primary key)",
-            "CREATE TABLE IF NOT EXISTS bar (id bigint primary key, value text)",
-            "CREATE INDEX IF NOT EXISTS idx_foo ON bar (text)");
-    mockSpanner.putStatementResult(
-        StatementResult.query(
-            Statement.newBuilder(
-                    "select 1 from information_schema.tables where table_schema=$1 and table_name=$2")
-                .bind("p1")
-                .to("public")
-                .bind("p2")
-                .to("Foo")
-                .build(),
-            SELECT1_RESULTSET));
-    mockSpanner.putStatementResult(
-        StatementResult.query(
-            Statement.newBuilder(
-                    "select 1 from information_schema.tables where table_schema=$1 and table_name=$2")
-                .bind("p1")
-                .to("public")
-                .bind("p2")
-                .to("bar")
-                .build(),
-            SELECT1_RESULTSET));
-    mockSpanner.putStatementResult(
-        StatementResult.query(
-            Statement.newBuilder(
-                    "select 1 from information_schema.indexes where table_schema=$1 and index_name=$2")
-                .bind("p1")
-                .to("public")
-                .bind("p2")
-                .to("idx_foo")
-                .build(),
-            SELECT1_RESULTSET));
-
-    try (Connection connection = DriverManager.getConnection(createUrl())) {
-      try (java.sql.Statement statement = connection.createStatement()) {
-        for (String sql : statements) {
-          statement.addBatch(sql);
-        }
-        int[] updateCounts = statement.executeBatch();
-        assertArrayEquals(new int[] {0, 0, 0}, updateCounts);
-      }
-    }
-
-    List<UpdateDatabaseDdlRequest> updateDatabaseDdlRequests =
-        mockDatabaseAdmin.getRequests().stream()
-            .filter(request -> request instanceof UpdateDatabaseDdlRequest)
-            .map(UpdateDatabaseDdlRequest.class::cast)
-            .collect(Collectors.toList());
-    assertEquals(0, updateDatabaseDdlRequests.size());
-  }
-
-  @Test
-=======
->>>>>>> 6abc2ec5
   public void testCreateTableIfNotExists_withBackendSupport() throws SQLException {
     String sql = "CREATE TABLE IF NOT EXISTS foo (id bigint primary key)";
     // Add a response for the DDL statement that is sent to Spanner.
