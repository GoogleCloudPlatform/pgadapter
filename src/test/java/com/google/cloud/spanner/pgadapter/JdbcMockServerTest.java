--- conflicted
+++ resolved
@@ -4141,11 +4141,7 @@
       connection.createStatement().execute("set search_path to 'my_schema'");
       connection
           .createStatement()
-<<<<<<< HEAD
-          .execute("set spanner.autocommit_dml_mode='partitioned_non_atomic'");
-=======
           .execute("set spanner.autocommit_dml_mode to 'partitioned_non_atomic'");
->>>>>>> 5b883e44
       verifySettingValue(connection, "application_name", "my-app");
       verifySettingValue(connection, "search_path", "my_schema");
       verifySettingValue(connection, "spanner.autocommit_dml_mode", "PARTITIONED_NON_ATOMIC");
@@ -4154,12 +4150,7 @@
 
       verifySettingIsNull(connection, "application_name");
       verifySettingValue(connection, "search_path", "public");
-<<<<<<< HEAD
       verifySettingValue(connection, "spanner.autocommit_dml_mode", "TRANSACTIONAL");
-=======
-      // TODO: Change this when the Spanner Connection API also supports RESET ALL.
-      verifySettingValue(connection, "spanner.autocommit_dml_mode", "PARTITIONED_NON_ATOMIC");
->>>>>>> 5b883e44
     }
   }
 
