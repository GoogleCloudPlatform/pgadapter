// Copyright 2022 Google LLC
//
// Licensed under the Apache License, Version 2.0 (the "License");
// you may not use this file except in compliance with the License.
// You may obtain a copy of the License at
//
//      http://www.apache.org/licenses/LICENSE-2.0
//
// Unless required by applicable law or agreed to in writing, software
// distributed under the License is distributed on an "AS IS" BASIS,
// WITHOUT WARRANTIES OR CONDITIONS OF ANY KIND, either express or implied.
// See the License for the specific language governing permissions and
// limitations under the License.

package com.google.cloud.spanner.pgadapter;

import static com.google.cloud.spanner.pgadapter.statements.BackendConnection.TRANSACTION_ABORTED_ERROR;
import static org.junit.Assert.assertArrayEquals;
import static org.junit.Assert.assertEquals;
import static org.junit.Assert.assertFalse;
import static org.junit.Assert.assertNotNull;
import static org.junit.Assert.assertNull;
import static org.junit.Assert.assertThrows;
import static org.junit.Assert.assertTrue;
import static org.junit.Assert.fail;

import com.google.cloud.ByteArray;
import com.google.cloud.Date;
import com.google.cloud.NoCredentials;
import com.google.cloud.Timestamp;
import com.google.cloud.spanner.DatabaseClient;
import com.google.cloud.spanner.DatabaseId;
import com.google.cloud.spanner.Dialect;
import com.google.cloud.spanner.MockSpannerServiceImpl.SimulatedExecutionTime;
import com.google.cloud.spanner.MockSpannerServiceImpl.StatementResult;
import com.google.cloud.spanner.Spanner;
import com.google.cloud.spanner.SpannerOptions;
import com.google.cloud.spanner.Statement;
import com.google.cloud.spanner.connection.RandomResultSetGenerator;
import com.google.cloud.spanner.pgadapter.wireprotocol.ControlMessage.PreparedType;
import com.google.cloud.spanner.pgadapter.wireprotocol.DescribeMessage;
import com.google.cloud.spanner.pgadapter.wireprotocol.ExecuteMessage;
import com.google.cloud.spanner.pgadapter.wireprotocol.ParseMessage;
import com.google.common.collect.ImmutableList;
import com.google.protobuf.ListValue;
import com.google.protobuf.Value;
import com.google.spanner.admin.database.v1.UpdateDatabaseDdlRequest;
import com.google.spanner.v1.BeginTransactionRequest;
import com.google.spanner.v1.CommitRequest;
import com.google.spanner.v1.ExecuteBatchDmlRequest;
import com.google.spanner.v1.ExecuteSqlRequest;
import com.google.spanner.v1.ExecuteSqlRequest.QueryMode;
import com.google.spanner.v1.ResultSetMetadata;
import com.google.spanner.v1.ResultSetStats;
import com.google.spanner.v1.RollbackRequest;
import com.google.spanner.v1.StructType;
import com.google.spanner.v1.StructType.Field;
import com.google.spanner.v1.Type;
import com.google.spanner.v1.TypeAnnotationCode;
import com.google.spanner.v1.TypeCode;
import io.grpc.ManagedChannelBuilder;
import io.grpc.Status;
import java.math.BigDecimal;
import java.nio.charset.StandardCharsets;
import java.sql.Connection;
import java.sql.DriverManager;
import java.sql.ParameterMetaData;
import java.sql.PreparedStatement;
import java.sql.ResultSet;
import java.sql.ResultSetMetaData;
import java.sql.SQLException;
import java.sql.Types;
import java.time.LocalDate;
import java.time.LocalDateTime;
import java.time.OffsetDateTime;
import java.time.ZoneOffset;
import java.time.temporal.ChronoUnit;
import java.util.*;
import java.util.stream.Collectors;
import java.util.stream.IntStream;
import org.junit.BeforeClass;
import org.junit.Test;
import org.junit.runner.RunWith;
import org.junit.runners.Parameterized;
import org.junit.runners.Parameterized.Parameter;
import org.junit.runners.Parameterized.Parameters;
import org.postgresql.PGConnection;
import org.postgresql.PGStatement;
import org.postgresql.core.Oid;
import org.postgresql.jdbc.PgStatement;
import org.postgresql.util.PSQLException;

@RunWith(Parameterized.class)
public class JdbcMockServerTest extends AbstractMockServerTest {
  private static final int RANDOM_RESULTS_ROW_COUNT = 10;
  private static final Statement SELECT_RANDOM = Statement.of("select * from random_table");
  private static final ImmutableList<String> JDBC_STARTUP_STATEMENTS =
      ImmutableList.of(
          "SET extra_float_digits = 3", "SET application_name = 'PostgreSQL JDBC Driver'");

  @Parameter public String pgVersion;

  @Parameters(name = "pgVersion = {0}")
  public static Object[] data() {
    return new Object[] {"1.0", "14.1"};
  }

  @BeforeClass
  public static void loadPgJdbcDriver() throws Exception {
    // Make sure the PG JDBC driver is loaded.
    Class.forName("org.postgresql.Driver");

    addRandomResultResults();
  }

  private static void addRandomResultResults() {
    RandomResultSetGenerator generator =
        new RandomResultSetGenerator(RANDOM_RESULTS_ROW_COUNT, Dialect.POSTGRESQL);
    mockSpanner.putStatementResult(StatementResult.query(SELECT_RANDOM, generator.generate()));
  }

  /**
   * Creates a JDBC connection string that instructs the PG JDBC driver to use the default extended
   * mode for queries and DML statements.
   */
  private String createUrl() {
    return String.format(
        "jdbc:postgresql://localhost:%d/?options=-c%%20server_version=%s",
        pgServer.getLocalPort(), pgVersion);
  }

  private String getExpectedInitialApplicationName() {
    return pgVersion.equals("1.0") ? null : "PostgreSQL JDBC Driver";
  }

  @Test
  public void testQuery() throws SQLException {
    String sql = "SELECT 1";

    try (Connection connection = DriverManager.getConnection(createUrl())) {
      try (ResultSet resultSet = connection.createStatement().executeQuery(sql)) {
        assertTrue(resultSet.next());
        assertEquals(1L, resultSet.getLong(1));
        assertFalse(resultSet.next());
      }
    }

    // The statement is only sent once to the mock server. The DescribePortal message will trigger
    // the execution of the query, and the result from that execution will be used for the Execute
    // message.
    assertEquals(1, mockSpanner.countRequestsOfType(ExecuteSqlRequest.class));
    ExecuteSqlRequest executeRequest =
        mockSpanner.getRequestsOfType(ExecuteSqlRequest.class).get(0);
    assertEquals(QueryMode.NORMAL, executeRequest.getQueryMode());

    for (ExecuteSqlRequest request : mockSpanner.getRequestsOfType(ExecuteSqlRequest.class)) {
      assertEquals(sql, request.getSql());
      assertTrue(request.getTransaction().hasSingleUse());
      assertTrue(request.getTransaction().getSingleUse().hasReadOnly());
    }
  }

  @Test
  public void testPreparedStatementParameterMetadata() throws SQLException {
    String sql = "SELECT * FROM foo WHERE id=? or value=?";
    String pgSql = "SELECT * FROM foo WHERE id=$1 or value=$2";
    mockSpanner.putStatementResult(
        StatementResult.query(
            Statement.of(pgSql),
            com.google.spanner.v1.ResultSet.newBuilder()
                .setMetadata(
                    ResultSetMetadata.newBuilder()
                        .setRowType(
                            StructType.newBuilder()
                                .addFields(
                                    Field.newBuilder()
                                        .setName("col1")
                                        .setType(Type.newBuilder().setCode(TypeCode.INT64).build())
                                        .build())
                                .addFields(
                                    Field.newBuilder()
                                        .setName("col2")
                                        .setType(Type.newBuilder().setCode(TypeCode.STRING).build())
                                        .build())
                                .build())
                        .setUndeclaredParameters(
                            StructType.newBuilder()
                                .addFields(
                                    Field.newBuilder()
                                        .setName("p1")
                                        .setType(Type.newBuilder().setCode(TypeCode.INT64).build())
                                        .build())
                                .addFields(
                                    Field.newBuilder()
                                        .setName("p2")
                                        .setType(Type.newBuilder().setCode(TypeCode.STRING).build())
                                        .build())
                                .build())
                        .build())
                .build()));

    try (Connection connection = DriverManager.getConnection(createUrl())) {
      try (PreparedStatement preparedStatement = connection.prepareStatement(sql)) {
        ParameterMetaData parameters = preparedStatement.getParameterMetaData();
        assertEquals(2, parameters.getParameterCount());
        assertEquals(Types.BIGINT, parameters.getParameterType(1));
        assertEquals(Types.VARCHAR, parameters.getParameterType(2));
      }
    }
  }

  @Test
  public void testInvalidQuery() throws SQLException {
    String sql = "/ not a valid comment / SELECT 1";

    try (Connection connection = DriverManager.getConnection(createUrl())) {
      PSQLException exception =
          assertThrows(PSQLException.class, () -> connection.createStatement().executeQuery(sql));
      assertEquals(
          "ERROR: Unknown statement: / not a valid comment / SELECT 1", exception.getMessage());
    }

    // The statement is not sent to the mock server.
    assertEquals(0, mockSpanner.countRequestsOfType(ExecuteSqlRequest.class));
  }

  @Test
  public void testSelectCurrentSchema() throws SQLException {
    String sql = "SELECT current_schema";

    try (Connection connection = DriverManager.getConnection(createUrl())) {
      try (ResultSet resultSet = connection.createStatement().executeQuery(sql)) {
        assertTrue(resultSet.next());
        assertEquals("public", resultSet.getString("current_schema"));
        assertFalse(resultSet.next());
      }
    }

    // The statement is handled locally and not sent to Cloud Spanner.
    assertEquals(0, mockSpanner.countRequestsOfType(ExecuteSqlRequest.class));
  }

  @Test
  public void testSelectCurrentDatabase() throws SQLException {
    for (String sql :
        new String[] {
          "SELECT current_database()",
          "select current_database()",
          "select * from CURRENT_DATABASE()"
        }) {

      try (Connection connection = DriverManager.getConnection(createUrl())) {
        try (ResultSet resultSet = connection.createStatement().executeQuery(sql)) {
          assertTrue(resultSet.next());
          assertEquals("d", resultSet.getString("current_database"));
          assertFalse(resultSet.next());
        }
      }
    }

    // The statement is handled locally and not sent to Cloud Spanner.
    assertEquals(0, mockSpanner.countRequestsOfType(ExecuteSqlRequest.class));
  }

  @Test
  public void testSelectCurrentCatalog() throws SQLException {
    for (String sql :
        new String[] {
          "SELECT current_catalog", "select current_catalog", "select * from CURRENT_CATALOG"
        }) {

      try (Connection connection = DriverManager.getConnection(createUrl())) {
        try (ResultSet resultSet = connection.createStatement().executeQuery(sql)) {
          assertTrue(resultSet.next());
          assertEquals("d", resultSet.getString("current_catalog"));
          assertFalse(resultSet.next());
        }
      }
    }

    // The statement is handled locally and not sent to Cloud Spanner.
    assertEquals(0, mockSpanner.countRequestsOfType(ExecuteSqlRequest.class));
  }

  @Test
  public void testSelectVersion() throws SQLException {
    for (String sql :
        new String[] {"SELECT version()", "select version()", "select * from version()"}) {

      try (Connection connection = DriverManager.getConnection(createUrl())) {
        String version = null;
        try (ResultSet resultSet =
            connection.createStatement().executeQuery("show server_version")) {
          assertTrue(resultSet.next());
          version = resultSet.getString(1);
          assertFalse(resultSet.next());
        }
        try (ResultSet resultSet = connection.createStatement().executeQuery(sql)) {
          assertTrue(resultSet.next());
          assertEquals("PostgreSQL " + version, resultSet.getString("version"));
          assertFalse(resultSet.next());
        }
      }
    }

    // The statement is handled locally and not sent to Cloud Spanner.
    assertEquals(0, mockSpanner.countRequestsOfType(ExecuteSqlRequest.class));
  }

  @Test
  public void testShowSearchPath() throws SQLException {
    String sql = "show search_path";

    try (Connection connection = DriverManager.getConnection(createUrl())) {
      try (ResultSet resultSet = connection.createStatement().executeQuery(sql)) {
        assertTrue(resultSet.next());
        assertEquals("public", resultSet.getString("search_path"));
        assertFalse(resultSet.next());
      }
    }

    // The statement is handled locally and not sent to Cloud Spanner.
    assertEquals(0, mockSpanner.countRequestsOfType(ExecuteSqlRequest.class));
  }

  @Test
  public void testSetSearchPath() throws SQLException {
    String sql = "set search_path to public";

    try (Connection connection = DriverManager.getConnection(createUrl())) {
      try (java.sql.Statement statement = connection.createStatement()) {
        assertFalse(statement.execute(sql));
        assertEquals(0, statement.getUpdateCount());
        assertFalse(statement.getMoreResults());
      }
    }

    // The statement is handled locally and not sent to Cloud Spanner.
    assertEquals(0, mockSpanner.countRequestsOfType(ExecuteSqlRequest.class));
  }

  @Test
  public void testShowServerVersion() throws SQLException {
    String sql = "show server_version";

    try (Connection connection = DriverManager.getConnection(createUrl())) {
      try (ResultSet resultSet = connection.createStatement().executeQuery(sql)) {
        assertTrue(resultSet.next());
        assertEquals(pgVersion, resultSet.getString("server_version"));
        assertFalse(resultSet.next());
      }
    }

    // The statement is handled locally and not sent to Cloud Spanner.
    assertEquals(0, mockSpanner.countRequestsOfType(ExecuteSqlRequest.class));
  }

  @Test
  public void testQueryHint() throws SQLException {
    String sql = "/* @OPTIMIZER_VERSION=1 */ SELECT 1";
    mockSpanner.putStatementResult(StatementResult.query(Statement.of(sql), SELECT1_RESULTSET));

    try (Connection connection = DriverManager.getConnection(createUrl())) {
      try (ResultSet resultSet = connection.createStatement().executeQuery(sql)) {
        assertTrue(resultSet.next());
        assertEquals(1L, resultSet.getLong(1));
        assertFalse(resultSet.next());
      }
    }

    assertEquals(1, mockSpanner.countRequestsOfType(ExecuteSqlRequest.class));
    ExecuteSqlRequest executeRequest =
        mockSpanner.getRequestsOfType(ExecuteSqlRequest.class).get(0);
    assertEquals(QueryMode.NORMAL, executeRequest.getQueryMode());
    assertEquals(sql, executeRequest.getSql());
  }

  @Test
  public void testQueryWithParameters() throws SQLException {
    String jdbcSql =
        "select col_bigint, col_bool, col_bytea, col_float8, col_int, col_numeric, col_timestamptz, col_date, col_varchar, col_jsonb "
            + "from all_types "
            + "where col_bigint=? "
            + "and col_bool=? "
            + "and col_bytea=? "
            + "and col_int=? "
            + "and col_float8=? "
            + "and col_numeric=? "
            + "and col_timestamptz=? "
            + "and col_date=? "
            + "and col_varchar=? "
            + "and col_jsonb=?";
    String pgSql =
        "select col_bigint, col_bool, col_bytea, col_float8, col_int, col_numeric, col_timestamptz, col_date, col_varchar, col_jsonb "
            + "from all_types "
            + "where col_bigint=$1 "
            + "and col_bool=$2 "
            + "and col_bytea=$3 "
            + "and col_int=$4 "
            + "and col_float8=$5 "
            + "and col_numeric=$6 "
            + "and col_timestamptz=$7 "
            + "and col_date=$8 "
            + "and col_varchar=$9 "
            + "and col_jsonb=$10";
    mockSpanner.putStatementResult(StatementResult.query(Statement.of(pgSql), ALL_TYPES_RESULTSET));
    mockSpanner.putStatementResult(
        StatementResult.query(
            Statement.newBuilder(pgSql)
                .bind("p1")
                .to(1L)
                .bind("p2")
                .to(true)
                .bind("p3")
                .to(ByteArray.copyFrom("test"))
                .bind("p4")
                .to(100)
                .bind("p5")
                .to(3.14d)
                .bind("p6")
                .to(com.google.cloud.spanner.Value.pgNumeric("6.626"))
                .bind("p7")
                .to(Timestamp.parseTimestamp("2022-02-16T13:18:02.123457000Z"))
                .bind("p8")
                .to(Date.parseDate("2022-03-29"))
                .bind("p9")
                .to("test")
                .bind("p10")
                .to("{\"key\": \"value\"}")
                .build(),
            ALL_TYPES_RESULTSET));

    OffsetDateTime offsetDateTime =
        LocalDateTime.of(2022, 2, 16, 13, 18, 2, 123456789).atOffset(ZoneOffset.UTC);
    OffsetDateTime truncatedOffsetDateTime = offsetDateTime.truncatedTo(ChronoUnit.MICROS);

    // Threshold 5 is the default. Use a named prepared statement if it is executed 5 times or more.
    // Threshold 1 means always use a named prepared statement.
    // Threshold 0 means never use a named prepared statement.
    // Threshold -1 means use binary transfer of values and use DESCRIBE statement.
    // (10 points to you if you guessed the last one up front!).
    for (int preparedThreshold : new int[] {5, 1, 0, -1}) {
      try (Connection connection = DriverManager.getConnection(createUrl())) {
        try (PreparedStatement preparedStatement = connection.prepareStatement(jdbcSql)) {
          preparedStatement.unwrap(PgStatement.class).setPrepareThreshold(preparedThreshold);
          int index = 0;
          preparedStatement.setLong(++index, 1L);
          preparedStatement.setBoolean(++index, true);
          preparedStatement.setBytes(++index, "test".getBytes(StandardCharsets.UTF_8));
          preparedStatement.setInt(++index, 100);
          preparedStatement.setDouble(++index, 3.14d);
          preparedStatement.setBigDecimal(++index, new BigDecimal("6.626"));
          preparedStatement.setObject(++index, offsetDateTime);
          preparedStatement.setObject(++index, LocalDate.of(2022, 3, 29));
          preparedStatement.setString(++index, "test");
          preparedStatement.setString(++index, "{\"key\": \"value\"}");
          try (ResultSet resultSet = preparedStatement.executeQuery()) {
            assertTrue(resultSet.next());
            index = 0;
            assertEquals(1L, resultSet.getLong(++index));
            assertTrue(resultSet.getBoolean(++index));
            assertArrayEquals("test".getBytes(StandardCharsets.UTF_8), resultSet.getBytes(++index));
            assertEquals(3.14d, resultSet.getDouble(++index), 0.0d);
            assertEquals(100, resultSet.getInt(++index));
            assertEquals(new BigDecimal("6.626"), resultSet.getBigDecimal(++index));
            if (preparedThreshold < 0) {
              // The binary format will truncate the timestamp value to microseconds.
              assertEquals(
                  truncatedOffsetDateTime, resultSet.getObject(++index, OffsetDateTime.class));
            } else {
              assertEquals(offsetDateTime, resultSet.getObject(++index, OffsetDateTime.class));
            }
            assertEquals(LocalDate.of(2022, 3, 29), resultSet.getObject(++index, LocalDate.class));
            assertEquals("test", resultSet.getString(++index));
            assertEquals("{\"key\": \"value\"}", resultSet.getString(++index));
            assertFalse(resultSet.next());
          }
        }
      }

      List<ExecuteSqlRequest> requests = mockSpanner.getRequestsOfType(ExecuteSqlRequest.class);
      // Prepare threshold less than 0 means use binary transfer + DESCRIBE statement.
      assertEquals(preparedThreshold < 0 ? 2 : 1, requests.size());

      ExecuteSqlRequest executeRequest = requests.get(requests.size() - 1);
      assertEquals(QueryMode.NORMAL, executeRequest.getQueryMode());
      assertEquals(pgSql, executeRequest.getSql());

      Map<String, Value> params = executeRequest.getParams().getFieldsMap();
      Map<String, Type> types = executeRequest.getParamTypesMap();

      assertEquals(TypeCode.INT64, types.get("p1").getCode());
      assertEquals("1", params.get("p1").getStringValue());
      assertEquals(TypeCode.BOOL, types.get("p2").getCode());
      assertTrue(params.get("p2").getBoolValue());
      assertEquals(TypeCode.BYTES, types.get("p3").getCode());
      assertEquals(
          Base64.getEncoder().encodeToString("test".getBytes(StandardCharsets.UTF_8)),
          params.get("p3").getStringValue());
      assertEquals(TypeCode.INT64, types.get("p4").getCode());
      assertEquals("100", params.get("p4").getStringValue());
      assertEquals(TypeCode.FLOAT64, types.get("p5").getCode());
      assertEquals(3.14d, params.get("p5").getNumberValue(), 0.0d);
      assertEquals(TypeCode.NUMERIC, types.get("p6").getCode());
      assertEquals(TypeAnnotationCode.PG_NUMERIC, types.get("p6").getTypeAnnotation());
      assertEquals("6.626", params.get("p6").getStringValue());
      assertEquals(TypeCode.TIMESTAMP, types.get("p7").getCode());
      assertEquals("2022-02-16T13:18:02.123457000Z", params.get("p7").getStringValue());
      assertEquals(TypeCode.DATE, types.get("p8").getCode());
      assertEquals("2022-03-29", params.get("p8").getStringValue());
      assertEquals(TypeCode.STRING, types.get("p9").getCode());
      assertEquals("test", params.get("p9").getStringValue());
      assertEquals("{\"key\": \"value\"}", params.get("p10").getStringValue());

      mockSpanner.clearRequests();
    }
  }

  @Test
  public void testQueryWithLegacyDateParameter() throws SQLException {
    String jdbcSql = "select col_date from all_types where col_date=?";
    String pgSql = "select col_date from all_types where col_date=$1";
    ResultSetMetadata metadata =
        ALL_TYPES_METADATA
            .toBuilder()
            .setUndeclaredParameters(
                StructType.newBuilder()
                    .addFields(
                        Field.newBuilder()
                            .setName("p1")
                            .setType(Type.newBuilder().setCode(TypeCode.DATE).build())
                            .build())
                    .build())
            .build();
    mockSpanner.putStatementResult(
        StatementResult.query(
            Statement.of(pgSql), ALL_TYPES_RESULTSET.toBuilder().setMetadata(metadata).build()));
    mockSpanner.putStatementResult(
        StatementResult.query(
            Statement.newBuilder(pgSql).bind("p1").to(Date.parseDate("2022-03-29")).build(),
            ALL_TYPES_RESULTSET));

    // Threshold 5 is the default. Use a named prepared statement if it is executed 5 times or more.
    // Threshold 1 means always use a named prepared statement.
    // Threshold 0 means never use a named prepared statement.
    // Threshold -1 means use binary transfer of values and use DESCRIBE statement.
    // (10 points to you if you guessed the last one up front!).
    for (int preparedThreshold : new int[] {5, 1, 0, -1}) {
      try (Connection connection = DriverManager.getConnection(createUrl())) {
        try (PreparedStatement preparedStatement = connection.prepareStatement(jdbcSql)) {
          preparedStatement.unwrap(PgStatement.class).setPrepareThreshold(preparedThreshold);
          int index = 0;
          preparedStatement.setDate(++index, new java.sql.Date(2022 - 1900, Calendar.MARCH, 29));
          try (ResultSet resultSet = preparedStatement.executeQuery()) {
            assertTrue(resultSet.next());
            assertEquals(
                new java.sql.Date(2022 - 1900, Calendar.MARCH, 29), resultSet.getDate("col_date"));
            assertFalse(resultSet.next());
          }
        }

        List<ExecuteSqlRequest> requests = mockSpanner.getRequestsOfType(ExecuteSqlRequest.class);
        // Prepare threshold less than 0 means use binary transfer + DESCRIBE statement.
        // However, the legacy date type will never use BINARY transfer and will always be sent with
        // unspecified type by the JDBC driver the first time. This means that we need 2 round trips
        // in all cases, as the statement will either use an explicit DESCRIBE message, or it will
        // be auto-described by PGAdapter.
        int expectedRequestCount = 2;
        assertEquals(
            "Prepare threshold: " + preparedThreshold, expectedRequestCount, requests.size());

        ExecuteSqlRequest executeRequest = requests.get(requests.size() - 1);
        assertEquals(QueryMode.NORMAL, executeRequest.getQueryMode());
        assertEquals(pgSql, executeRequest.getSql());

        Map<String, Value> params = executeRequest.getParams().getFieldsMap();
        Map<String, Type> types = executeRequest.getParamTypesMap();

        assertEquals(TypeCode.DATE, types.get("p1").getCode());
        assertEquals("2022-03-29", params.get("p1").getStringValue());

        mockSpanner.clearRequests();
      }
    }
  }

  @Test
  public void testAutoDescribedStatementsAreReused() throws SQLException {
    String jdbcSql = "select col_date from all_types where col_date=?";
    String pgSql = "select col_date from all_types where col_date=$1";
    ResultSetMetadata metadata =
        ALL_TYPES_METADATA
            .toBuilder()
            .setUndeclaredParameters(
                StructType.newBuilder()
                    .addFields(
                        Field.newBuilder()
                            .setName("p1")
                            .setType(Type.newBuilder().setCode(TypeCode.DATE).build())
                            .build())
                    .build())
            .build();
    mockSpanner.putStatementResult(
        StatementResult.query(
            Statement.of(pgSql), ALL_TYPES_RESULTSET.toBuilder().setMetadata(metadata).build()));
    mockSpanner.putStatementResult(
        StatementResult.query(
            Statement.newBuilder(pgSql).bind("p1").to(Date.parseDate("2022-03-29")).build(),
            ALL_TYPES_RESULTSET));

    try (Connection connection = DriverManager.getConnection(createUrl())) {
      for (int attempt : new int[] {1, 2}) {
        try (PreparedStatement preparedStatement = connection.prepareStatement(jdbcSql)) {
          // Threshold 0 means never use a named prepared statement.
          preparedStatement.unwrap(PgStatement.class).setPrepareThreshold(0);
          preparedStatement.setDate(1, new java.sql.Date(2022 - 1900, Calendar.MARCH, 29));
          try (ResultSet resultSet = preparedStatement.executeQuery()) {
            assertTrue(resultSet.next());
            assertEquals(
                new java.sql.Date(2022 - 1900, Calendar.MARCH, 29), resultSet.getDate("col_date"));
            assertFalse(resultSet.next());
          }
        }

        // The first time we execute this statement the number of requests should be 2, as the
        // statement is auto-described by the backend. The second time we execute the statement the
        // backend should reuse the result from the first auto-describe roundtrip.
        List<ExecuteSqlRequest> requests = mockSpanner.getRequestsOfType(ExecuteSqlRequest.class);
        if (attempt == 1) {
          assertEquals(2, requests.size());
        } else {
          assertEquals(1, requests.size());
        }

        ExecuteSqlRequest executeRequest = requests.get(requests.size() - 1);
        assertEquals(QueryMode.NORMAL, executeRequest.getQueryMode());
        assertEquals(pgSql, executeRequest.getSql());

        Map<String, Value> params = executeRequest.getParams().getFieldsMap();
        Map<String, Type> types = executeRequest.getParamTypesMap();

        assertEquals(TypeCode.DATE, types.get("p1").getCode());
        assertEquals("2022-03-29", params.get("p1").getStringValue());

        mockSpanner.clearRequests();
      }
    }
  }

  @Test
  public void testMultipleQueriesInTransaction() throws SQLException {
    String sql = "SELECT 1";

    try (Connection connection = DriverManager.getConnection(createUrl())) {
      // Use a read/write transaction to execute two queries.
      connection.setAutoCommit(false);
      // Force the use of prepared statements.
      connection.unwrap(PGConnection.class).setPrepareThreshold(-1);
      for (int i = 0; i < 2; i++) {
        // https://github.com/GoogleCloudPlatform/pgadapter/issues/278
        // This would return `ERROR: FAILED_PRECONDITION: This ResultSet is closed`
        try (ResultSet resultSet = connection.createStatement().executeQuery(sql)) {
          assertTrue(resultSet.next());
          assertEquals(1L, resultSet.getLong(1));
          assertFalse(resultSet.next());
        }
      }
    }
  }

  @Test
  public void testTransactionAbortedWithPreparedStatements() throws SQLException {
    String sql = "SELECT 1";

    try (Connection connection = DriverManager.getConnection(createUrl())) {
      // Use a read/write transaction to execute two queries.
      connection.setAutoCommit(false);
      // Force the use of prepared statements.
      connection.unwrap(PGConnection.class).setPrepareThreshold(-1);
      try (ResultSet resultSet = connection.createStatement().executeQuery(sql)) {
        assertTrue(resultSet.next());
        assertEquals(1L, resultSet.getLong(1));
        assertFalse(resultSet.next());
      }
      assertEquals(1, connection.createStatement().executeUpdate(INSERT_STATEMENT.getSql()));
      mockSpanner.abortAllTransactions();
      try (ResultSet resultSet = connection.createStatement().executeQuery(sql)) {
        assertTrue(resultSet.next());
        assertEquals(1L, resultSet.getLong(1));
        assertFalse(resultSet.next());
      }
      connection.commit();
    }

    assertEquals(11, mockSpanner.countRequestsOfType(ExecuteSqlRequest.class));
    List<ExecuteSqlRequest> requests = mockSpanner.getRequestsOfType(ExecuteSqlRequest.class);
    assertEquals(SELECT1.getSql(), requests.get(0).getSql());
    assertEquals(QueryMode.PLAN, requests.get(0).getQueryMode());
    assertEquals(SELECT1.getSql(), requests.get(1).getSql());
    assertEquals(QueryMode.NORMAL, requests.get(1).getQueryMode());

    assertEquals(INSERT_STATEMENT.getSql(), requests.get(2).getSql());
    assertEquals(QueryMode.PLAN, requests.get(2).getQueryMode());
    assertEquals(INSERT_STATEMENT.getSql(), requests.get(3).getSql());
    assertEquals(QueryMode.NORMAL, requests.get(3).getQueryMode());

    // This returns Aborted and initiates a retry.
    assertEquals(SELECT1.getSql(), requests.get(4).getSql());
    assertEquals(QueryMode.PLAN, requests.get(4).getQueryMode());

    // Start of retry.
    assertEquals(SELECT1.getSql(), requests.get(5).getSql());
    assertEquals(QueryMode.PLAN, requests.get(5).getQueryMode());
    assertEquals(SELECT1.getSql(), requests.get(6).getSql());
    assertEquals(QueryMode.NORMAL, requests.get(6).getQueryMode());

    assertEquals(INSERT_STATEMENT.getSql(), requests.get(7).getSql());
    // This should be QueryMode.PLAN. See https://github.com/googleapis/java-spanner/issues/2009.
    assertEquals(QueryMode.PLAN, requests.get(7).getQueryMode());
    assertEquals(INSERT_STATEMENT.getSql(), requests.get(8).getSql());
    assertEquals(QueryMode.NORMAL, requests.get(8).getQueryMode());

    assertEquals(SELECT1.getSql(), requests.get(9).getSql());
    assertEquals(QueryMode.PLAN, requests.get(9).getQueryMode());

    // End of retry.
    assertEquals(SELECT1.getSql(), requests.get(10).getSql());
    assertEquals(QueryMode.NORMAL, requests.get(10).getQueryMode());
  }

  @Test
  public void testQueryWithNonExistingTable() throws SQLException {
    String sql = "select * from non_existing_table where id=?";
    String pgSql = "select * from non_existing_table where id=$1";
    mockSpanner.putStatementResult(
        StatementResult.exception(
            Statement.newBuilder(pgSql).bind("p1").to(1L).build(),
            Status.NOT_FOUND
                .withDescription("Table non_existing_table not found")
                .asRuntimeException()));
    try (Connection connection = DriverManager.getConnection(createUrl())) {
      try (PreparedStatement preparedStatement = connection.prepareStatement(sql)) {
        preparedStatement.setLong(1, 1L);
        SQLException exception = assertThrows(SQLException.class, preparedStatement::executeQuery);
        assertEquals(
            "ERROR: Table non_existing_table not found - Statement: 'select * from non_existing_table where id=$1'",
            exception.getMessage());
      }
    }

    // PGAdapter tries to execute the query directly when describing the portal, so we receive one
    // ExecuteSqlRequest in normal execute mode.
    List<ExecuteSqlRequest> requests = mockSpanner.getRequestsOfType(ExecuteSqlRequest.class);
    assertEquals(1, requests.size());
    assertEquals(pgSql, requests.get(0).getSql());
    assertEquals(QueryMode.NORMAL, requests.get(0).getQueryMode());
  }

  @Test
  public void testDmlWithNonExistingTable() throws SQLException {
    String sql = "update non_existing_table set value=? where id=?";
    String pgSql = "update non_existing_table set value=$1 where id=$2";
    mockSpanner.putStatementResult(
        StatementResult.exception(
            Statement.newBuilder(pgSql).bind("p1").to("foo").bind("p2").to(1L).build(),
            Status.NOT_FOUND
                .withDescription("Table non_existing_table not found")
                .asRuntimeException()));
    try (Connection connection = DriverManager.getConnection(createUrl())) {
      try (PreparedStatement preparedStatement = connection.prepareStatement(sql)) {
        preparedStatement.setString(1, "foo");
        preparedStatement.setLong(2, 1L);
        SQLException exception = assertThrows(SQLException.class, preparedStatement::executeUpdate);
        assertEquals("ERROR: Table non_existing_table not found", exception.getMessage());
      }
    }

    List<ExecuteSqlRequest> requests = mockSpanner.getRequestsOfType(ExecuteSqlRequest.class);
    assertEquals(1, requests.size());
    assertEquals(pgSql, requests.get(0).getSql());
    assertEquals(QueryMode.NORMAL, requests.get(0).getQueryMode());
  }

  @Test
  public void testNullValues() throws SQLException {
    String pgSql =
        "insert into all_types "
            + "(col_bigint, col_bool, col_bytea, col_float8, col_int, col_numeric, col_timestamptz, col_date, col_varchar) "
            + "values ($1, $2, $3, $4, $5, $6, $7, $8, $9)";
    mockSpanner.putStatementResult(
        StatementResult.update(
            Statement.newBuilder(pgSql)
                .bind("p1")
                .to(2L)
                .bind("p2")
                .to((Boolean) null)
                .bind("p3")
                .to((ByteArray) null)
                .bind("p4")
                .to((Double) null)
                .bind("p5")
                .to((Long) null)
                .bind("p6")
                .to(com.google.cloud.spanner.Value.pgNumeric(null))
                .bind("p7")
                .to((com.google.cloud.spanner.Value) null)
                .bind("p8")
                .to((Date) null)
                .bind("p9")
                .to((String) null)
                .build(),
            1L));
    mockSpanner.putStatementResult(
        StatementResult.query(
            Statement.of("select * from all_types where col_bigint is null"),
            ALL_TYPES_NULLS_RESULTSET));

    try (Connection connection = DriverManager.getConnection(createUrl())) {
      try (PreparedStatement statement =
          connection.prepareStatement(
              "insert into all_types "
                  + "(col_bigint, col_bool, col_bytea, col_float8, col_int, col_numeric, col_timestamptz, col_date, col_varchar) "
                  + "values (?, ?, ?, ?, ?, ?, ?, ?, ?)")) {
        int index = 0;
        statement.setLong(++index, 2);
        statement.setNull(++index, Types.BOOLEAN);
        statement.setNull(++index, Types.BINARY);
        statement.setNull(++index, Types.DOUBLE);
        statement.setNull(++index, Types.INTEGER);
        statement.setNull(++index, Types.NUMERIC);
        statement.setNull(++index, Types.TIMESTAMP_WITH_TIMEZONE);
        statement.setNull(++index, Types.DATE);
        statement.setNull(++index, Types.VARCHAR);

        assertEquals(1, statement.executeUpdate());
      }

      try (ResultSet resultSet =
          connection
              .createStatement()
              .executeQuery("select * from all_types where col_bigint is null")) {
        assertTrue(resultSet.next());

        int index = 0;
        // Note: JDBC returns the zero-value for primitive types if the value is NULL, and you have
        // to call wasNull() to determine whether the value was NULL or zero.
        assertEquals(0L, resultSet.getLong(++index));
        assertTrue(resultSet.wasNull());
        assertFalse(resultSet.getBoolean(++index));
        assertTrue(resultSet.wasNull());
        assertNull(resultSet.getBytes(++index));
        assertTrue(resultSet.wasNull());
        assertEquals(0d, resultSet.getDouble(++index), 0.0d);
        assertTrue(resultSet.wasNull());
        assertNull(resultSet.getBigDecimal(++index));
        assertTrue(resultSet.wasNull());
        assertNull(resultSet.getTimestamp(++index));
        assertTrue(resultSet.wasNull());
        assertNull(resultSet.getDate(++index));
        assertTrue(resultSet.wasNull());
        assertNull(resultSet.getString(++index));
        assertTrue(resultSet.wasNull());

        assertFalse(resultSet.next());
      }
    }
    assertEquals(2, mockSpanner.countRequestsOfType(ExecuteSqlRequest.class));
  }

  @Test
  public void testDescribeQueryWithNonExistingTable() throws SQLException {
    String sql = "select * from non_existing_table where id=$1";
    mockSpanner.putStatementResult(
        StatementResult.exception(
            Statement.of(sql),
            Status.NOT_FOUND
                .withDescription("Table non_existing_table not found")
                .asRuntimeException()));
    try (Connection connection = DriverManager.getConnection(createUrl())) {
      try (PreparedStatement preparedStatement = connection.prepareStatement(sql)) {
        SQLException exception =
            assertThrows(SQLException.class, preparedStatement::getParameterMetaData);
        assertEquals(
            "ERROR: Table non_existing_table not found - Statement: 'select * from non_existing_table where id=$1'",
            exception.getMessage());
      }
    }

    // We only receive one ExecuteSql request, as PGAdapter tries to describe the portal first.
    // As that statement fails, it does not try to describe the parameters in the statement, but
    // just returns the error from the DescribePortal statement.
    List<ExecuteSqlRequest> requests = mockSpanner.getRequestsOfType(ExecuteSqlRequest.class);
    assertEquals(1, requests.size());
    assertEquals(sql, requests.get(0).getSql());
    assertEquals(QueryMode.PLAN, requests.get(0).getQueryMode());
  }

  @Test
  public void testDescribeDmlWithNonExistingTable() throws SQLException {
    String sql = "update non_existing_table set value=$2 where id=$1";
    mockSpanner.putStatementResult(
        StatementResult.exception(
            Statement.of(sql),
            Status.NOT_FOUND
                .withDescription("Table non_existing_table not found")
                .asRuntimeException()));
    try (Connection connection = DriverManager.getConnection(createUrl())) {
      try (PreparedStatement preparedStatement = connection.prepareStatement(sql)) {
        SQLException exception =
            assertThrows(SQLException.class, preparedStatement::getParameterMetaData);
        assertEquals("ERROR: Table non_existing_table not found", exception.getMessage());
      }
    }

    // We receive one ExecuteSql requests:
    // 1. DescribeStatement (parameters). This statement fails as the table does not exist.
    List<ExecuteSqlRequest> requests = mockSpanner.getRequestsOfType(ExecuteSqlRequest.class);
    assertEquals(1, requests.size());
    assertEquals(sql, requests.get(0).getSql());
    assertEquals(QueryMode.PLAN, requests.get(0).getQueryMode());
  }

  @Test
  public void testDescribeDmlWithSchemaPrefix() throws SQLException {
    String sql = "update public.my_table set value=? where id=?";
    String pgSql = "update public.my_table set value=$1 where id=$2";
    mockSpanner.putStatementResult(
        StatementResult.query(
            Statement.of(pgSql),
            com.google.spanner.v1.ResultSet.newBuilder()
                .setMetadata(
                    createParameterTypesMetadata(ImmutableList.of(TypeCode.STRING, TypeCode.INT64)))
                .setStats(ResultSetStats.newBuilder().build())
                .build()));
    try (Connection connection = DriverManager.getConnection(createUrl())) {
      try (PreparedStatement preparedStatement = connection.prepareStatement(sql)) {
        ParameterMetaData metadata = preparedStatement.getParameterMetaData();
        assertEquals(Types.VARCHAR, metadata.getParameterType(1));
        assertEquals(Types.BIGINT, metadata.getParameterType(2));
      }
    }

    List<ExecuteSqlRequest> requests = mockSpanner.getRequestsOfType(ExecuteSqlRequest.class);
    assertEquals(1, requests.size());
    assertEquals(pgSql, requests.get(0).getSql());
    assertEquals(QueryMode.PLAN, requests.get(0).getQueryMode());
  }

  @Test
  public void testDescribeDmlWithQuotedSchemaPrefix() throws SQLException {
    String sql = "update \"public\".\"my_table\" set value=? where id=?";
    String pgSql = "update \"public\".\"my_table\" set value=$1 where id=$2";
    mockSpanner.putStatementResult(
        StatementResult.query(
            Statement.of(pgSql),
            com.google.spanner.v1.ResultSet.newBuilder()
                .setMetadata(
                    createParameterTypesMetadata(ImmutableList.of(TypeCode.STRING, TypeCode.INT64)))
                .setStats(ResultSetStats.newBuilder().build())
                .build()));
    try (Connection connection = DriverManager.getConnection(createUrl())) {
      try (PreparedStatement preparedStatement = connection.prepareStatement(sql)) {
        ParameterMetaData metadata = preparedStatement.getParameterMetaData();
        assertEquals(Types.VARCHAR, metadata.getParameterType(1));
        assertEquals(Types.BIGINT, metadata.getParameterType(2));
      }
    }

    List<ExecuteSqlRequest> requests = mockSpanner.getRequestsOfType(ExecuteSqlRequest.class);
    assertEquals(1, requests.size());
    assertEquals(pgSql, requests.get(0).getSql());
    assertEquals(QueryMode.PLAN, requests.get(0).getQueryMode());
  }

  @Test
  public void testTwoDmlStatements() throws SQLException {
    try (Connection connection = DriverManager.getConnection(createUrl())) {
      try (java.sql.Statement statement = connection.createStatement()) {
        // The PG JDBC driver will internally split the following SQL string into two statements and
        // execute these sequentially. We still get the results back as if they were executed as one
        // batch on the same statement.
        assertFalse(statement.execute(String.format("%s;%s;", INSERT_STATEMENT, UPDATE_STATEMENT)));

        // Note that we have sent two DML statements to the database in one string. These should be
        // treated as separate statements, and there should therefore be two results coming back
        // from the server. That is; The first update count should be 1 (the INSERT), and the second
        // should be 2 (the UPDATE).
        assertEquals(1, statement.getUpdateCount());

        // The following is a prime example of how not to design an API, but this is how JDBC works.
        // getMoreResults() returns true if the next result is a ResultSet. However, if the next
        // result is an update count, it returns false, and we have to check getUpdateCount() to
        // verify whether there were any more results.
        assertFalse(statement.getMoreResults());
        assertEquals(2, statement.getUpdateCount());

        // There are no more results. This is indicated by getMoreResults returning false AND
        // getUpdateCount returning -1.
        assertFalse(statement.getMoreResults());
        assertEquals(-1, statement.getUpdateCount());
      }
    }

    // The DML statements are split by the JDBC driver and sent as separate statements to PgAdapter.
    // The Sync message is however sent after the second DML statement, which means that PGAdapter
    // is able to batch these together into one ExecuteBatchDml statement.
    assertEquals(1, mockSpanner.countRequestsOfType(ExecuteBatchDmlRequest.class));
    ExecuteBatchDmlRequest request =
        mockSpanner.getRequestsOfType(ExecuteBatchDmlRequest.class).get(0);
    assertEquals(2, request.getStatementsCount());
    assertEquals(INSERT_STATEMENT.getSql(), request.getStatements(0).getSql());
    assertEquals(UPDATE_STATEMENT.getSql(), request.getStatements(1).getSql());
  }

  @Test
  public void testTwoDmlStatements_withError() throws SQLException {
    try (Connection connection = DriverManager.getConnection(createUrl())) {
      try (java.sql.Statement statement = connection.createStatement()) {
        SQLException exception =
            assertThrows(
                SQLException.class,
                () -> statement.execute(String.format("%s;%s;", INSERT_STATEMENT, INVALID_DML)));
        assertEquals("ERROR: Statement is invalid.", exception.getMessage());
      }
    }

    assertEquals(1, mockSpanner.countRequestsOfType(ExecuteBatchDmlRequest.class));
    ExecuteBatchDmlRequest request =
        mockSpanner.getRequestsOfType(ExecuteBatchDmlRequest.class).get(0);
    assertEquals(2, request.getStatementsCount());
    assertEquals(INSERT_STATEMENT.getSql(), request.getStatements(0).getSql());
    assertEquals(INVALID_DML.getSql(), request.getStatements(1).getSql());
    assertEquals(0, mockSpanner.countRequestsOfType(CommitRequest.class));
    assertEquals(1, mockSpanner.countRequestsOfType(RollbackRequest.class));
  }

  @Test
  public void testTwoDmlStatements_randomlyAborted() throws SQLException {
    mockSpanner.setAbortProbability(0.5);
    for (int run = 0; run < 50; run++) {
      try (Connection connection = DriverManager.getConnection(createUrl())) {
        try (java.sql.Statement statement = connection.createStatement()) {
          assertFalse(
              statement.execute(String.format("%s;%s;", INSERT_STATEMENT, UPDATE_STATEMENT)));
          assertEquals(1, statement.getUpdateCount());
          assertFalse(statement.getMoreResults());
          assertEquals(2, statement.getUpdateCount());
          assertFalse(statement.getMoreResults());
          assertEquals(-1, statement.getUpdateCount());
        }
      } finally {
        mockSpanner.setAbortProbability(0.0);
      }
    }
  }

  @Test
  public void testJdbcBatch() throws SQLException {
    try (Connection connection = DriverManager.getConnection(createUrl())) {
      try (java.sql.Statement statement = connection.createStatement()) {
        statement.addBatch(INSERT_STATEMENT.getSql());
        statement.addBatch(UPDATE_STATEMENT.getSql());
        int[] updateCounts = statement.executeBatch();

        assertEquals(2, updateCounts.length);
        assertEquals(1, updateCounts[0]);
        assertEquals(2, updateCounts[1]);
      }
    }

    // The PostgreSQL JDBC driver will send the DML statements as separated statements to PG, but it
    // will only send a Sync after the second statement. This means that PGAdapter is able to batch
    // these together in one ExecuteBatchDml request.
    assertEquals(1, mockSpanner.countRequestsOfType(ExecuteBatchDmlRequest.class));
    ExecuteBatchDmlRequest request =
        mockSpanner.getRequestsOfType(ExecuteBatchDmlRequest.class).get(0);
    assertEquals(2, request.getStatementsCount());
    assertEquals(INSERT_STATEMENT.getSql(), request.getStatements(0).getSql());
    assertEquals(UPDATE_STATEMENT.getSql(), request.getStatements(1).getSql());
  }

  @Test
  public void testTwoQueries() throws SQLException {
    try (Connection connection = DriverManager.getConnection(createUrl())) {
      try (java.sql.Statement statement = connection.createStatement()) {
        // Statement#execute(String) returns true if the result is a result set.
        assertTrue(statement.execute("SELECT 1;SELECT 2;"));

        try (ResultSet resultSet = statement.getResultSet()) {
          assertTrue(resultSet.next());
          assertEquals(1L, resultSet.getLong(1));
          assertFalse(resultSet.next());
        }

        // getMoreResults() returns true if the next result is a ResultSet.
        assertTrue(statement.getMoreResults());
        try (ResultSet resultSet = statement.getResultSet()) {
          assertTrue(resultSet.next());
          assertEquals(2L, resultSet.getLong(1));
          assertFalse(resultSet.next());
        }

        // getMoreResults() should now return false. We should also check getUpdateCount() as that
        // method should return -1 to indicate that there is also no update count available.
        assertFalse(statement.getMoreResults());
        assertEquals(-1, statement.getUpdateCount());
      }
    }
    assertEquals(2, mockSpanner.countRequestsOfType(ExecuteSqlRequest.class));
  }

  @Test
  public void testDdl() throws SQLException {
    String sql = "CREATE TABLE foo (id bigint primary key)";
    addDdlResponseToSpannerAdmin();

    try (Connection connection = DriverManager.getConnection(createUrl())) {
      try (java.sql.Statement statement = connection.createStatement()) {
        // Statement#execute(String) returns false if the result was either an update count or there
        // was no result. Statement#getUpdateCount() returns 0 if there was no result.
        assertFalse(statement.execute(sql));
        assertEquals(0, statement.getUpdateCount());
      }
    }

    List<UpdateDatabaseDdlRequest> updateDatabaseDdlRequests =
        mockDatabaseAdmin.getRequests().stream()
            .filter(request -> request instanceof UpdateDatabaseDdlRequest)
            .map(UpdateDatabaseDdlRequest.class::cast)
            .collect(Collectors.toList());
    assertEquals(1, updateDatabaseDdlRequests.size());
    assertEquals(1, updateDatabaseDdlRequests.get(0).getStatementsCount());
    assertEquals(sql, updateDatabaseDdlRequests.get(0).getStatements(0));
  }

  @Test
  public void testDdlBatch() throws SQLException {
    ImmutableList<String> statements =
        ImmutableList.of(
            "CREATE TABLE foo (id bigint primary key)",
            "CREATE TABLE bar (id bigint primary key, value text)",
            "CREATE INDEX idx_foo ON bar (text)");
    addDdlResponseToSpannerAdmin();

    try (Connection connection = DriverManager.getConnection(createUrl())) {
      try (java.sql.Statement statement = connection.createStatement()) {
        for (String sql : statements) {
          statement.addBatch(sql);
        }
        int[] updateCounts = statement.executeBatch();
        assertArrayEquals(new int[] {0, 0, 0}, updateCounts);
      }
    }

    List<UpdateDatabaseDdlRequest> updateDatabaseDdlRequests =
        mockDatabaseAdmin.getRequests().stream()
            .filter(request -> request instanceof UpdateDatabaseDdlRequest)
            .map(UpdateDatabaseDdlRequest.class::cast)
            .collect(Collectors.toList());
    assertEquals(1, updateDatabaseDdlRequests.size());
    assertEquals(3, updateDatabaseDdlRequests.get(0).getStatementsCount());
    for (int i = 0; i < statements.size(); i++) {
      assertEquals(statements.get(i), updateDatabaseDdlRequests.get(0).getStatements(i));
    }
  }

  @Test
  public void testCreateTableIfNotExists_tableDoesNotExist() throws SQLException {
    addIfNotExistsDdlException();
    String sql = "CREATE TABLE IF NOT EXISTS foo (id bigint primary key)";
    addDdlResponseToSpannerAdmin();
    mockSpanner.putStatementResult(
        StatementResult.query(
            Statement.newBuilder(
                    "select 1 from information_schema.tables where table_schema=$1 and table_name=$2")
                .bind("p1")
                .to("public")
                .bind("p2")
                .to("foo")
                .build(),
            EMPTY_RESULTSET));

    try (Connection connection = DriverManager.getConnection(createUrl())) {
      try (java.sql.Statement statement = connection.createStatement()) {
        // Statement#execute(String) returns false if the result was either an update count or there
        // was no result. Statement#getUpdateCount() returns 0 if there was no result.
        assertFalse(statement.execute(sql));
        assertEquals(0, statement.getUpdateCount());
      }
    }

    List<UpdateDatabaseDdlRequest> updateDatabaseDdlRequests =
        mockDatabaseAdmin.getRequests().stream()
            .filter(request -> request instanceof UpdateDatabaseDdlRequest)
            .map(UpdateDatabaseDdlRequest.class::cast)
            .collect(Collectors.toList());
    assertEquals(1, updateDatabaseDdlRequests.size());
    assertEquals(1, updateDatabaseDdlRequests.get(0).getStatementsCount());
    assertEquals(
        "create table foo (id bigint primary key)",
        updateDatabaseDdlRequests.get(0).getStatements(0));
  }

  @Test
  public void testCreateTableIfNotExists_tableExists() throws SQLException {
    addIfNotExistsDdlException();
    String sql = "CREATE TABLE IF NOT EXISTS foo (id bigint primary key)";
    addDdlResponseToSpannerAdmin();
    mockSpanner.putStatementResult(
        StatementResult.query(
            Statement.newBuilder(
                    "select 1 from information_schema.tables where table_schema=$1 and table_name=$2")
                .bind("p1")
                .to("public")
                .bind("p2")
                .to("foo")
                .build(),
            SELECT1_RESULTSET));

    try (Connection connection = DriverManager.getConnection(createUrl())) {
      try (java.sql.Statement statement = connection.createStatement()) {
        // Statement#execute(String) returns false if the result was either an update count or there
        // was no result. Statement#getUpdateCount() returns 0 if there was no result.
        assertFalse(statement.execute(sql));
        assertEquals(0, statement.getUpdateCount());
      }
    }

    List<UpdateDatabaseDdlRequest> updateDatabaseDdlRequests =
        mockDatabaseAdmin.getRequests().stream()
            .filter(request -> request instanceof UpdateDatabaseDdlRequest)
            .map(UpdateDatabaseDdlRequest.class::cast)
            .collect(Collectors.toList());
    assertEquals(0, updateDatabaseDdlRequests.size());
  }

  @Test
  public void testCreateIndexIfNotExists_indexDoesNotExist() throws SQLException {
    addIfNotExistsDdlException();
    String sql = "CREATE INDEX IF NOT EXISTS foo on bar (value)";
    addDdlResponseToSpannerAdmin();
    mockSpanner.putStatementResult(
        StatementResult.query(
            Statement.newBuilder(
                    "select 1 from information_schema.indexes where table_schema=$1 and index_name=$2")
                .bind("p1")
                .to("public")
                .bind("p2")
                .to("foo")
                .build(),
            EMPTY_RESULTSET));

    try (Connection connection = DriverManager.getConnection(createUrl())) {
      try (java.sql.Statement statement = connection.createStatement()) {
        // Statement#execute(String) returns false if the result was either an update count or there
        // was no result. Statement#getUpdateCount() returns 0 if there was no result.
        assertFalse(statement.execute(sql));
        assertEquals(0, statement.getUpdateCount());
      }
    }

    List<UpdateDatabaseDdlRequest> updateDatabaseDdlRequests =
        mockDatabaseAdmin.getRequests().stream()
            .filter(request -> request instanceof UpdateDatabaseDdlRequest)
            .map(UpdateDatabaseDdlRequest.class::cast)
            .collect(Collectors.toList());
    assertEquals(1, updateDatabaseDdlRequests.size());
    assertEquals(1, updateDatabaseDdlRequests.get(0).getStatementsCount());
    assertEquals(
        "create index foo on bar (value)", updateDatabaseDdlRequests.get(0).getStatements(0));
  }

  @Test
  public void testCreateIndexIfNotExists_indexExists() throws SQLException {
    addIfNotExistsDdlException();
    String sql = "CREATE INDEX IF NOT EXISTS foo on bar (value)";
    addDdlResponseToSpannerAdmin();
    mockSpanner.putStatementResult(
        StatementResult.query(
            Statement.newBuilder(
                    "select 1 from information_schema.indexes where table_schema=$1 and index_name=$2")
                .bind("p1")
                .to("public")
                .bind("p2")
                .to("foo")
                .build(),
            SELECT1_RESULTSET));

    try (Connection connection = DriverManager.getConnection(createUrl())) {
      try (java.sql.Statement statement = connection.createStatement()) {
        // Statement#execute(String) returns false if the result was either an update count or there
        // was no result. Statement#getUpdateCount() returns 0 if there was no result.
        assertFalse(statement.execute(sql));
        assertEquals(0, statement.getUpdateCount());
      }
    }

    List<UpdateDatabaseDdlRequest> updateDatabaseDdlRequests =
        mockDatabaseAdmin.getRequests().stream()
            .filter(request -> request instanceof UpdateDatabaseDdlRequest)
            .map(UpdateDatabaseDdlRequest.class::cast)
            .collect(Collectors.toList());
    assertEquals(0, updateDatabaseDdlRequests.size());
  }

  @Test
  public void testDropTableIfExists_tableDoesNotExist() throws SQLException {
    addIfNotExistsDdlException();
    String sql = "DROP TABLE IF EXISTS foo";
    addDdlResponseToSpannerAdmin();
    mockSpanner.putStatementResult(
        StatementResult.query(
            Statement.newBuilder(
                    "select 1 from information_schema.tables where table_schema=$1 and table_name=$2")
                .bind("p1")
                .to("public")
                .bind("p2")
                .to("foo")
                .build(),
            EMPTY_RESULTSET));

    try (Connection connection = DriverManager.getConnection(createUrl())) {
      try (java.sql.Statement statement = connection.createStatement()) {
        // Statement#execute(String) returns false if the result was either an update count or there
        // was no result. Statement#getUpdateCount() returns 0 if there was no result.
        assertFalse(statement.execute(sql));
        assertEquals(0, statement.getUpdateCount());
      }
    }

    List<UpdateDatabaseDdlRequest> updateDatabaseDdlRequests =
        mockDatabaseAdmin.getRequests().stream()
            .filter(request -> request instanceof UpdateDatabaseDdlRequest)
            .map(UpdateDatabaseDdlRequest.class::cast)
            .collect(Collectors.toList());
    assertEquals(0, updateDatabaseDdlRequests.size());
  }

  @Test
  public void testDropTableIfExists_tableExists() throws SQLException {
    addIfNotExistsDdlException();
    String sql = "DROP TABLE IF EXISTS foo";
    addDdlResponseToSpannerAdmin();
    mockSpanner.putStatementResult(
        StatementResult.query(
            Statement.newBuilder(
                    "select 1 from information_schema.tables where table_schema=$1 and table_name=$2")
                .bind("p1")
                .to("public")
                .bind("p2")
                .to("foo")
                .build(),
            SELECT1_RESULTSET));

    try (Connection connection = DriverManager.getConnection(createUrl())) {
      try (java.sql.Statement statement = connection.createStatement()) {
        // Statement#execute(String) returns false if the result was either an update count or there
        // was no result. Statement#getUpdateCount() returns 0 if there was no result.
        assertFalse(statement.execute(sql));
        assertEquals(0, statement.getUpdateCount());
      }
    }

    List<UpdateDatabaseDdlRequest> updateDatabaseDdlRequests =
        mockDatabaseAdmin.getRequests().stream()
            .filter(request -> request instanceof UpdateDatabaseDdlRequest)
            .map(UpdateDatabaseDdlRequest.class::cast)
            .collect(Collectors.toList());
    assertEquals(1, updateDatabaseDdlRequests.size());
    assertEquals(1, updateDatabaseDdlRequests.get(0).getStatementsCount());
    assertEquals("drop table foo", updateDatabaseDdlRequests.get(0).getStatements(0));
  }

  @Test
  public void testDropIndexIfExists_indexDoesNotExist() throws SQLException {
    addIfNotExistsDdlException();
    String sql = "DROP INDEX IF EXISTS foo";
    addDdlResponseToSpannerAdmin();
    mockSpanner.putStatementResult(
        StatementResult.query(
            Statement.newBuilder(
                    "select 1 from information_schema.indexes where table_schema=$1 and index_name=$2")
                .bind("p1")
                .to("public")
                .bind("p2")
                .to("foo")
                .build(),
            EMPTY_RESULTSET));

    try (Connection connection = DriverManager.getConnection(createUrl())) {
      try (java.sql.Statement statement = connection.createStatement()) {
        // Statement#execute(String) returns false if the result was either an update count or there
        // was no result. Statement#getUpdateCount() returns 0 if there was no result.
        assertFalse(statement.execute(sql));
        assertEquals(0, statement.getUpdateCount());
      }
    }

    List<UpdateDatabaseDdlRequest> updateDatabaseDdlRequests =
        mockDatabaseAdmin.getRequests().stream()
            .filter(request -> request instanceof UpdateDatabaseDdlRequest)
            .map(UpdateDatabaseDdlRequest.class::cast)
            .collect(Collectors.toList());
    assertEquals(0, updateDatabaseDdlRequests.size());
  }

  @Test
  public void testDropIndexIfExists_indexExists() throws SQLException {
    addIfNotExistsDdlException();
    String sql = "DROP INDEX IF EXISTS foo";
    addDdlResponseToSpannerAdmin();
    mockSpanner.putStatementResult(
        StatementResult.query(
            Statement.newBuilder(
                    "select 1 from information_schema.indexes where table_schema=$1 and index_name=$2")
                .bind("p1")
                .to("public")
                .bind("p2")
                .to("foo")
                .build(),
            SELECT1_RESULTSET));

    try (Connection connection = DriverManager.getConnection(createUrl())) {
      try (java.sql.Statement statement = connection.createStatement()) {
        // Statement#execute(String) returns false if the result was either an update count or there
        // was no result. Statement#getUpdateCount() returns 0 if there was no result.
        assertFalse(statement.execute(sql));
        assertEquals(0, statement.getUpdateCount());
      }
    }

    List<UpdateDatabaseDdlRequest> updateDatabaseDdlRequests =
        mockDatabaseAdmin.getRequests().stream()
            .filter(request -> request instanceof UpdateDatabaseDdlRequest)
            .map(UpdateDatabaseDdlRequest.class::cast)
            .collect(Collectors.toList());
    assertEquals(1, updateDatabaseDdlRequests.size());
    assertEquals(1, updateDatabaseDdlRequests.get(0).getStatementsCount());
    assertEquals("drop index foo", updateDatabaseDdlRequests.get(0).getStatements(0));
  }

  @Test
  public void testDdlBatchWithIfNotExists() throws SQLException {
    addIfNotExistsDdlException();
    ImmutableList<String> statements =
        ImmutableList.of(
            "CREATE TABLE IF NOT EXISTS \"Foo\" (id bigint primary key)",
            "CREATE TABLE IF NOT EXISTS bar (id bigint primary key, value text)",
            "CREATE INDEX IF NOT EXISTS idx_foo ON bar (text)");
    mockSpanner.putStatementResult(
        StatementResult.query(
            Statement.newBuilder(
                    "select 1 from information_schema.tables where table_schema=$1 and table_name=$2")
                .bind("p1")
                .to("public")
                .bind("p2")
                .to("Foo")
                .build(),
            SELECT1_RESULTSET));
    mockSpanner.putStatementResult(
        StatementResult.query(
            Statement.newBuilder(
                    "select 1 from information_schema.tables where table_schema=$1 and table_name=$2")
                .bind("p1")
                .to("public")
                .bind("p2")
                .to("bar")
                .build(),
            SELECT1_RESULTSET));
    mockSpanner.putStatementResult(
        StatementResult.query(
            Statement.newBuilder(
                    "select 1 from information_schema.indexes where table_schema=$1 and index_name=$2")
                .bind("p1")
                .to("public")
                .bind("p2")
                .to("idx_foo")
                .build(),
            SELECT1_RESULTSET));

    try (Connection connection = DriverManager.getConnection(createUrl())) {
      try (java.sql.Statement statement = connection.createStatement()) {
        for (String sql : statements) {
          statement.addBatch(sql);
        }
        int[] updateCounts = statement.executeBatch();
        assertArrayEquals(new int[] {0, 0, 0}, updateCounts);
      }
    }

    List<UpdateDatabaseDdlRequest> updateDatabaseDdlRequests =
        mockDatabaseAdmin.getRequests().stream()
            .filter(request -> request instanceof UpdateDatabaseDdlRequest)
            .map(UpdateDatabaseDdlRequest.class::cast)
            .collect(Collectors.toList());
    assertEquals(0, updateDatabaseDdlRequests.size());
  }

  @Test
  public void testCreateTableIfNotExists_withBackendSupport() throws SQLException {
    // Add a generic error that is returned for DDL statements. This will cause PGAdapter to think
    // that the backend supports `IF [NOT] EXISTS`, as it does not receive a specific error
    // regarding an `IF NOT EXISTS` statement.
    addDdlExceptionToSpannerAdmin();
    String sql = "CREATE TABLE IF NOT EXISTS foo (id bigint primary key)";
    // Add a response for the DDL statement that is sent to Spanner.
    addDdlResponseToSpannerAdmin();

    try (Connection connection = DriverManager.getConnection(createUrl())) {
      try (java.sql.Statement statement = connection.createStatement()) {
        // Statement#execute(String) returns false if the result was either an update count or there
        // was no result. Statement#getUpdateCount() returns 0 if there was no result.
        assertFalse(statement.execute(sql));
        assertEquals(0, statement.getUpdateCount());
      }
    }

    List<UpdateDatabaseDdlRequest> updateDatabaseDdlRequests =
        mockDatabaseAdmin.getRequests().stream()
            .filter(request -> request instanceof UpdateDatabaseDdlRequest)
            .map(UpdateDatabaseDdlRequest.class::cast)
            .collect(Collectors.toList());
    assertEquals(1, updateDatabaseDdlRequests.size());
    assertEquals(1, updateDatabaseDdlRequests.get(0).getStatementsCount());
    assertEquals(
        "CREATE TABLE IF NOT EXISTS foo (id bigint primary key)",
        updateDatabaseDdlRequests.get(0).getStatements(0));
  }

  @Test
  public void testPreparedStatement() throws SQLException {
    mockSpanner.putStatementResult(
        StatementResult.update(
            Statement.newBuilder(
                    "insert into all_types "
                        + "(col_bigint, col_bool, col_bytea, col_float8, col_int, col_numeric, col_timestamptz, col_date, col_varchar) "
                        + "values ($1, $2, $3, $4, $5, $6, $7, $8, $9)")
                .bind("p1")
                .to(2L)
                .bind("p2")
                .to((Boolean) null)
                .bind("p3")
                .to((ByteArray) null)
                .bind("p4")
                .to((Double) null)
                .bind("p5")
                .to((Long) null)
                .bind("p6")
                .to(com.google.cloud.spanner.Value.pgNumeric(null))
                .bind("p7")
                .to((Timestamp) null)
                .bind("p8")
                .to((Date) null)
                .bind("p9")
                .to((String) null)
                .build(),
            1L));
    mockSpanner.putStatementResult(
        StatementResult.update(
            Statement.newBuilder(
                    "insert into all_types "
                        + "(col_bigint, col_bool, col_bytea, col_float8, col_int, col_numeric, col_timestamptz, col_date, col_varchar) "
                        + "values ($1, $2, $3, $4, $5, $6, $7, $8, $9)")
                .bind("p1")
                .to(1L)
                .bind("p2")
                .to(true)
                .bind("p3")
                .to(ByteArray.copyFrom("test"))
                .bind("p4")
                .to(3.14d)
                .bind("p5")
                .to(100L)
                .bind("p6")
                .to(com.google.cloud.spanner.Value.pgNumeric("6.626"))
                .bind("p7")
                .to(Timestamp.parseTimestamp("2022-02-16T13:18:02.123457000"))
                .bind("p8")
                .to(Date.parseDate("2022-03-29"))
                .bind("p9")
                .to("test")
                .build(),
            1L));

    OffsetDateTime zonedDateTime =
        LocalDateTime.of(2022, 2, 16, 13, 18, 2, 123456789).atOffset(ZoneOffset.UTC);
    try (Connection connection = DriverManager.getConnection(createUrl())) {
      try (PreparedStatement statement =
          connection.prepareStatement(
              "insert into all_types "
                  + "(col_bigint, col_bool, col_bytea, col_float8, col_int, col_numeric, col_timestamptz, col_date, col_varchar) "
                  + "values (?, ?, ?, ?, ?, ?, ?, ?, ?)")) {
        PGStatement pgStatement = statement.unwrap(PGStatement.class);
        pgStatement.setPrepareThreshold(1);

        int index = 0;
        statement.setLong(++index, 1L);
        statement.setBoolean(++index, true);
        statement.setBytes(++index, "test".getBytes(StandardCharsets.UTF_8));
        statement.setDouble(++index, 3.14d);
        statement.setInt(++index, 100);
        statement.setBigDecimal(++index, new BigDecimal("6.626"));
        statement.setObject(++index, zonedDateTime);
        statement.setObject(++index, LocalDate.of(2022, 3, 29));
        statement.setString(++index, "test");

        assertEquals(1, statement.executeUpdate());

        index = 0;
        statement.setLong(++index, 2);
        statement.setNull(++index, Types.BOOLEAN);
        statement.setNull(++index, Types.BINARY);
        statement.setNull(++index, Types.DOUBLE);
        statement.setNull(++index, Types.INTEGER);
        statement.setNull(++index, Types.NUMERIC);
        statement.setNull(++index, Types.TIMESTAMP_WITH_TIMEZONE);
        statement.setNull(++index, Types.DATE);
        statement.setNull(++index, Types.VARCHAR);

        assertEquals(1, statement.executeUpdate());
      }
    }
  }

  @Test
  public void testPreparedStatementReturning() throws SQLException {
    String pgSql =
        "insert into all_types "
            + "(col_bigint, col_bool, col_bytea, col_float8, col_int, col_numeric, col_timestamptz, col_date, col_varchar, col_jsonb) "
            + "values ($1, $2, $3, $4, $5, $6, $7, $8, $9, $10) "
            + "returning *";
    String sql =
        "insert into all_types "
            + "(col_bigint, col_bool, col_bytea, col_float8, col_int, col_numeric, col_timestamptz, col_date, col_varchar, col_jsonb) "
            + "values (?, ?, ?, ?, ?, ?, ?, ?, ?, ?) "
            + "returning *";
    mockSpanner.putStatementResult(
        StatementResult.query(
            Statement.of(pgSql),
            com.google.spanner.v1.ResultSet.newBuilder()
                .setMetadata(
                    ALL_TYPES_METADATA
                        .toBuilder()
                        .setUndeclaredParameters(
                            createParameterTypesMetadata(
                                    ImmutableList.of(
                                        TypeCode.INT64,
                                        TypeCode.BOOL,
                                        TypeCode.BYTES,
                                        TypeCode.FLOAT64,
                                        TypeCode.INT64,
                                        TypeCode.NUMERIC,
                                        TypeCode.TIMESTAMP,
                                        TypeCode.DATE,
                                        TypeCode.STRING,
                                        TypeCode.JSON))
                                .getUndeclaredParameters())
                        .build())
                .setStats(ResultSetStats.newBuilder().build())
                .build()));
    mockSpanner.putStatementResult(
        StatementResult.query(
            Statement.newBuilder(pgSql)
                .bind("p1")
                .to(1L)
                .bind("p2")
                .to(true)
                .bind("p3")
                .to(ByteArray.copyFrom("test"))
                .bind("p4")
                .to(3.14d)
                .bind("p5")
                .to(100L)
                .bind("p6")
                .to(com.google.cloud.spanner.Value.pgNumeric("6.626"))
                .bind("p7")
                .to(Timestamp.parseTimestamp("2022-02-16T13:18:02.123457000Z"))
                .bind("p8")
                .to(Date.parseDate("2022-03-29"))
                .bind("p9")
                .to("test")
                .bind("p10")
                .to("{\"key\": \"value\"}")
                .build(),
            com.google.spanner.v1.ResultSet.newBuilder()
                .setMetadata(ALL_TYPES_METADATA)
                .setStats(ResultSetStats.newBuilder().setRowCountExact(1L).build())
                .addRows(ALL_TYPES_RESULTSET.getRows(0))
                .build()));

    OffsetDateTime zonedDateTime =
        LocalDateTime.of(2022, 2, 16, 13, 18, 2, 123456789).atOffset(ZoneOffset.UTC);
    try (Connection connection = DriverManager.getConnection(createUrl())) {
      try (PreparedStatement statement = connection.prepareStatement(sql)) {
        ParameterMetaData parameterMetaData = statement.getParameterMetaData();
        assertEquals(10, parameterMetaData.getParameterCount());
        assertEquals(Types.BIGINT, parameterMetaData.getParameterType(1));
        assertEquals(Types.BIT, parameterMetaData.getParameterType(2));
        assertEquals(Types.BINARY, parameterMetaData.getParameterType(3));
        assertEquals(Types.DOUBLE, parameterMetaData.getParameterType(4));
        assertEquals(Types.BIGINT, parameterMetaData.getParameterType(5));
        assertEquals(Types.NUMERIC, parameterMetaData.getParameterType(6));
        assertEquals(Types.TIMESTAMP, parameterMetaData.getParameterType(7));
        assertEquals(Types.DATE, parameterMetaData.getParameterType(8));
        assertEquals(Types.VARCHAR, parameterMetaData.getParameterType(9));
        // TODO: Enable when support for JSONB has been enabled.
        // assertEquals(Types.OTHER, parameterMetaData.getParameterType(10));
        ResultSetMetaData metadata = statement.getMetaData();
        assertEquals(10, metadata.getColumnCount());
        assertEquals(Types.BIGINT, metadata.getColumnType(1));
        assertEquals(Types.BIT, metadata.getColumnType(2));
        assertEquals(Types.BINARY, metadata.getColumnType(3));
        assertEquals(Types.DOUBLE, metadata.getColumnType(4));
        assertEquals(Types.BIGINT, metadata.getColumnType(5));
        assertEquals(Types.NUMERIC, metadata.getColumnType(6));
        assertEquals(Types.TIMESTAMP, metadata.getColumnType(7));
        assertEquals(Types.DATE, metadata.getColumnType(8));
        assertEquals(Types.VARCHAR, metadata.getColumnType(9));
        // TODO: Enable when support for JSONB has been enabled.
        // assertEquals(Types.OTHER, metadata.getColumnType(10));

        int index = 0;
        statement.setLong(++index, 1L);
        statement.setBoolean(++index, true);
        statement.setBytes(++index, "test".getBytes(StandardCharsets.UTF_8));
        statement.setDouble(++index, 3.14d);
        statement.setInt(++index, 100);
        statement.setBigDecimal(++index, new BigDecimal("6.626"));
        statement.setObject(++index, zonedDateTime);
        statement.setObject(++index, LocalDate.of(2022, 3, 29));
        statement.setString(++index, "test");
        statement.setString(++index, "{\"key\": \"value\"}");

        try (ResultSet resultSet = statement.executeQuery()) {
          assertTrue(resultSet.next());
          assertFalse(resultSet.next());
        }
      }
    }
  }

  @Test
  public void testCursorSuccess() throws SQLException {
    try (Connection connection = DriverManager.getConnection(createUrl())) {
      connection.setAutoCommit(false);
      try (PreparedStatement statement = connection.prepareStatement(SELECT_FIVE_ROWS.getSql())) {
        // Fetch two rows at a time from the PG server.
        statement.setFetchSize(2);
        try (ResultSet resultSet = statement.executeQuery()) {
          int index = 0;
          while (resultSet.next()) {
            assertEquals(++index, resultSet.getInt(1));
          }
          assertEquals(5, index);
        }
      }
      connection.commit();
    }
    // The ExecuteSql request should only be sent once to Cloud Spanner.
    assertEquals(1, mockSpanner.countRequestsOfType(ExecuteSqlRequest.class));
    ExecuteSqlRequest executeRequest =
        mockSpanner.getRequestsOfType(ExecuteSqlRequest.class).get(0);
    assertEquals(QueryMode.NORMAL, executeRequest.getQueryMode());
    assertEquals(SELECT_FIVE_ROWS.getSql(), executeRequest.getSql());

    // PGAdapter should receive 5 Execute messages:
    // 1. BEGIN
    // 2. Execute - fetch rows 1, 2
    // 3. Execute - fetch rows 3, 4
    // 4. Execute - fetch rows 5
    // 5. COMMIT
    if (pgServer != null) {
      List<DescribeMessage> describeMessages = getWireMessagesOfType(DescribeMessage.class);
      assertEquals(1, describeMessages.size());
      DescribeMessage describeMessage = describeMessages.get(0);
      assertEquals(PreparedType.Portal, describeMessage.getType());

      List<ExecuteMessage> executeMessages =
          getWireMessagesOfType(ExecuteMessage.class).stream()
              .filter(message -> !JDBC_STARTUP_STATEMENTS.contains(message.getSql()))
              .collect(Collectors.toList());
      assertEquals(5, executeMessages.size());
      assertEquals("", executeMessages.get(0).getName());
      for (ExecuteMessage executeMessage : executeMessages.subList(1, executeMessages.size() - 1)) {
        assertEquals(describeMessage.getName(), executeMessage.getName());
        assertEquals(2, executeMessage.getMaxRows());
      }
      assertEquals("", executeMessages.get(executeMessages.size() - 1).getName());

      List<ParseMessage> parseMessages =
          getWireMessagesOfType(ParseMessage.class).stream()
              .filter(message -> !JDBC_STARTUP_STATEMENTS.contains(message.getSql()))
              .collect(Collectors.toList());
      assertEquals(3, parseMessages.size());
      assertEquals("BEGIN", parseMessages.get(0).getStatement().getSql());
      assertEquals(SELECT_FIVE_ROWS.getSql(), parseMessages.get(1).getStatement().getSql());
      assertEquals("COMMIT", parseMessages.get(2).getStatement().getSql());
    }
  }

  @Test
  public void testCursorFailsHalfway() throws SQLException {
    mockSpanner.setExecuteStreamingSqlExecutionTime(
        SimulatedExecutionTime.ofStreamException(Status.DATA_LOSS.asRuntimeException(), 2));
    try (Connection connection = DriverManager.getConnection(createUrl())) {
      connection.setAutoCommit(false);
      try (PreparedStatement statement = connection.prepareStatement(SELECT_FIVE_ROWS.getSql())) {
        // Fetch one row at a time from the PG server.
        statement.setFetchSize(1);
        try (ResultSet resultSet = statement.executeQuery()) {
          // The first row should succeed.
          assertTrue(resultSet.next());
          // The second row should fail.
          assertThrows(SQLException.class, resultSet::next);
        }
      }
      connection.rollback();
    }
    // The ExecuteSql request should only be sent once to Cloud Spanner.
    assertEquals(1, mockSpanner.countRequestsOfType(ExecuteSqlRequest.class));
    ExecuteSqlRequest executeRequest =
        mockSpanner.getRequestsOfType(ExecuteSqlRequest.class).get(0);
    assertEquals(QueryMode.NORMAL, executeRequest.getQueryMode());
    assertEquals(SELECT_FIVE_ROWS.getSql(), executeRequest.getSql());

    // PGAdapter should receive 4 Execute messages:
    // 1. BEGIN
    // 2. Execute - fetch row 1
    // 3. Execute - fetch row 2 -- This fails with a DATA_LOSS error
    // The JDBC driver does not send a ROLLBACK
    if (pgServer != null) {
      List<DescribeMessage> describeMessages = getWireMessagesOfType(DescribeMessage.class);
      assertEquals(1, describeMessages.size());
      DescribeMessage describeMessage = describeMessages.get(0);
      assertEquals(PreparedType.Portal, describeMessage.getType());

      List<ExecuteMessage> executeMessages =
          getWireMessagesOfType(ExecuteMessage.class).stream()
              .filter(message -> !JDBC_STARTUP_STATEMENTS.contains(message.getSql()))
              .collect(Collectors.toList());
      assertEquals(4, executeMessages.size());
      assertEquals("", executeMessages.get(0).getName());
      for (ExecuteMessage executeMessage : executeMessages.subList(1, executeMessages.size() - 1)) {
        assertEquals(describeMessage.getName(), executeMessage.getName());
        assertEquals(1, executeMessage.getMaxRows());
      }
      assertEquals("", executeMessages.get(executeMessages.size() - 1).getName());

      List<ParseMessage> parseMessages =
          getWireMessagesOfType(ParseMessage.class).stream()
              .filter(message -> !JDBC_STARTUP_STATEMENTS.contains(message.getSql()))
              .collect(Collectors.toList());
      assertEquals(3, parseMessages.size());
      assertEquals("BEGIN", parseMessages.get(0).getStatement().getSql());
      assertEquals(SELECT_FIVE_ROWS.getSql(), parseMessages.get(1).getStatement().getSql());
      assertEquals("ROLLBACK", parseMessages.get(2).getStatement().getSql());
    }
  }

  @Test
  public void testRandomResults() throws SQLException {
    for (boolean binary : new boolean[] {false, true}) {
      // Also get the random results using the normal Spanner client to compare the results with
      // what is returned by PGAdapter.
      Spanner spanner =
          SpannerOptions.newBuilder()
              .setProjectId("p")
              .setHost(String.format("http://localhost:%d", spannerServer.getPort()))
              .setCredentials(NoCredentials.getInstance())
              .setChannelConfigurator(ManagedChannelBuilder::usePlaintext)
              .setClientLibToken("pg-adapter")
              .build()
              .getService();
      DatabaseClient client = spanner.getDatabaseClient(DatabaseId.of("p", "i", "d"));
      com.google.cloud.spanner.ResultSet spannerResult =
          client.singleUse().executeQuery(SELECT_RANDOM);

      String binaryTransferEnable =
          "&binaryTransferEnable="
              + ImmutableList.of(
                      Oid.BOOL,
                      Oid.BYTEA,
                      Oid.VARCHAR,
                      Oid.NUMERIC,
                      Oid.FLOAT8,
                      Oid.INT8,
                      Oid.DATE,
                      Oid.TIMESTAMPTZ)
                  .stream()
                  .map(String::valueOf)
                  .collect(Collectors.joining(","));

      final int fetchSize = 3;
      try (Connection connection =
          DriverManager.getConnection(createUrl() + binaryTransferEnable)) {
        connection.setAutoCommit(false);
        connection.unwrap(PGConnection.class).setPrepareThreshold(binary ? -1 : 5);
        try (PreparedStatement statement = connection.prepareStatement(SELECT_RANDOM.getSql())) {
          statement.setFetchSize(fetchSize);
          try (ResultSet resultSet = statement.executeQuery()) {
            int rowCount = 0;
            while (resultSet.next()) {
              assertTrue(spannerResult.next());
              for (int col = 0; col < resultSet.getMetaData().getColumnCount(); col++) {
                // TODO: Remove once we have a replacement for pg_type, as the JDBC driver will try
                // to read type information from the backend when it hits an 'unknown' type (jsonb
                // is not one of the types that the JDBC driver will load automatically).
                if (col == 5 || col == 14) {
                  resultSet.getString(col + 1);
                } else {
                  resultSet.getObject(col + 1);
                }
              }
              assertEqual(spannerResult, resultSet, binary);
              rowCount++;
            }
            assertEquals(RANDOM_RESULTS_ROW_COUNT, rowCount);
          }
        }
        connection.commit();
      }

      // Close the resources used by the normal Spanner client.
      spannerResult.close();
      spanner.close();

      // The ExecuteSql request should only be sent once to Cloud Spanner by PGAdapter.
      // The normal Spanner client will also send it once to Spanner.
      assertEquals(binary ? 3 : 2, mockSpanner.countRequestsOfType(ExecuteSqlRequest.class));
      ExecuteSqlRequest executeRequest =
          mockSpanner.getRequestsOfType(ExecuteSqlRequest.class).get(binary ? 2 : 1);
      assertEquals(QueryMode.NORMAL, executeRequest.getQueryMode());
      assertEquals(SELECT_RANDOM.getSql(), executeRequest.getSql());

      // PGAdapter should receive 5 Execute messages:
      // 1. BEGIN
      // 2. Execute - fetch rows 1, 2
      // 3. Execute - fetch rows 3, 4
      // 4. Execute - fetch rows 5
      // 5. COMMIT
      if (pgServer != null) {
        List<DescribeMessage> describeMessages = getWireMessagesOfType(DescribeMessage.class);
        assertEquals(1, describeMessages.size());
        DescribeMessage describeMessage = describeMessages.get(0);
        assertEquals(
            binary ? PreparedType.Statement : PreparedType.Portal, describeMessage.getType());

        List<ExecuteMessage> executeMessages =
            getWireMessagesOfType(ExecuteMessage.class).stream()
                .filter(message -> !JDBC_STARTUP_STATEMENTS.contains(message.getSql()))
                .collect(Collectors.toList());
        int expectedExecuteMessageCount =
            RANDOM_RESULTS_ROW_COUNT / fetchSize
                + ((RANDOM_RESULTS_ROW_COUNT % fetchSize) > 0 ? 1 : 0)
                + 2;
        assertEquals(expectedExecuteMessageCount, executeMessages.size());
        assertEquals("", executeMessages.get(0).getName());
        for (ExecuteMessage executeMessage :
            executeMessages.subList(1, executeMessages.size() - 1)) {
          assertEquals(fetchSize, executeMessage.getMaxRows());
        }
        assertEquals("", executeMessages.get(executeMessages.size() - 1).getName());

        List<ParseMessage> parseMessages =
            getWireMessagesOfType(ParseMessage.class).stream()
                .filter(message -> !JDBC_STARTUP_STATEMENTS.contains(message.getSql()))
                .collect(Collectors.toList());
        assertEquals(3, parseMessages.size());
        assertEquals("BEGIN", parseMessages.get(0).getStatement().getSql());
        assertEquals(SELECT_RANDOM.getSql(), parseMessages.get(1).getStatement().getSql());
        assertEquals("COMMIT", parseMessages.get(2).getStatement().getSql());
      }
      mockSpanner.clearRequests();
      pgServer.clearDebugMessages();
    }
  }

  private void assertEqual(
      com.google.cloud.spanner.ResultSet spannerResult, ResultSet pgResult, boolean binary)
      throws SQLException {
    assertEquals(spannerResult.getColumnCount(), pgResult.getMetaData().getColumnCount());
    for (int col = 0; col < spannerResult.getColumnCount(); col++) {
      if (spannerResult.isNull(col)) {
        assertNull(pgResult.getObject(col + 1));
        assertTrue(pgResult.wasNull());
        continue;
      }

      switch (spannerResult.getColumnType(col).getCode()) {
        case BOOL:
          if (!binary) {
            // Skip for binary for now, as there is a bug in the PG JDBC driver for decoding binary
            // bool values.
            assertEquals(spannerResult.getBoolean(col), pgResult.getBoolean(col + 1));
          }
          break;
        case INT64:
          assertEquals(spannerResult.getLong(col), pgResult.getLong(col + 1));
          break;
        case FLOAT64:
          assertEquals(spannerResult.getDouble(col), pgResult.getDouble(col + 1), 0.0d);
          break;
        case PG_NUMERIC:
        case STRING:
          assertEquals(spannerResult.getString(col), pgResult.getString(col + 1));
          break;
        case BYTES:
          assertArrayEquals(spannerResult.getBytes(col).toByteArray(), pgResult.getBytes(col + 1));
          break;
        case TIMESTAMP:
          // Compare milliseconds, as PostgreSQL does not natively support nanosecond precision, and
          // this is lost when using binary encoding.
          assertEquals(
              spannerResult.getTimestamp(col).toSqlTimestamp().getTime(),
              pgResult.getTimestamp(col + 1).getTime());
          break;
        case DATE:
          assertEquals(
              LocalDate.of(
                  spannerResult.getDate(col).getYear(),
                  spannerResult.getDate(col).getMonth(),
                  spannerResult.getDate(col).getDayOfMonth()),
              pgResult.getDate(col + 1).toLocalDate());
          break;
        case PG_JSONB:
          assertEquals(spannerResult.getPgJsonb(col), pgResult.getString(col + 1));
          break;
        case ARRAY:
          break;
        case NUMERIC:
        case JSON:
        case STRUCT:
          fail("unsupported PG type: " + spannerResult.getColumnType(col));
      }
    }
  }

  @Test
  public void testInformationSchemaQueryInTransaction() throws SQLException {
    String sql = "SELECT * FROM INFORMATION_SCHEMA.TABLES";
    // Register a result for the query. Note that we don't really care what the result is, just that
    // there is a result.
    mockSpanner.putStatementResult(StatementResult.query(Statement.of(sql), SELECT1_RESULTSET));

    try (Connection connection = DriverManager.getConnection(createUrl())) {
      // Make sure that we start a transaction.
      connection.setAutoCommit(false);

      // Execute a query to start the transaction.
      try (ResultSet resultSet = connection.createStatement().executeQuery(SELECT1.getSql())) {
        assertTrue(resultSet.next());
        assertEquals(1L, resultSet.getLong(1));
        assertFalse(resultSet.next());
      }

      // This ensures that the following query returns an error the first time it is executed, and
      // then succeeds the second time. This happens because the exception is 'popped' from the
      // response queue when it is returned. The next time the query is executed, it will return the
      // actual result that we set.
      mockSpanner.setExecuteStreamingSqlExecutionTime(
          SimulatedExecutionTime.ofException(
              Status.INVALID_ARGUMENT
                  .withDescription(
                      "Unsupported concurrency mode in query using INFORMATION_SCHEMA.")
                  .asRuntimeException()));
      try (ResultSet resultSet = connection.createStatement().executeQuery(sql)) {
        assertTrue(resultSet.next());
        assertEquals(1L, resultSet.getLong(1));
        assertFalse(resultSet.next());
      }

      // Make sure that the connection is still usable.
      try (ResultSet resultSet = connection.createStatement().executeQuery(SELECT2.getSql())) {
        assertTrue(resultSet.next());
        assertEquals(2L, resultSet.getLong(1));
        assertFalse(resultSet.next());
      }
      connection.commit();
    }

    // We should receive the INFORMATION_SCHEMA statement twice on Cloud Spanner:
    // 1. The first time it returns an error because it is using the wrong concurrency mode.
    // 2. The specific error will cause the connection to retry the statement using a single-use
    //    read-only transaction.
    assertEquals(4, mockSpanner.countRequestsOfType(ExecuteSqlRequest.class));
    List<ExecuteSqlRequest> requests = mockSpanner.getRequestsOfType(ExecuteSqlRequest.class);
    // The first statement should start a transaction
    assertTrue(requests.get(0).getTransaction().hasBegin());
    // The second statement (the initial attempt of the INFORMATION_SCHEMA query) should try to use
    // the transaction.
    assertTrue(requests.get(1).getTransaction().hasId());
    assertEquals(sql, requests.get(1).getSql());
    // The INFORMATION_SCHEMA query is then retried using a single-use read-only transaction.
    assertFalse(requests.get(2).hasTransaction());
    assertEquals(sql, requests.get(2).getSql());
    // The last statement should use the transaction.
    assertTrue(requests.get(3).getTransaction().hasId());

    assertEquals(1, mockSpanner.countRequestsOfType(CommitRequest.class));
    CommitRequest commitRequest = mockSpanner.getRequestsOfType(CommitRequest.class).get(0);
    assertEquals(commitRequest.getTransactionId(), requests.get(1).getTransaction().getId());
    assertEquals(commitRequest.getTransactionId(), requests.get(3).getTransaction().getId());
  }

  @Test
  public void testInformationSchemaQueryAsFirstQueryInTransaction() throws SQLException {
    // Running an information_schema query as the first query in a transaction will cause some
    // additional retrying and transaction magic. This is because:
    // 1. The first query in a transaction will also try to begin the transaction.
    // 2. If the first query fails, it will also fail to create a transaction.
    // 3. If an additional query is executed in the transaction, the entire transaction will be
    //    retried using an explicit BeginTransaction RPC. This is done so that we can include the
    //    first query in the transaction, as an error message in itself can give away information
    //    about the state of the database, and therefore must be included in the transaction to
    //    guarantee the consistency.

    String sql = "SELECT * FROM INFORMATION_SCHEMA.TABLES";
    // Register a result for the query. Note that we don't really care what the result is, just that
    // there is a result.
    mockSpanner.putStatementResult(StatementResult.query(Statement.of(sql), SELECT1_RESULTSET));

    try (Connection connection = DriverManager.getConnection(createUrl())) {
      // Make sure that we start a transaction.
      connection.setAutoCommit(false);

      // This makes sure the INFORMATION_SCHEMA query will return an error the first time it is
      // executed. Then it is retried without a transaction.
      mockSpanner.setExecuteStreamingSqlExecutionTime(
          SimulatedExecutionTime.ofException(
              Status.INVALID_ARGUMENT
                  .withDescription(
                      "Unsupported concurrency mode in query using INFORMATION_SCHEMA.")
                  .asRuntimeException()));
      try (ResultSet resultSet = connection.createStatement().executeQuery(sql)) {
        assertTrue(resultSet.next());
        assertEquals(1L, resultSet.getLong(1));
        assertFalse(resultSet.next());
      }

      // This ensures that the next query will once again return the same error. The reason that we
      // do this is that the following query will cause the entire transaction to be retried, and we
      // need the first statement (the INFORMATION_SCHEMA query) to return exactly the same result
      // as the first time in order to make the retry succeed.
      mockSpanner.setExecuteStreamingSqlExecutionTime(
          SimulatedExecutionTime.ofException(
              Status.INVALID_ARGUMENT
                  .withDescription(
                      "Unsupported concurrency mode in query using INFORMATION_SCHEMA.")
                  .asRuntimeException()));

      // Verify that the connection is still usable.
      try (ResultSet resultSet = connection.createStatement().executeQuery(SELECT2.getSql())) {
        assertTrue(resultSet.next());
        assertEquals(2L, resultSet.getLong(1));
        assertFalse(resultSet.next());
      }
      connection.commit();
    }

    // We should receive the INFORMATION_SCHEMA statement three times on Cloud Spanner:
    // 1. The first time it returns an error because it is using the wrong concurrency mode.
    // 2. The specific error will cause the connection to retry the statement using a single-use
    //    read-only transaction.
    // 3. The second query in the transaction will cause the entire transaction to retry, which will
    //    cause the INFORMATION_SCHEMA query to be executed once more.
    assertEquals(4, mockSpanner.countRequestsOfType(ExecuteSqlRequest.class));
    List<ExecuteSqlRequest> requests = mockSpanner.getRequestsOfType(ExecuteSqlRequest.class);
    // The first statement should try to start a transaction (although it fails).
    assertTrue(requests.get(0).getTransaction().hasBegin());
    // The second statement is the INFORMATION_SCHEMA query without a transaction.
    assertFalse(requests.get(1).hasTransaction());
    assertEquals(sql, requests.get(1).getSql());

    // The transaction is then retried, which means that we get the INFORMATION_SCHEMA query again.
    // This time the query tries to use a transaction that has been created using an explicit
    // BeginTransaction RPC invocation.
    assertTrue(requests.get(2).getTransaction().hasId());
    assertEquals(sql, requests.get(2).getSql());
    // The last query should also use that transaction.
    assertTrue(requests.get(3).getTransaction().hasId());
    assertEquals(SELECT2.getSql(), requests.get(3).getSql());

    assertEquals(1, mockSpanner.countRequestsOfType(CommitRequest.class));
    CommitRequest commitRequest = mockSpanner.getRequestsOfType(CommitRequest.class).get(0);
    assertEquals(commitRequest.getTransactionId(), requests.get(2).getTransaction().getId());
    assertEquals(commitRequest.getTransactionId(), requests.get(3).getTransaction().getId());
    // Verify that we also got a BeginTransaction request.
    assertEquals(1, mockSpanner.countRequestsOfType(BeginTransactionRequest.class));
  }

  @Test
  public void testInformationSchemaQueryInTransactionWithErrorDuringRetry() throws SQLException {
    String sql = "SELECT * FROM INFORMATION_SCHEMA.TABLES";
    // Register a result for the query. Note that we don't really care what the result is, just that
    // there is a result.
    mockSpanner.putStatementResult(StatementResult.query(Statement.of(sql), SELECT1_RESULTSET));

    try (Connection connection = DriverManager.getConnection(createUrl())) {
      // Make sure that we start a transaction.
      connection.setAutoCommit(false);

      // Execute a query to start the transaction.
      try (ResultSet resultSet = connection.createStatement().executeQuery(SELECT1.getSql())) {
        assertTrue(resultSet.next());
        assertEquals(1L, resultSet.getLong(1));
        assertFalse(resultSet.next());
      }

      // This ensures that the following query returns the specific concurrency error the first time
      // it is executed, and then a different error.
      mockSpanner.setExecuteStreamingSqlExecutionTime(
          SimulatedExecutionTime.ofExceptions(
              ImmutableList.of(
                  Status.INVALID_ARGUMENT
                      .withDescription(
                          "Unsupported concurrency mode in query using INFORMATION_SCHEMA.")
                      .asRuntimeException(),
                  Status.INTERNAL.withDescription("test error").asRuntimeException())));
      SQLException sqlException =
          assertThrows(SQLException.class, () -> connection.createStatement().executeQuery(sql));
      assertEquals(
          "ERROR: test error - Statement: 'SELECT * FROM INFORMATION_SCHEMA.TABLES'",
          sqlException.getMessage());

      // Make sure that the connection is now in the aborted state.
      SQLException abortedException =
          assertThrows(
              SQLException.class,
              () -> connection.createStatement().executeQuery(SELECT2.getSql()));
      assertEquals(
          "ERROR: current transaction is aborted, commands ignored until end of transaction block",
          abortedException.getMessage());
    }

    // We should receive the INFORMATION_SCHEMA statement twice on Cloud Spanner:
    // 1. The first time it returns an error because it is using the wrong concurrency mode.
    // 2. The specific error will cause the connection to retry the statement using a single-use
    //    read-only transaction. That will also fail with the second error.
    // 3. The following SELECT query is never sent to Cloud Spanner, as the transaction is in the
    //    aborted state.
    assertEquals(3, mockSpanner.countRequestsOfType(ExecuteSqlRequest.class));
    assertEquals(0, mockSpanner.countRequestsOfType(CommitRequest.class));
  }

  @Test
  public void testInformationSchemaQueryInTransactionWithReplacedPgCatalogTables()
      throws SQLException {
    String sql = "SELECT 1 FROM pg_namespace";
    String replacedSql =
        "with pg_namespace as (\n"
            + "  select case schema_name when 'pg_catalog' then 11 when 'public' then 2200 else 0 end as oid,\n"
            + "        schema_name as nspname, null as nspowner, null as nspacl\n"
            + "  from information_schema.schemata\n"
            + ")\n"
            + "SELECT 1 FROM pg_namespace";
    // Register a result for the query. Note that we don't really care what the result is, just that
    // there is a result.
    mockSpanner.putStatementResult(
        StatementResult.query(Statement.of(replacedSql), SELECT1_RESULTSET));

    try (Connection connection = DriverManager.getConnection(createUrl())) {
      // Make sure that we start a transaction.
      connection.setAutoCommit(false);

      // Execute a query to start the transaction.
      try (ResultSet resultSet = connection.createStatement().executeQuery(SELECT1.getSql())) {
        assertTrue(resultSet.next());
        assertEquals(1L, resultSet.getLong(1));
        assertFalse(resultSet.next());
      }

      // This ensures that the following query returns an error the first time it is executed, and
      // then succeeds the second time. This happens because the exception is 'popped' from the
      // response queue when it is returned. The next time the query is executed, it will return the
      // actual result that we set.
      mockSpanner.setExecuteStreamingSqlExecutionTime(
          SimulatedExecutionTime.ofException(
              Status.INVALID_ARGUMENT
                  .withDescription(
                      "Unsupported concurrency mode in query using INFORMATION_SCHEMA.")
                  .asRuntimeException()));
      try (ResultSet resultSet = connection.createStatement().executeQuery(sql)) {
        assertTrue(resultSet.next());
        assertEquals(1L, resultSet.getLong(1));
        assertFalse(resultSet.next());
      }

      // Make sure that the connection is still usable.
      try (ResultSet resultSet = connection.createStatement().executeQuery(SELECT2.getSql())) {
        assertTrue(resultSet.next());
        assertEquals(2L, resultSet.getLong(1));
        assertFalse(resultSet.next());
      }
      connection.commit();
    }

    // We should receive the INFORMATION_SCHEMA statement twice on Cloud Spanner:
    // 1. The first time it returns an error because it is using the wrong concurrency mode.
    // 2. The specific error will cause the connection to retry the statement using a single-use
    //    read-only transaction.
    assertEquals(4, mockSpanner.countRequestsOfType(ExecuteSqlRequest.class));
    List<ExecuteSqlRequest> requests = mockSpanner.getRequestsOfType(ExecuteSqlRequest.class);
    // The first statement should start a transaction
    assertTrue(requests.get(0).getTransaction().hasBegin());
    // The second statement (the initial attempt of the INFORMATION_SCHEMA query) should try to use
    // the transaction.
    assertTrue(requests.get(1).getTransaction().hasId());
    assertEquals(replacedSql, requests.get(1).getSql());
    // The INFORMATION_SCHEMA query is then retried using a single-use read-only transaction.
    assertFalse(requests.get(2).hasTransaction());
    assertEquals(replacedSql, requests.get(2).getSql());
    // The last statement should use the transaction.
    assertTrue(requests.get(3).getTransaction().hasId());

    assertEquals(1, mockSpanner.countRequestsOfType(CommitRequest.class));
    CommitRequest commitRequest = mockSpanner.getRequestsOfType(CommitRequest.class).get(0);
    assertEquals(commitRequest.getTransactionId(), requests.get(1).getTransaction().getId());
    assertEquals(commitRequest.getTransactionId(), requests.get(3).getTransaction().getId());
  }

  @Test
  public void testShowGuessTypes() throws SQLException {
    try (Connection connection = DriverManager.getConnection(createUrl())) {
      try (ResultSet resultSet =
          connection.createStatement().executeQuery("show spanner.guess_types")) {
        assertTrue(resultSet.next());
        assertEquals(String.format("%d,%d", Oid.TIMESTAMPTZ, Oid.DATE), resultSet.getString(1));
        assertFalse(resultSet.next());
      }
    }
  }

  @Test
  public void testShowGuessTypesOverwritten() throws SQLException {
    try (Connection connection =
        DriverManager.getConnection(createUrl() + "?options=-c%20spanner.guess_types=0")) {
      try (ResultSet resultSet =
          connection.createStatement().executeQuery("show spanner.guess_types")) {
        assertTrue(resultSet.next());
        assertEquals("0", resultSet.getString(1));
        assertFalse(resultSet.next());
      }
    }
  }

  @Test
  public void testShowValidSetting() throws SQLException {
    try (Connection connection = DriverManager.getConnection(createUrl())) {
      try (ResultSet resultSet =
          connection.createStatement().executeQuery("show application_name")) {
        assertTrue(resultSet.next());
        assertEquals(getExpectedInitialApplicationName(), resultSet.getString(1));
        assertFalse(resultSet.next());
      }
    }
  }

  @Test
  public void testShowSettingWithStartupValue() throws SQLException {
    try (Connection connection = DriverManager.getConnection(createUrl())) {
      // DATESTYLE is set to 'ISO' by the JDBC driver at startup.
      try (ResultSet resultSet = connection.createStatement().executeQuery("show DATESTYLE")) {
        assertTrue(resultSet.next());
        assertEquals("ISO", resultSet.getString(1));
        assertFalse(resultSet.next());
      }
    }
  }

  @Test
  public void testShowInvalidSetting() throws SQLException {
    try (Connection connection = DriverManager.getConnection(createUrl())) {
      SQLException exception =
          assertThrows(
              SQLException.class,
              () -> connection.createStatement().executeQuery("show random_setting"));
      assertEquals(
          "ERROR: unrecognized configuration parameter \"random_setting\"", exception.getMessage());
    }
  }

  @Test
  public void testSetValidSetting() throws SQLException {
    try (Connection connection = DriverManager.getConnection(createUrl())) {
      connection.createStatement().execute("set application_name to 'my-application'");

      try (ResultSet resultSet =
          connection.createStatement().executeQuery("show application_name ")) {
        assertTrue(resultSet.next());
        assertEquals("my-application", resultSet.getString(1));
        assertFalse(resultSet.next());
      }
    }
  }

  @Test
  public void testSetCaseInsensitiveSetting() throws SQLException {
    try (Connection connection = DriverManager.getConnection(createUrl())) {
      // The setting is called 'DateStyle' in the pg_settings table.
      connection.createStatement().execute("set datestyle to 'iso'");

      try (ResultSet resultSet = connection.createStatement().executeQuery("show DATESTYLE")) {
        assertTrue(resultSet.next());
        assertEquals("iso", resultSet.getString(1));
        assertFalse(resultSet.next());
      }
    }
  }

  @Test
  public void testSetInvalidSetting() throws SQLException {
    try (Connection connection = DriverManager.getConnection(createUrl())) {
      SQLException exception =
          assertThrows(
              SQLException.class,
              () ->
                  connection.createStatement().executeQuery("set random_setting to 'some-value'"));
      assertEquals(
          "ERROR: unrecognized configuration parameter \"random_setting\"", exception.getMessage());
    }
  }

  @Test
  public void testResetValidSetting() throws SQLException {
    try (Connection connection = DriverManager.getConnection(createUrl())) {
      connection.createStatement().execute("set application_name to 'my-application'");

      try (ResultSet resultSet =
          connection.createStatement().executeQuery("show application_name ")) {
        assertTrue(resultSet.next());
        assertEquals("my-application", resultSet.getString(1));
        assertFalse(resultSet.next());
      }

      connection.createStatement().execute("reset application_name");

      try (ResultSet resultSet =
          connection.createStatement().executeQuery("show application_name ")) {
        assertTrue(resultSet.next());
        assertNull(resultSet.getString(1));
        assertFalse(resultSet.next());
      }
    }
  }

  @Test
  public void testResetSettingWithStartupValue() throws SQLException {
    try (Connection connection = DriverManager.getConnection(createUrl())) {
      try (ResultSet resultSet = connection.createStatement().executeQuery("show datestyle")) {
        assertTrue(resultSet.next());
        assertEquals("ISO", resultSet.getString(1));
        assertFalse(resultSet.next());
      }

      connection.createStatement().execute("set datestyle to 'iso, ymd'");

      try (ResultSet resultSet = connection.createStatement().executeQuery("show datestyle")) {
        assertTrue(resultSet.next());
        assertEquals("iso, ymd", resultSet.getString(1));
        assertFalse(resultSet.next());
      }

      connection.createStatement().execute("reset datestyle");

      try (ResultSet resultSet = connection.createStatement().executeQuery("show datestyle")) {
        assertTrue(resultSet.next());
        assertEquals("ISO", resultSet.getString(1));
        assertFalse(resultSet.next());
      }
    }
  }

  @Test
  public void testResetInvalidSetting() throws SQLException {
    try (Connection connection = DriverManager.getConnection(createUrl())) {
      SQLException exception =
          assertThrows(
              SQLException.class,
              () -> connection.createStatement().executeQuery("reset random_setting"));
      assertEquals(
          "ERROR: unrecognized configuration parameter \"random_setting\"", exception.getMessage());
    }
  }

  @Test
  public void testShowUndefinedExtensionSetting() throws SQLException {
    try (Connection connection = DriverManager.getConnection(createUrl())) {
      SQLException exception =
          assertThrows(
              SQLException.class,
              () -> connection.createStatement().executeQuery("show spanner.some_setting"));
      assertEquals(
          "ERROR: unrecognized configuration parameter \"spanner.some_setting\"",
          exception.getMessage());
    }
  }

  @Test
  public void testSetExtensionSetting() throws SQLException {
    try (Connection connection = DriverManager.getConnection(createUrl())) {
      connection.createStatement().execute("set spanner.some_setting to 'some-value'");

      try (ResultSet resultSet =
          connection.createStatement().executeQuery("show spanner.some_setting ")) {
        assertTrue(resultSet.next());
        assertEquals("some-value", resultSet.getString(1));
        assertFalse(resultSet.next());
      }
    }
  }

  @Test
  public void testResetValidExtensionSetting() throws SQLException {
    try (Connection connection = DriverManager.getConnection(createUrl())) {
      connection.createStatement().execute("set spanner.some_setting to 'some-value'");

      try (ResultSet resultSet =
          connection.createStatement().executeQuery("show spanner.some_setting")) {
        assertTrue(resultSet.next());
        assertEquals("some-value", resultSet.getString(1));
        assertFalse(resultSet.next());
      }

      connection.createStatement().execute("reset spanner.some_setting");

      try (ResultSet resultSet =
          connection.createStatement().executeQuery("show spanner.some_setting")) {
        assertTrue(resultSet.next());
        assertNull(resultSet.getString(1));
        assertFalse(resultSet.next());
      }
    }
  }

  @Test
  public void testResetUndefinedExtensionSetting() throws SQLException {
    try (Connection connection = DriverManager.getConnection(createUrl())) {
      // Resetting an undefined extension setting is allowed by PostgreSQL, and will effectively set
      // the extension setting to null.
      connection.createStatement().execute("reset spanner.some_setting");

      verifySettingIsNull(connection, "spanner.some_setting");
    }
  }

  @Test
  public void testCommitSet() throws SQLException {
    try (Connection connection = DriverManager.getConnection(createUrl())) {
      connection.setAutoCommit(false);

      // Verify that the initial value is 'PostgreSQL JDBC Driver'.
      verifySettingValue(connection, "application_name", getExpectedInitialApplicationName());
      connection.createStatement().execute("set application_name to \"my-application\"");
      verifySettingValue(connection, "application_name", "my-application");
      // Committing the transaction should persist the value.
      connection.commit();
      verifySettingValue(connection, "application_name", "my-application");
    }
  }

  @Test
  public void testRollbackSet() throws SQLException {
    try (Connection connection = DriverManager.getConnection(createUrl())) {
      connection.setAutoCommit(false);

      // Verify that the initial value is null.
      verifySettingValue(connection, "application_name", getExpectedInitialApplicationName());
      connection.createStatement().execute("set application_name to \"my-application\"");
      verifySettingValue(connection, "application_name", "my-application");
      // Rolling back the transaction should reset the value to what it was before the transaction.
      connection.rollback();
      verifySettingValue(connection, "application_name", getExpectedInitialApplicationName());
    }
  }

  @Test
  public void testCommitSetExtension() throws SQLException {
    try (Connection connection = DriverManager.getConnection(createUrl())) {
      connection.setAutoCommit(false);

      connection.createStatement().execute("set spanner.random_setting to \"42\"");
      verifySettingValue(connection, "spanner.random_setting", "42");
      // Committing the transaction should persist the value.
      connection.commit();
      verifySettingValue(connection, "spanner.random_setting", "42");
    }
  }

  @Test
  public void testRollbackSetExtension() throws SQLException {
    try (Connection connection = DriverManager.getConnection(createUrl())) {
      connection.setAutoCommit(false);

      connection.createStatement().execute("set spanner.random_setting to \"42\"");
      verifySettingValue(connection, "spanner.random_setting", "42");
      // Rolling back the transaction should reset the value to what it was before the transaction.
      // In this case, that means that it should be undefined.
      connection.rollback();
      verifySettingIsUnrecognized(connection, "spanner.random_setting");
    }
  }

  @Test
  public void testRollbackDefinedExtension() throws SQLException {
    try (Connection connection = DriverManager.getConnection(createUrl())) {
      // First define the extension setting.
      connection.createStatement().execute("set spanner.random_setting to '100'");

      connection.setAutoCommit(false);

      connection.createStatement().execute("set spanner.random_setting to \"42\"");
      verifySettingValue(connection, "spanner.random_setting", "42");
      // Rolling back the transaction should reset the value to what it was before the transaction.
      // In this case, that means back to '100'.
      connection.rollback();
      verifySettingValue(connection, "spanner.random_setting", "100");
    }
  }

  @Test
  public void testCommitSetLocal() throws SQLException {
    try (Connection connection = DriverManager.getConnection(createUrl())) {
      connection.setAutoCommit(false);

      // Verify that the initial value is 'PostgreSQL JDBC Driver'.
      verifySettingValue(connection, "application_name", getExpectedInitialApplicationName());
      connection.createStatement().execute("set local application_name to \"my-application\"");
      verifySettingValue(connection, "application_name", "my-application");
      // Committing the transaction should not persist the value as it was only set for the current
      // transaction.
      connection.commit();
      verifySettingValue(connection, "application_name", getExpectedInitialApplicationName());
    }
  }

  @Test
  public void testCommitSetLocalAndSession() throws SQLException {
    try (Connection connection = DriverManager.getConnection(createUrl())) {
      connection.setAutoCommit(false);

      // Verify that the initial value is 'PostgreSQL JDBC Driver'.
      verifySettingValue(connection, "application_name", getExpectedInitialApplicationName());
      // Set both a session and a local value. The session value will be 'hidden' by the local
      // value, but the session value will be committed.
      connection
          .createStatement()
          .execute("set session application_name to \"my-session-application\"");
      verifySettingValue(connection, "application_name", "my-session-application");
      connection
          .createStatement()
          .execute("set local application_name to \"my-local-application\"");
      verifySettingValue(connection, "application_name", "my-local-application");
      // Committing the transaction should persist the session value.
      connection.commit();
      verifySettingValue(connection, "application_name", "my-session-application");
    }
  }

  @Test
  public void testCommitSetLocalAndSessionExtension() throws SQLException {
    try (Connection connection = DriverManager.getConnection(createUrl())) {
      // Verify that the initial value is undefined.
      verifySettingIsUnrecognized(connection, "spanner.custom_setting");

      connection.setAutoCommit(false);

      // Set both a session and a local value. The session value will be 'hidden' by the local
      // value, but the session value will be committed.
      connection.createStatement().execute("set spanner.custom_setting to 'session-value'");
      verifySettingValue(connection, "spanner.custom_setting", "session-value");
      connection.createStatement().execute("set local spanner.custom_setting to 'local-value'");
      verifySettingValue(connection, "spanner.custom_setting", "local-value");
      // Committing the transaction should persist the session value.
      connection.commit();
      verifySettingValue(connection, "spanner.custom_setting", "session-value");
    }
  }

  @Test
  public void testInvalidShowAbortsTransaction() throws SQLException {
    try (Connection connection = DriverManager.getConnection(createUrl())) {
      connection.setAutoCommit(false);

      // Verify that executing an invalid show statement will abort the transaction.
      assertThrows(
          SQLException.class,
          () -> connection.createStatement().execute("show spanner.non_existing_param"));
      SQLException exception =
          assertThrows(
              SQLException.class,
              () -> connection.createStatement().execute("show application_name "));
      assertEquals("ERROR: " + TRANSACTION_ABORTED_ERROR, exception.getMessage());

      connection.rollback();

      // Verify that the connection is usable again.
      verifySettingValue(connection, "application_name", getExpectedInitialApplicationName());
    }
  }

  @Test
  public void testShowAll() throws SQLException {
    try (Connection connection = DriverManager.getConnection(createUrl())) {
      try (ResultSet resultSet = connection.createStatement().executeQuery("show all")) {
        assertEquals(3, resultSet.getMetaData().getColumnCount());
        assertEquals("name", resultSet.getMetaData().getColumnName(1));
        assertEquals("setting", resultSet.getMetaData().getColumnName(2));
        assertEquals("description", resultSet.getMetaData().getColumnName(3));
        int count = 0;
        while (resultSet.next()) {
          if ("client_encoding".equals(resultSet.getString("name"))) {
            assertEquals("UTF8", resultSet.getString("setting"));
          }
          count++;
        }
        assertEquals(358, count);
      }
    }
  }

  @Test
  public void testResetAll() throws SQLException {
    try (Connection connection = DriverManager.getConnection(createUrl())) {
      connection.createStatement().execute("set application_name to 'my-app'");
      connection.createStatement().execute("set search_path to 'my_schema'");
      verifySettingValue(connection, "application_name", "my-app");
      verifySettingValue(connection, "search_path", "my_schema");

      connection.createStatement().execute("reset all");

      verifySettingIsNull(connection, "application_name");
      verifySettingValue(connection, "search_path", "public");
    }
  }

  @Test
  public void testSetToDefault() throws SQLException {
    try (Connection connection = DriverManager.getConnection(createUrl())) {
      connection.createStatement().execute("set application_name to 'my-app'");
      connection.createStatement().execute("set search_path to 'my_schema'");
      verifySettingValue(connection, "application_name", "my-app");
      verifySettingValue(connection, "search_path", "my_schema");

      connection.createStatement().execute("set application_name to default");
      connection.createStatement().execute("set search_path to default");

      verifySettingIsNull(connection, "application_name");
      verifySettingValue(connection, "search_path", "public");
    }
  }

  @Test
  public void testSetToEmpty() throws SQLException {
    try (Connection connection = DriverManager.getConnection(createUrl())) {
      connection.createStatement().execute("set application_name to ''");
      verifySettingValue(connection, "application_name", "");
    }
  }

  @Test
  public void testSetTimeZone() throws SQLException {
    try (Connection connection = DriverManager.getConnection(createUrl())) {
      connection.createStatement().execute("set time zone 'IST'");
      verifySettingValue(connection, "timezone", "Asia/Kolkata");
    }
  }

  @Test
  public void testSetTimeZoneToServerDefault() throws SQLException {
    try (Connection connection = DriverManager.getConnection(createUrl())) {
      connection.createStatement().execute("set time zone 'atlantic/faeroe'");
      verifySettingValue(connection, "timezone", "Atlantic/Faeroe");
      connection.createStatement().execute("set time zone default");
      verifySettingValue(connection, "timezone", TimeZone.getDefault().getID());
    }
  }

  @Test
  public void testSetTimeZoneToDefault() throws SQLException {
    try (Connection connection =
        DriverManager.getConnection(createUrl() + "?options=-c%20timezone=IST")) {
      connection.createStatement().execute("set time zone default");
      verifySettingValue(connection, "timezone", "Asia/Kolkata");
    }
  }

  @Test
  public void testSetTimeZoneToLocal() throws SQLException {
    try (Connection connection =
        DriverManager.getConnection(createUrl() + "?options=-c%20timezone=IST")) {
      connection.createStatement().execute("set time zone local");
      verifySettingValue(connection, "timezone", "Asia/Kolkata");
    }
  }

  @Test
  public void testSetTimeZoneWithTransactionCommit() throws SQLException {
    try (Connection connection = DriverManager.getConnection(createUrl())) {
      connection.setAutoCommit(false);
      connection.createStatement().execute("set time zone 'UTC'");
      verifySettingValue(connection, "timezone", "UTC");
      connection.commit();
      verifySettingValue(connection, "timezone", "UTC");
    }
  }

  @Test
  public void testSetTimeZoneWithTransactionRollback() throws SQLException {
    try (Connection connection = DriverManager.getConnection(createUrl())) {
      String originalTimeZone = null;
      try (ResultSet rs = connection.createStatement().executeQuery("SHOW TIMEZONE")) {
        assertTrue(rs.next());
        originalTimeZone = rs.getString(1);
        assertFalse(rs.next());
      }
      assertNotNull(originalTimeZone);
      connection.setAutoCommit(false);

      connection.createStatement().execute("set time zone 'UTC'");
      verifySettingValue(connection, "time zone", "UTC");
      connection.rollback();
      verifySettingValue(connection, "time zone", originalTimeZone);
    }
  }

  @Test
  public void testSettingsAreUniqueToConnections() throws SQLException {
    // Verify that each new connection gets a separate set of settings.
    for (int connectionNum = 0; connectionNum < 5; connectionNum++) {
      try (Connection connection = DriverManager.getConnection(createUrl())) {
        // Verify that the initial value is 'PostgreSQL JDBC Driver'.
        verifySettingValue(connection, "application_name", getExpectedInitialApplicationName());
        connection.createStatement().execute("set application_name to \"my-application\"");
        verifySettingValue(connection, "application_name", "my-application");
      }
    }
  }

  @Test
  public void testSettingInConnectionOptions() throws SQLException {
    try (Connection connection =
        DriverManager.getConnection(
            createUrl()
                + "?options=-c%20spanner.ddl_transaction_mode=AutocommitExplicitTransaction")) {
      verifySettingValue(
          connection, "spanner.ddl_transaction_mode", "AutocommitExplicitTransaction");
    }
  }

  @Test
  public void testMultipleSettingsInConnectionOptions() throws SQLException {
    try (Connection connection =
        DriverManager.getConnection(
            createUrl() + "?options=-c%20spanner.setting1=value1%20-c%20spanner.setting2=value2")) {
      verifySettingValue(connection, "spanner.setting1", "value1");
      verifySettingValue(connection, "spanner.setting2", "value2");
    }
  }

  @Test
  public void testServerVersionInConnectionOptions() throws SQLException {
    try (Connection connection =
        DriverManager.getConnection(createUrl() + "?options=-c%20server_version=4.1")) {
      verifySettingValue(connection, "server_version", "4.1");
      verifySettingValue(connection, "server_version_num", "40001");
    }
  }

  @Test
  public void testCustomServerVersionInConnectionOptions() throws SQLException {
    try (Connection connection =
        DriverManager.getConnection(
            createUrl() + "?options=-c%20server_version=5.2 custom version")) {
      verifySettingValue(connection, "server_version", "5.2 custom version");
      verifySettingValue(connection, "server_version_num", "50002");
    }
  }

  @Test
  public void testSelectPgType() throws SQLException {
    mockSpanner.putStatementResult(
        StatementResult.query(
            Statement.of(
                "with pg_namespace as (\n"
                    + "  select case schema_name when 'pg_catalog' then 11 when 'public' then 2200 else 0 end as oid,\n"
                    + "        schema_name as nspname, null as nspowner, null as nspacl\n"
                    + "  from information_schema.schemata\n"
                    + "),\n"
                    + "pg_type as (\n"
                    + "  select 16 as oid, 'bool' as typname, (select oid from pg_namespace where nspname='pg_catalog') as typnamespace, null as typowner, 1 as typlen, true as typbyval, 'b' as typtype, 'B' as typcategory, true as typispreferred, true as typisdefined, ',' as typdelim, 0 as typrelid, 0 as typelem, 1000 as typarray, 'boolin' as typinput, 'boolout' as typoutput, 'boolrecv' as typreceive, 'boolsend' as typsend, '-' as typmodin, '-' as typmodout, '-' as typanalyze, 'c' as typalign, 'p' as typstorage, false as typnotnull, 0 as typbasetype, -1 as typtypmod, 0 as typndims, 0 as typcollation, null as typdefaultbin, null as typdefault, null as typacl union all\n"
                    + "  select 17 as oid, 'bytea' as typname, (select oid from pg_namespace where nspname='pg_catalog') as typnamespace, null as typowner, -1 as typlen, false as typbyval, 'b' as typtype, 'U' as typcategory, false as typispreferred, true as typisdefined, ',' as typdelim, 0 as typrelid, 0 as typelem, 1001 as typarray, 'byteain' as typinput, 'byteaout' as typoutput, 'bytearecv' as typreceive, 'byteasend' as typsend, '-' as typmodin, '-' as typmodout, '-' as typanalyze, 'i' as typalign, 'x' as typstorage, false as typnotnull, 0 as typbasetype, -1 as typtypmod, 0 as typndims, 0 as typcollation, null as typdefaultbin, null as typdefault, null as typacl union all\n"
                    + "  select 20 as oid, 'int8' as typname, (select oid from pg_namespace where nspname='pg_catalog') as typnamespace, null as typowner, 8 as typlen, true as typbyval, 'b' as typtype, 'N' as typcategory, false as typispreferred, true as typisdefined, ',' as typdelim, 0 as typrelid, 0 as typelem, 1016 as typarray, 'int8in' as typinput, 'int8out' as typoutput, 'int8recv' as typreceive, 'int8send' as typsend, '-' as typmodin, '-' as typmodout, '-' as typanalyze, 'd' as typalign, 'p' as typstorage, false as typnotnull, 0 as typbasetype, -1 as typtypmod, 0 as typndims, 0 as typcollation, null as typdefaultbin, null as typdefault, null as typacl union all\n"
                    + "  select 21 as oid, 'int2' as typname, (select oid from pg_namespace where nspname='pg_catalog') as typnamespace, null as typowner, 2 as typlen, true as typbyval, 'b' as typtype, 'N' as typcategory, false as typispreferred, false as typisdefined, ',' as typdelim, 0 as typrelid, 0 as typelem, 1005 as typarray, 'int2in' as typinput, 'int2out' as typoutput, 'int2recv' as typreceive, 'int2send' as typsend, '-' as typmodin, '-' as typmodout, '-' as typanalyze, 's' as typalign, 'p' as typstorage, false as typnotnull, 0 as typbasetype, -1 as typtypmod, 0 as typndims, 0 as typcollation, null as typdefaultbin, null as typdefault, null as typacl union all\n"
                    + "  select 23 as oid, 'int4' as typname, (select oid from pg_namespace where nspname='pg_catalog') as typnamespace, null as typowner, 4 as typlen, true as typbyval, 'b' as typtype, 'N' as typcategory, false as typispreferred, false as typisdefined, ',' as typdelim, 0 as typrelid, 0 as typelem, 1007 as typarray, 'int4in' as typinput, 'int4out' as typoutput, 'int4recv' as typreceive, 'int4send' as typsend, '-' as typmodin, '-' as typmodout, '-' as typanalyze, 'i' as typalign, 'p' as typstorage, false as typnotnull, 0 as typbasetype, -1 as typtypmod, 0 as typndims, 0 as typcollation, null as typdefaultbin, null as typdefault, null as typacl union all\n"
                    + "  select 25 as oid, 'text' as typname, (select oid from pg_namespace where nspname='pg_catalog') as typnamespace, null as typowner, -1 as typlen, false as typbyval, 'b' as typtype, 'S' as typcategory, true as typispreferred, true as typisdefined, ',' as typdelim, 0 as typrelid, 0 as typelem, 1009 as typarray, 'textin' as typinput, 'textout' as typoutput, 'textrecv' as typreceive, 'textsend' as typsend, '-' as typmodin, '-' as typmodout, '-' as typanalyze, 'i' as typalign, 'x' as typstorage, false as typnotnull, 0 as typbasetype, -1 as typtypmod, 0 as typndims, 100 as typcollation, null as typdefaultbin, null as typdefault, null as typacl union all\n"
                    + "  select 700 as oid, 'float4' as typname, (select oid from pg_namespace where nspname='pg_catalog') as typnamespace, null as typowner, 4 as typlen, true as typbyval, 'b' as typtype, 'N' as typcategory, false as typispreferred, false as typisdefined, ',' as typdelim, 0 as typrelid, 0 as typelem, 1021 as typarray, 'float4in' as typinput, 'float4out' as typoutput, 'float4recv' as typreceive, 'float4send' as typsend, '-' as typmodin, '-' as typmodout, '-' as typanalyze, 'i' as typalign, 'p' as typstorage, false as typnotnull, 0 as typbasetype, -1 as typtypmod, 0 as typndims, 0 as typcollation, null as typdefaultbin, null as typdefault, null as typacl union all\n"
                    + "  select 701 as oid, 'float8' as typname, (select oid from pg_namespace where nspname='pg_catalog') as typnamespace, null as typowner, 8 as typlen, true as typbyval, 'b' as typtype, 'N' as typcategory, true as typispreferred, true as typisdefined, ',' as typdelim, 0 as typrelid, 0 as typelem, 1022 as typarray, 'float8in' as typinput, 'float8out' as typoutput, 'float8recv' as typreceive, 'float8send' as typsend, '-' as typmodin, '-' as typmodout, '-' as typanalyze, 'd' as typalign, 'p' as typstorage, false as typnotnull, 0 as typbasetype, -1 as typtypmod, 0 as typndims, 0 as typcollation, null as typdefaultbin, null as typdefault, null as typacl union all\n"
                    + "  select 1043 as oid, 'varchar' as typname, (select oid from pg_namespace where nspname='pg_catalog') as typnamespace, null as typowner, -1 as typlen, false as typbyval, 'b' as typtype, 'S' as typcategory, false as typispreferred, true as typisdefined, ',' as typdelim, 0 as typrelid, 0 as typelem, 1015 as typarray, 'varcharin' as typinput, 'varcharout' as typoutput, 'varcharrecv' as typreceive, 'varcharsend' as typsend, 'varchartypmodin' as typmodin, 'varchartypmodout' as typmodout, '-' as typanalyze, 'i' as typalign, 'x' as typstorage, false as typnotnull, 0 as typbasetype, -1 as typtypmod, 0 as typndims, 100 as typcollation, null as typdefaultbin, null as typdefault, null as typacl union all\n"
                    + "  select 1082 as oid, 'date' as typname, (select oid from pg_namespace where nspname='pg_catalog') as typnamespace, null as typowner, 4 as typlen, true as typbyval, 'b' as typtype, 'D' as typcategory, false as typispreferred, true as typisdefined, ',' as typdelim, 0 as typrelid, 0 as typelem, 1182 as typarray, 'date_in' as typinput, 'date_out' as typoutput, 'date_recv' as typreceive, 'date_send' as typsend, '-' as typmodin, '-' as typmodout, '-' as typanalyze, 'i' as typalign, 'p' as typstorage, false as typnotnull, 0 as typbasetype, -1 as typtypmod, 0 as typndims, 0 as typcollation, null as typdefaultbin, null as typdefault, null as typacl union all\n"
                    + "  select 1114 as oid, 'timestamp' as typname, (select oid from pg_namespace where nspname='pg_catalog') as typnamespace, null as typowner, 8 as typlen, true as typbyval, 'b' as typtype, 'D' as typcategory, false as typispreferred, false as typisdefined, ',' as typdelim, 0 as typrelid, 0 as typelem, 1115 as typarray, 'timestamp_in' as typinput, 'timestamp_out' as typoutput, 'timestamp_recv' as typreceive, 'timestamp_send' as typsend, 'timestamptypmodin' as typmodin, 'timestamptypmodout' as typmodout, '-' as typanalyze, 'd' as typalign, 'p' as typstorage, false as typnotnull, 0 as typbasetype, -1 as typtypmod, 0 as typndims, 0 as typcollation, null as typdefaultbin, null as typdefault, null as typacl union all\n"
                    + "  select 1184 as oid, 'timestamptz' as typname, (select oid from pg_namespace where nspname='pg_catalog') as typnamespace, null as typowner, 8 as typlen, true as typbyval, 'b' as typtype, 'D' as typcategory, true as typispreferred, true as typisdefined, ',' as typdelim, 0 as typrelid, 0 as typelem, 1185 as typarray, 'timestamptz_in' as typinput, 'timestamptz_out' as typoutput, 'timestamptz_recv' as typreceive, 'timestamptz_send' as typsend, 'timestamptztypmodin' as typmodin, 'timestamptztypmodout' as typmodout, '-' as typanalyze, 'd' as typalign, 'p' as typstorage, false as typnotnull, 0 as typbasetype, -1 as typtypmod, 0 as typndims, 0 as typcollation, null as typdefaultbin, null as typdefault, null as typacl union all\n"
                    + "  select 1700 as oid, 'numeric' as typname, (select oid from pg_namespace where nspname='pg_catalog') as typnamespace, null as typowner, -1 as typlen, false as typbyval, 'b' as typtype, 'N' as typcategory, false as typispreferred, true as typisdefined, ',' as typdelim, 0 as typrelid, 0 as typelem, 1231 as typarray, 'numeric_in' as typinput, 'numeric_out' as typoutput, 'numeric_recv' as typreceive, 'numeric_send' as typsend, 'numerictypmodin' as typmodin, 'numerictypmodout' as typmodout, '-' as typanalyze, 'i' as typalign, 'm' as typstorage, false as typnotnull, 0 as typbasetype, -1 as typtypmod, 0 as typndims, 0 as typcollation, null as typdefaultbin, null as typdefault, null as typacl union all\n"
                    + "  select 3802 as oid, 'jsonb' as typname, (select oid from pg_namespace where nspname='pg_catalog') as typnamespace, null as typowner, -1 as typlen, false as typbyval, 'b' as typtype, 'U' as typcategory, false as typispreferred, true as typisdefined, ',' as typdelim, 0 as typrelid, 0 as typelem, 3807 as typarray, 'jsonb_in' as typinput, 'jsonb_out' as typoutput, 'jsonb_recv' as typreceive, 'jsonb_send' as typsend, '-' as typmodin, '-' as typmodout, '-' as typanalyze, 'i' as typalign, 'x' as typstorage, false as typnotnull, 0 as typbasetype, -1 as typtypmod, 0 as typndims, 0 as typcollation, null as typdefaultbin, null as typdefault, null as typacl\n"
                    + ")\n"
                    + "select * from pg_type"),
            SELECT1_RESULTSET));

    try (Connection connection = DriverManager.getConnection(createUrl())) {
      try (ResultSet resultSet =
          connection.createStatement().executeQuery("select * from pg_catalog.pg_type")) {
        // The result is not consistent with selecting from pg_type, but that's not relevant here.
        // We just want to ensure that it includes the correct common table expressions.
        assertTrue(resultSet.next());
        assertEquals(1L, resultSet.getLong(1));
        assertFalse(resultSet.next());
      }
    }
  }

  @Test
  public void testSelectPgTypeAndPgNamespace() throws SQLException {
    mockSpanner.putStatementResult(
        StatementResult.query(
            Statement.of(
                "with pg_namespace as (\n"
                    + "  select case schema_name when 'pg_catalog' then 11 when 'public' then 2200 else 0 end as oid,\n"
                    + "        schema_name as nspname, null as nspowner, null as nspacl\n"
                    + "  from information_schema.schemata\n"
                    + "),\n"
                    + "pg_type as (\n"
                    + "  select 16 as oid, 'bool' as typname, (select oid from pg_namespace where nspname='pg_catalog') as typnamespace, null as typowner, 1 as typlen, true as typbyval, 'b' as typtype, 'B' as typcategory, true as typispreferred, true as typisdefined, ',' as typdelim, 0 as typrelid, 0 as typelem, 1000 as typarray, 'boolin' as typinput, 'boolout' as typoutput, 'boolrecv' as typreceive, 'boolsend' as typsend, '-' as typmodin, '-' as typmodout, '-' as typanalyze, 'c' as typalign, 'p' as typstorage, false as typnotnull, 0 as typbasetype, -1 as typtypmod, 0 as typndims, 0 as typcollation, null as typdefaultbin, null as typdefault, null as typacl union all\n"
                    + "  select 17 as oid, 'bytea' as typname, (select oid from pg_namespace where nspname='pg_catalog') as typnamespace, null as typowner, -1 as typlen, false as typbyval, 'b' as typtype, 'U' as typcategory, false as typispreferred, true as typisdefined, ',' as typdelim, 0 as typrelid, 0 as typelem, 1001 as typarray, 'byteain' as typinput, 'byteaout' as typoutput, 'bytearecv' as typreceive, 'byteasend' as typsend, '-' as typmodin, '-' as typmodout, '-' as typanalyze, 'i' as typalign, 'x' as typstorage, false as typnotnull, 0 as typbasetype, -1 as typtypmod, 0 as typndims, 0 as typcollation, null as typdefaultbin, null as typdefault, null as typacl union all\n"
                    + "  select 20 as oid, 'int8' as typname, (select oid from pg_namespace where nspname='pg_catalog') as typnamespace, null as typowner, 8 as typlen, true as typbyval, 'b' as typtype, 'N' as typcategory, false as typispreferred, true as typisdefined, ',' as typdelim, 0 as typrelid, 0 as typelem, 1016 as typarray, 'int8in' as typinput, 'int8out' as typoutput, 'int8recv' as typreceive, 'int8send' as typsend, '-' as typmodin, '-' as typmodout, '-' as typanalyze, 'd' as typalign, 'p' as typstorage, false as typnotnull, 0 as typbasetype, -1 as typtypmod, 0 as typndims, 0 as typcollation, null as typdefaultbin, null as typdefault, null as typacl union all\n"
                    + "  select 21 as oid, 'int2' as typname, (select oid from pg_namespace where nspname='pg_catalog') as typnamespace, null as typowner, 2 as typlen, true as typbyval, 'b' as typtype, 'N' as typcategory, false as typispreferred, false as typisdefined, ',' as typdelim, 0 as typrelid, 0 as typelem, 1005 as typarray, 'int2in' as typinput, 'int2out' as typoutput, 'int2recv' as typreceive, 'int2send' as typsend, '-' as typmodin, '-' as typmodout, '-' as typanalyze, 's' as typalign, 'p' as typstorage, false as typnotnull, 0 as typbasetype, -1 as typtypmod, 0 as typndims, 0 as typcollation, null as typdefaultbin, null as typdefault, null as typacl union all\n"
                    + "  select 23 as oid, 'int4' as typname, (select oid from pg_namespace where nspname='pg_catalog') as typnamespace, null as typowner, 4 as typlen, true as typbyval, 'b' as typtype, 'N' as typcategory, false as typispreferred, false as typisdefined, ',' as typdelim, 0 as typrelid, 0 as typelem, 1007 as typarray, 'int4in' as typinput, 'int4out' as typoutput, 'int4recv' as typreceive, 'int4send' as typsend, '-' as typmodin, '-' as typmodout, '-' as typanalyze, 'i' as typalign, 'p' as typstorage, false as typnotnull, 0 as typbasetype, -1 as typtypmod, 0 as typndims, 0 as typcollation, null as typdefaultbin, null as typdefault, null as typacl union all\n"
                    + "  select 25 as oid, 'text' as typname, (select oid from pg_namespace where nspname='pg_catalog') as typnamespace, null as typowner, -1 as typlen, false as typbyval, 'b' as typtype, 'S' as typcategory, true as typispreferred, true as typisdefined, ',' as typdelim, 0 as typrelid, 0 as typelem, 1009 as typarray, 'textin' as typinput, 'textout' as typoutput, 'textrecv' as typreceive, 'textsend' as typsend, '-' as typmodin, '-' as typmodout, '-' as typanalyze, 'i' as typalign, 'x' as typstorage, false as typnotnull, 0 as typbasetype, -1 as typtypmod, 0 as typndims, 100 as typcollation, null as typdefaultbin, null as typdefault, null as typacl union all\n"
                    + "  select 700 as oid, 'float4' as typname, (select oid from pg_namespace where nspname='pg_catalog') as typnamespace, null as typowner, 4 as typlen, true as typbyval, 'b' as typtype, 'N' as typcategory, false as typispreferred, false as typisdefined, ',' as typdelim, 0 as typrelid, 0 as typelem, 1021 as typarray, 'float4in' as typinput, 'float4out' as typoutput, 'float4recv' as typreceive, 'float4send' as typsend, '-' as typmodin, '-' as typmodout, '-' as typanalyze, 'i' as typalign, 'p' as typstorage, false as typnotnull, 0 as typbasetype, -1 as typtypmod, 0 as typndims, 0 as typcollation, null as typdefaultbin, null as typdefault, null as typacl union all\n"
                    + "  select 701 as oid, 'float8' as typname, (select oid from pg_namespace where nspname='pg_catalog') as typnamespace, null as typowner, 8 as typlen, true as typbyval, 'b' as typtype, 'N' as typcategory, true as typispreferred, true as typisdefined, ',' as typdelim, 0 as typrelid, 0 as typelem, 1022 as typarray, 'float8in' as typinput, 'float8out' as typoutput, 'float8recv' as typreceive, 'float8send' as typsend, '-' as typmodin, '-' as typmodout, '-' as typanalyze, 'd' as typalign, 'p' as typstorage, false as typnotnull, 0 as typbasetype, -1 as typtypmod, 0 as typndims, 0 as typcollation, null as typdefaultbin, null as typdefault, null as typacl union all\n"
                    + "  select 1043 as oid, 'varchar' as typname, (select oid from pg_namespace where nspname='pg_catalog') as typnamespace, null as typowner, -1 as typlen, false as typbyval, 'b' as typtype, 'S' as typcategory, false as typispreferred, true as typisdefined, ',' as typdelim, 0 as typrelid, 0 as typelem, 1015 as typarray, 'varcharin' as typinput, 'varcharout' as typoutput, 'varcharrecv' as typreceive, 'varcharsend' as typsend, 'varchartypmodin' as typmodin, 'varchartypmodout' as typmodout, '-' as typanalyze, 'i' as typalign, 'x' as typstorage, false as typnotnull, 0 as typbasetype, -1 as typtypmod, 0 as typndims, 100 as typcollation, null as typdefaultbin, null as typdefault, null as typacl union all\n"
                    + "  select 1082 as oid, 'date' as typname, (select oid from pg_namespace where nspname='pg_catalog') as typnamespace, null as typowner, 4 as typlen, true as typbyval, 'b' as typtype, 'D' as typcategory, false as typispreferred, true as typisdefined, ',' as typdelim, 0 as typrelid, 0 as typelem, 1182 as typarray, 'date_in' as typinput, 'date_out' as typoutput, 'date_recv' as typreceive, 'date_send' as typsend, '-' as typmodin, '-' as typmodout, '-' as typanalyze, 'i' as typalign, 'p' as typstorage, false as typnotnull, 0 as typbasetype, -1 as typtypmod, 0 as typndims, 0 as typcollation, null as typdefaultbin, null as typdefault, null as typacl union all\n"
                    + "  select 1114 as oid, 'timestamp' as typname, (select oid from pg_namespace where nspname='pg_catalog') as typnamespace, null as typowner, 8 as typlen, true as typbyval, 'b' as typtype, 'D' as typcategory, false as typispreferred, false as typisdefined, ',' as typdelim, 0 as typrelid, 0 as typelem, 1115 as typarray, 'timestamp_in' as typinput, 'timestamp_out' as typoutput, 'timestamp_recv' as typreceive, 'timestamp_send' as typsend, 'timestamptypmodin' as typmodin, 'timestamptypmodout' as typmodout, '-' as typanalyze, 'd' as typalign, 'p' as typstorage, false as typnotnull, 0 as typbasetype, -1 as typtypmod, 0 as typndims, 0 as typcollation, null as typdefaultbin, null as typdefault, null as typacl union all\n"
                    + "  select 1184 as oid, 'timestamptz' as typname, (select oid from pg_namespace where nspname='pg_catalog') as typnamespace, null as typowner, 8 as typlen, true as typbyval, 'b' as typtype, 'D' as typcategory, true as typispreferred, true as typisdefined, ',' as typdelim, 0 as typrelid, 0 as typelem, 1185 as typarray, 'timestamptz_in' as typinput, 'timestamptz_out' as typoutput, 'timestamptz_recv' as typreceive, 'timestamptz_send' as typsend, 'timestamptztypmodin' as typmodin, 'timestamptztypmodout' as typmodout, '-' as typanalyze, 'd' as typalign, 'p' as typstorage, false as typnotnull, 0 as typbasetype, -1 as typtypmod, 0 as typndims, 0 as typcollation, null as typdefaultbin, null as typdefault, null as typacl union all\n"
                    + "  select 1700 as oid, 'numeric' as typname, (select oid from pg_namespace where nspname='pg_catalog') as typnamespace, null as typowner, -1 as typlen, false as typbyval, 'b' as typtype, 'N' as typcategory, false as typispreferred, true as typisdefined, ',' as typdelim, 0 as typrelid, 0 as typelem, 1231 as typarray, 'numeric_in' as typinput, 'numeric_out' as typoutput, 'numeric_recv' as typreceive, 'numeric_send' as typsend, 'numerictypmodin' as typmodin, 'numerictypmodout' as typmodout, '-' as typanalyze, 'i' as typalign, 'm' as typstorage, false as typnotnull, 0 as typbasetype, -1 as typtypmod, 0 as typndims, 0 as typcollation, null as typdefaultbin, null as typdefault, null as typacl union all\n"
                    + "  select 3802 as oid, 'jsonb' as typname, (select oid from pg_namespace where nspname='pg_catalog') as typnamespace, null as typowner, -1 as typlen, false as typbyval, 'b' as typtype, 'U' as typcategory, false as typispreferred, true as typisdefined, ',' as typdelim, 0 as typrelid, 0 as typelem, 3807 as typarray, 'jsonb_in' as typinput, 'jsonb_out' as typoutput, 'jsonb_recv' as typreceive, 'jsonb_send' as typsend, '-' as typmodin, '-' as typmodout, '-' as typanalyze, 'i' as typalign, 'x' as typstorage, false as typnotnull, 0 as typbasetype, -1 as typtypmod, 0 as typndims, 0 as typcollation, null as typdefaultbin, null as typdefault, null as typacl\n"
                    + ")\n"
                    + "select * from pg_type join pg_namespace on pg_type.typnamespace=pg_namespace.oid"),
            SELECT1_RESULTSET));

    try (Connection connection = DriverManager.getConnection(createUrl())) {
      try (ResultSet resultSet =
          connection
              .createStatement()
              .executeQuery(
                  "select * from pg_catalog.pg_type "
                      + "join pg_catalog.pg_namespace on pg_type.typnamespace=pg_namespace.oid")) {
        // The result is not consistent with selecting from pg_type, but that's not relevant here.
        // We just want to ensure that it includes the correct common table expressions.
        assertTrue(resultSet.next());
        assertEquals(1L, resultSet.getLong(1));
        assertFalse(resultSet.next());
      }
    }
  }

  @Test
  public void testDefaultReplacePgCatalogTables() throws SQLException {
    try (Connection connection = DriverManager.getConnection(createUrl())) {
      try (ResultSet resultSet =
          connection.createStatement().executeQuery("show spanner.replace_pg_catalog_tables")) {
        assertTrue(resultSet.next());
        assertTrue(resultSet.getBoolean(1));
        assertFalse(resultSet.next());
      }
      mockSpanner.putStatementResult(
          StatementResult.query(
              Statement.of(
                  "with pg_namespace as (\n"
                      + "  select case schema_name when 'pg_catalog' then 11 when 'public' then 2200 else 0 end as oid,\n"
                      + "        schema_name as nspname, null as nspowner, null as nspacl\n"
                      + "  from information_schema.schemata\n"
                      + ")\n"
                      + "select * from pg_namespace"),
              SELECT1_RESULTSET));
      // Just verify that this works, we don't care about the result.
      try (ResultSet resultSet =
          connection.createStatement().executeQuery("select * from pg_catalog.pg_namespace")) {
        //noinspection StatementWithEmptyBody
        while (resultSet.next()) {}
      }
    }
  }

  @Test
  public void testReplacePgCatalogTablesOff() throws SQLException {
    try (Connection connection =
        DriverManager.getConnection(
            createUrl() + "?options=-c%20spanner.replace_pg_catalog_tables=off")) {
      try (ResultSet resultSet =
          connection.createStatement().executeQuery("show spanner.replace_pg_catalog_tables")) {
        assertTrue(resultSet.next());
        assertFalse(resultSet.getBoolean(1));
        assertFalse(resultSet.next());
      }

      // The query will now not be modified by PGAdapter before it is sent to Cloud Spanner.
      mockSpanner.putStatementResult(
          StatementResult.query(
              Statement.of("select * from pg_catalog.pg_namespace"), SELECT1_RESULTSET));
      // Just verify that this works, we don't care about the result.
      try (ResultSet resultSet =
          connection.createStatement().executeQuery("select * from pg_catalog.pg_namespace")) {
        //noinspection StatementWithEmptyBody
        while (resultSet.next()) {}
      }
    }
  }

  @Test
  public void testDescribeStatementWithMoreThan50Parameters() throws SQLException {
    try (Connection connection = DriverManager.getConnection(createUrl())) {
      // Force binary transfer + usage of server-side prepared statements.
      connection.unwrap(PGConnection.class).setPrepareThreshold(1);
      String sql =
          String.format(
              "insert into foo values (%s)",
              IntStream.rangeClosed(1, 51).mapToObj(i -> "?").collect(Collectors.joining(",")));
      String pgSql =
          String.format(
              "insert into foo values (%s)",
              IntStream.rangeClosed(1, 51).mapToObj(i -> "$" + i).collect(Collectors.joining(",")));
      ImmutableList<TypeCode> typeCodes =
          ImmutableList.copyOf(
              IntStream.rangeClosed(1, 51)
                  .mapToObj(i -> TypeCode.STRING)
                  .collect(Collectors.toList()));
      mockSpanner.putStatementResult(
          StatementResult.query(
              Statement.of(pgSql),
              com.google.spanner.v1.ResultSet.newBuilder()
                  .setMetadata(createParameterTypesMetadata(typeCodes))
                  .setStats(ResultSetStats.newBuilder().build())
                  .build()));
      try (PreparedStatement preparedStatement = connection.prepareStatement(sql)) {
        ParameterMetaData metadata = preparedStatement.getParameterMetaData();
        assertEquals(51, metadata.getParameterCount());
      }

      Statement.Builder builder = Statement.newBuilder(pgSql);
      IntStream.rangeClosed(1, 51).forEach(i -> builder.bind("p" + i).to((String) null));
      Statement statement = builder.build();
      mockSpanner.putStatementResult(StatementResult.update(statement, 1L));
      try (PreparedStatement preparedStatement = connection.prepareStatement(sql)) {
        for (int i = 0; i < 51; i++) {
          preparedStatement.setNull(i + 1, Types.NULL);
        }
        assertEquals(1, preparedStatement.executeUpdate());
<<<<<<< HEAD
      }
    }
  }

  @Test
  public void testDmlReturning() throws SQLException {
    String sql = "INSERT INTO test (value) values ('test') RETURNING id";
    mockSpanner.putStatementResult(
        StatementResult.query(
            Statement.of(sql),
            com.google.spanner.v1.ResultSet.newBuilder()
                .setMetadata(
                    createMetadata(ImmutableList.of(TypeCode.INT64), ImmutableList.of("id")))
                .setStats(ResultSetStats.newBuilder().setRowCountExact(1L).build())
                .addRows(
                    ListValue.newBuilder()
                        .addValues(Value.newBuilder().setStringValue("9999").build())
                        .build())
                .build()));

    try (Connection connection = DriverManager.getConnection(createUrl())) {
      try (ResultSet resultSet = connection.createStatement().executeQuery(sql)) {
        assertTrue(resultSet.next());
        assertEquals(9999L, resultSet.getLong(1));
        assertFalse(resultSet.next());
      }
      try (java.sql.Statement statement = connection.createStatement()) {
        assertTrue(statement.execute(sql));
        try (ResultSet resultSet = statement.getResultSet()) {
          assertTrue(resultSet.next());
          assertEquals(9999L, resultSet.getLong(1));
          assertFalse(resultSet.next());
        }
        assertFalse(statement.getMoreResults());
        assertEquals(-1, statement.getUpdateCount());
=======
>>>>>>> 84244c78
      }
    }
  }

  @Test
  public void testDmlReturningMultipleRows() throws SQLException {
    String sql = "UPDATE test SET value='new_value' WHERE value='old_value' RETURNING id";
    mockSpanner.putStatementResult(
        StatementResult.query(
            Statement.of(sql),
            com.google.spanner.v1.ResultSet.newBuilder()
                .setMetadata(
                    createMetadata(ImmutableList.of(TypeCode.INT64), ImmutableList.of("id")))
                .setStats(ResultSetStats.newBuilder().setRowCountExact(3L).build())
                .addRows(
                    ListValue.newBuilder()
                        .addValues(Value.newBuilder().setStringValue("1").build())
                        .build())
                .addRows(
                    ListValue.newBuilder()
                        .addValues(Value.newBuilder().setStringValue("2").build())
                        .build())
                .addRows(
                    ListValue.newBuilder()
                        .addValues(Value.newBuilder().setStringValue("3").build())
                        .build())
                .build()));

    try (Connection connection = DriverManager.getConnection(createUrl())) {
      try (ResultSet resultSet = connection.createStatement().executeQuery(sql)) {
        assertTrue(resultSet.next());
        assertEquals(1L, resultSet.getLong(1));
        assertTrue(resultSet.next());
        assertEquals(2L, resultSet.getLong(1));
        assertTrue(resultSet.next());
        assertEquals(3L, resultSet.getLong(1));
        assertFalse(resultSet.next());
      }
    }

    assertEquals(1, mockSpanner.countRequestsOfType(ExecuteSqlRequest.class));
    ExecuteSqlRequest executeRequest =
        mockSpanner.getRequestsOfType(ExecuteSqlRequest.class).get(0);
    assertEquals(QueryMode.NORMAL, executeRequest.getQueryMode());
    assertTrue(executeRequest.getTransaction().hasBegin());
    assertTrue(executeRequest.getTransaction().getBegin().hasReadWrite());
    assertEquals(1, mockSpanner.countRequestsOfType(CommitRequest.class));
  }

  private void verifySettingIsNull(Connection connection, String setting) throws SQLException {
    try (ResultSet resultSet =
        connection.createStatement().executeQuery(String.format("show %s", setting))) {
      assertTrue(resultSet.next());
      assertNull(resultSet.getString(1));
      assertFalse(resultSet.next());
    }
  }

  private void verifySettingValue(Connection connection, String setting, String value)
      throws SQLException {
    try (ResultSet resultSet =
        connection.createStatement().executeQuery(String.format("show %s", setting))) {
      assertTrue(resultSet.next());
      assertEquals(value, resultSet.getString(1));
      assertFalse(resultSet.next());
    }
  }

  private void verifySettingIsUnrecognized(Connection connection, String setting) {
    SQLException exception =
        assertThrows(
            SQLException.class,
            () -> connection.createStatement().execute(String.format("show %s", setting)));
    assertEquals(
        String.format("ERROR: unrecognized configuration parameter \"%s\"", setting),
        exception.getMessage());
  }
}<|MERGE_RESOLUTION|>--- conflicted
+++ resolved
@@ -3054,7 +3054,6 @@
           preparedStatement.setNull(i + 1, Types.NULL);
         }
         assertEquals(1, preparedStatement.executeUpdate());
-<<<<<<< HEAD
       }
     }
   }
@@ -3090,8 +3089,6 @@
         }
         assertFalse(statement.getMoreResults());
         assertEquals(-1, statement.getUpdateCount());
-=======
->>>>>>> 84244c78
       }
     }
   }
