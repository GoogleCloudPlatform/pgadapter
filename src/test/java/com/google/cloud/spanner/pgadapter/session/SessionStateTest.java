--- conflicted
+++ resolved
@@ -825,31 +825,6 @@
 
     assertEquals(DdlTransactionMode.Single, state.getDdlTransactionMode());
   }
-<<<<<<< HEAD
-=======
-
-  @Test
-  public void testGuessTypes_defaultNonJdbc() {
-    OptionsMetadata optionsMetadata = mock(OptionsMetadata.class);
-    SessionState state = new SessionState(ImmutableMap.of(), optionsMetadata);
-    assertEquals(ImmutableSet.of(), state.getGuessTypes());
-  }
-
-  @Test
-  public void testGuessTypes_defaultJdbc() {
-    OptionsMetadata optionsMetadata = mock(OptionsMetadata.class);
-    SessionState state = new SessionState(ImmutableMap.of(), optionsMetadata);
-    state.set("spanner", "guess_types", String.format("%d,%d", Oid.TIMESTAMPTZ, Oid.DATE));
-    assertEquals(ImmutableSet.of(Oid.TIMESTAMPTZ, Oid.DATE), state.getGuessTypes());
-  }
-
-  @Test
-  public void testGuessTypes_invalidOids() {
-    OptionsMetadata optionsMetadata = mock(OptionsMetadata.class);
-    SessionState state = new SessionState(ImmutableMap.of(), optionsMetadata);
-    state.set("spanner", "guess_types", String.format("%d,%d,foo", Oid.TIMESTAMPTZ, Oid.DATE));
-    assertEquals(ImmutableSet.of(Oid.TIMESTAMPTZ, Oid.DATE), state.getGuessTypes());
-  }
 
   @Test
   public void testGetDefaultTimeZone() {
@@ -962,5 +937,4 @@
       SessionState.SERVER_SETTINGS.putAll(originalSettings);
     }
   }
->>>>>>> ec219060
 }