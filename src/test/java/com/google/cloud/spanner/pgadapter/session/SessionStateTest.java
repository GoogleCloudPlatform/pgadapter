// Copyright 2022 Google LLC
//
// Licensed under the Apache License, Version 2.0 (the "License");
// you may not use this file except in compliance with the License.
// You may obtain a copy of the License at
//
//      http://www.apache.org/licenses/LICENSE-2.0
//
// Unless required by applicable law or agreed to in writing, software
// distributed under the License is distributed on an "AS IS" BASIS,
// WITHOUT WARRANTIES OR CONDITIONS OF ANY KIND, either express or implied.
// See the License for the specific language governing permissions and
// limitations under the License.

package com.google.cloud.spanner.pgadapter.session;

import static com.google.cloud.spanner.pgadapter.session.SessionState.tryGet;
import static com.google.cloud.spanner.pgadapter.session.SessionState.tryGetFirstNonNull;
import static org.junit.Assert.assertEquals;
import static org.junit.Assert.assertFalse;
import static org.junit.Assert.assertNull;
import static org.junit.Assert.assertSame;
import static org.junit.Assert.assertThrows;
import static org.junit.Assert.assertTrue;
import static org.mockito.Mockito.mock;
import static org.mockito.Mockito.when;

import com.google.cloud.spanner.SpannerException;
import com.google.cloud.spanner.Statement;
import com.google.cloud.spanner.pgadapter.metadata.OptionsMetadata;
import com.google.cloud.spanner.pgadapter.metadata.OptionsMetadata.DdlTransactionMode;
import com.google.cloud.spanner.pgadapter.statements.PgCatalog;
import com.google.common.collect.ImmutableMap;
import java.util.List;
import org.junit.Test;
import org.junit.runner.RunWith;
import org.junit.runners.JUnit4;

@RunWith(JUnit4.class)
public class SessionStateTest {
  @Test
  public void testShowInitialSetting() {
    SessionState state = new SessionState(mock(OptionsMetadata.class));
    assertEquals("UTF8", state.get(null, "client_encoding").getSetting());
  }

  @Test
  public void testShowLocalSetting() {
    SessionState state = new SessionState(mock(OptionsMetadata.class));
    assertEquals("UTF8", state.get(null, "client_encoding").getSetting());

    state.setLocal(null, "client_encoding", "SQL_ASCII");
    assertEquals("SQL_ASCII", state.get(null, "client_encoding").getSetting());

    // Local settings are not persisted after a commit.
    state.commit();
    assertEquals("UTF8", state.get(null, "client_encoding").getSetting());

    // Also verify that a rollback clears any local setting.
    state.setLocal(null, "client_encoding", "SQL_ASCII");
    assertEquals("SQL_ASCII", state.get(null, "client_encoding").getSetting());
    state.rollback();
    assertEquals("UTF8", state.get(null, "client_encoding").getSetting());
  }

  @Test
  public void testCommitSessionSetting() {
    SessionState state = new SessionState(mock(OptionsMetadata.class));
    assertEquals("UTF8", state.get(null, "client_encoding").getSetting());

    state.set(null, "client_encoding", "SQL_ASCII");
    assertEquals("SQL_ASCII", state.get(null, "client_encoding").getSetting());

    // Session settings are persisted after a commit.
    state.commit();
    assertEquals("SQL_ASCII", state.get(null, "client_encoding").getSetting());
  }

  @Test
  public void testRollbackSessionSetting() {
    SessionState state = new SessionState(mock(OptionsMetadata.class));
    assertEquals("UTF8", state.get(null, "client_encoding").getSetting());

    state.set(null, "client_encoding", "SQL_ASCII");
    assertEquals("SQL_ASCII", state.get(null, "client_encoding").getSetting());

    state.rollback();
    assertEquals("UTF8", state.get(null, "client_encoding").getSetting());
  }

  @Test
  public void testCommitSessionSettingHiddenBehindLocalSetting() {
    SessionState state = new SessionState(mock(OptionsMetadata.class));
    assertNull(state.get(null, "application_name").getSetting());

    state.set(null, "application_name", "my-app");
    assertEquals("my-app", state.get(null, "application_name").getSetting());

    // This will set the application_name for this transaction only.
    // The session value will (in the background) be 'my-app', which is what will be committed.
    state.setLocal(null, "application_name", "local-app");
    assertEquals("local-app", state.get(null, "application_name").getSetting());

    state.commit();
    assertEquals("my-app", state.get(null, "application_name").getSetting());
  }

  @Test
  public void testRollbackSessionSettingHiddenBehindLocalSetting() {
    SessionState state = new SessionState(mock(OptionsMetadata.class));
    assertNull(state.get(null, "application_name").getSetting());

    state.set(null, "application_name", "my-app");
    assertEquals("my-app", state.get(null, "application_name").getSetting());

    // This will set the application_name for this transaction only.
    // The session value will (in the background) be 'my-app', which is what will be committed.
    state.setLocal(null, "application_name", "local-app");
    assertEquals("local-app", state.get(null, "application_name").getSetting());

    state.rollback();
    assertNull(state.get(null, "application_name").getSetting());
  }

  @Test
  public void testOverwriteLocalSettingWithNewLocalSetting() {
    SessionState state = new SessionState(mock(OptionsMetadata.class));
    assertNull(state.get(null, "application_name").getSetting());

    state.setLocal(null, "application_name", "local-app1");
    assertEquals("local-app1", state.get(null, "application_name").getSetting());

    state.setLocal(null, "application_name", "local-app2");
    assertEquals("local-app2", state.get(null, "application_name").getSetting());

    state.commit();
    assertNull(state.get(null, "application_name").getSetting());
  }

  @Test
  public void testOverwriteLocalSettingWithSessionSetting() {
    SessionState state = new SessionState(mock(OptionsMetadata.class));
    assertNull(state.get(null, "application_name").getSetting());

    state.setLocal(null, "application_name", "local-app");
    assertEquals("local-app", state.get(null, "application_name").getSetting());

    state.set(null, "application_name", "my-app");
    assertEquals("my-app", state.get(null, "application_name").getSetting());

    state.commit();
    assertEquals("my-app", state.get(null, "application_name").getSetting());
  }

  @Test
  public void testGetAll() {
    SessionState state = new SessionState(mock(OptionsMetadata.class));
    List<PGSetting> allSettings = state.getAll();
    assertEquals(347, allSettings.size());
  }

  @Test
  public void testResetAll() {
    SessionState state = new SessionState(mock(OptionsMetadata.class));

    state.set(null, "application_name", "my-app");
    state.commit();
    assertEquals("my-app", state.get(null, "application_name").getSetting());

    state.resetAll();
    assertNull(state.get(null, "application_name").getSetting());
  }

  @Test
  public void testSetDefault() {
    SessionState state = new SessionState(mock(OptionsMetadata.class));

    state.set(null, "search_path", "my_schema");
    state.commit();
    assertEquals("my_schema", state.get(null, "search_path").getSetting());

    state.set(null, "search_path", null);
    assertEquals("public", state.get(null, "search_path").getSetting());
  }

  @Test
  public void testGetAllWithLocalAndSessionChanges() {
    SessionState state = new SessionState(mock(OptionsMetadata.class));

    state.set(null, "application_name", "my-app");
    state.setLocal(null, "client_encoding", "my-encoding");

    state.set("spanner", "custom_session_setting", "value1");
    state.setLocal("spanner", "custom_local_setting", "value2");

    List<PGSetting> allSettings = state.getAll();
    assertEquals(349, allSettings.size());

    PGSetting applicationName =
        allSettings.stream()
            .filter(pgSetting -> pgSetting.getName().equals("application_name"))
            .findAny()
            .orElse(mock(PGSetting.class));
    assertEquals("my-app", applicationName.getSetting());
    PGSetting clientEncoding =
        allSettings.stream()
            .filter(pgSetting -> pgSetting.getName().equals("client_encoding"))
            .findAny()
            .orElse(mock(PGSetting.class));
    assertEquals("my-encoding", clientEncoding.getSetting());
    PGSetting customSessionSetting =
        allSettings.stream()
            .filter(pgSetting -> pgSetting.getName().equals("custom_session_setting"))
            .findAny()
            .orElse(mock(PGSetting.class));
    assertEquals("value1", customSessionSetting.getSetting());
    PGSetting customLocalSetting =
        allSettings.stream()
            .filter(pgSetting -> pgSetting.getName().equals("custom_local_setting"))
            .findAny()
            .orElse(mock(PGSetting.class));
    assertEquals("value2", customLocalSetting.getSetting());
  }

  @Test
  public void testShowUnknownSetting() {
    SessionState state = new SessionState(mock(OptionsMetadata.class));
    SpannerException exception =
        assertThrows(SpannerException.class, () -> state.get(null, "some_random_setting"));
    assertEquals(
        "INVALID_ARGUMENT: unrecognized configuration parameter \"some_random_setting\"",
        exception.getMessage());
  }

  @Test
  public void testShowUnknownExtensionSetting() {
    SessionState state = new SessionState(mock(OptionsMetadata.class));
    SpannerException exception =
        assertThrows(
            SpannerException.class, () -> state.get("some_extension", "some_random_setting"));
    assertEquals(
        "INVALID_ARGUMENT: unrecognized configuration parameter \"some_extension.some_random_setting\"",
        exception.getMessage());
  }

  @Test
  public void testSetUnknownSetting() {
    SessionState state = new SessionState(mock(OptionsMetadata.class));
    SpannerException exception =
        assertThrows(SpannerException.class, () -> state.set(null, "some_random_setting", "value"));
    assertEquals(
        "INVALID_ARGUMENT: unrecognized configuration parameter \"some_random_setting\"",
        exception.getMessage());
  }

  @Test
  public void testSetUnknownExtensionSetting() {
    SessionState state = new SessionState(mock(OptionsMetadata.class));
    // Setting an unknown extension setting is allowed.
    state.set("some_extension", "some_random_setting", "my value");

    assertEquals("my value", state.get("some_extension", "some_random_setting").getSetting());
  }

  @Test
  public void testSetValidBoolValue() {
    SessionState state = new SessionState(mock(OptionsMetadata.class));

    state.set(null, "check_function_bodies", "on");
    assertEquals("on", state.get(null, "check_function_bodies").getSetting());

    state.set(null, "check_function_bodies", "off");
    assertEquals("off", state.get(null, "check_function_bodies").getSetting());
  }

  @Test
  public void testSetInvalidBoolValue() {
    SessionState state = new SessionState(mock(OptionsMetadata.class));
    SpannerException exception =
        assertThrows(
            SpannerException.class, () -> state.set(null, "check_function_bodies", "random_value"));
    assertEquals(
        "INVALID_ARGUMENT: parameter \"check_function_bodies\" requires a Boolean value",
        exception.getMessage());
  }

  @Test
  public void testSetValidIntegerValue() {
    SessionState state = new SessionState(mock(OptionsMetadata.class));

    state.set(null, "effective_cache_size", "10000");
    assertEquals("10000", state.get(null, "effective_cache_size").getSetting());

    state.set(null, "effective_cache_size", "20000");
    assertEquals("20000", state.get(null, "effective_cache_size").getSetting());
  }

  @Test
  public void testSetInvalidIntegerValue() {
    SessionState state = new SessionState(mock(OptionsMetadata.class));
    SpannerException exception =
        assertThrows(
            SpannerException.class, () -> state.set(null, "effective_cache_size", "random_value"));
    assertEquals(
        "INVALID_ARGUMENT: invalid value for parameter \"effective_cache_size\": \"random_value\"",
        exception.getMessage());
  }

  @Test
  public void testSetValidRealValue() {
    SessionState state = new SessionState(mock(OptionsMetadata.class));

    state.set(null, "cpu_tuple_cost", "0.02");
    assertEquals("0.02", state.get(null, "cpu_tuple_cost").getSetting());

    state.set(null, "cpu_tuple_cost", "0.01");
    assertEquals("0.01", state.get(null, "cpu_tuple_cost").getSetting());
  }

  @Test
  public void testSetInvalidRealValue() {
    SessionState state = new SessionState(mock(OptionsMetadata.class));
    SpannerException exception =
        assertThrows(
            SpannerException.class, () -> state.set(null, "cpu_tuple_cost", "random_value"));
    assertEquals(
        "INVALID_ARGUMENT: invalid value for parameter \"cpu_tuple_cost\": \"random_value\"",
        exception.getMessage());
  }

  @Test
  public void testSetValidEnumValue() {
    SessionState state = new SessionState(mock(OptionsMetadata.class));

    state.set(null, "bytea_output", "hex");
    assertEquals("hex", state.get(null, "bytea_output").getSetting());

    state.set(null, "bytea_output", "escape");
    assertEquals("escape", state.get(null, "bytea_output").getSetting());
  }

  @Test
  public void testSetInvalidEnumValue() {
    SessionState state = new SessionState(mock(OptionsMetadata.class));
    SpannerException exception =
        assertThrows(SpannerException.class, () -> state.set(null, "bytea_output", "random_value"));
    assertEquals(
        "INVALID_ARGUMENT: invalid value for parameter \"bytea_output\": \"random_value\"",
        exception.getMessage());
  }

  @Test
  public void testSetInternalParam() {
    SessionState state = new SessionState(mock(OptionsMetadata.class));
    SpannerException exception =
        assertThrows(SpannerException.class, () -> state.set(null, "segment_size", "100"));
    assertEquals(
        "INVALID_ARGUMENT: parameter \"segment_size\" cannot be changed", exception.getMessage());
  }

  @Test
  public void testSetPostmasterParam() {
    SessionState state = new SessionState(mock(OptionsMetadata.class));
    SpannerException exception =
        assertThrows(SpannerException.class, () -> state.set(null, "shared_buffers", "100"));
    assertEquals(
        "INVALID_ARGUMENT: parameter \"shared_buffers\" cannot be changed without restarting the server",
        exception.getMessage());
  }

  @Test
  public void testSetSighupParam() {
    SessionState state = new SessionState(mock(OptionsMetadata.class));
    SpannerException exception =
        assertThrows(SpannerException.class, () -> state.set(null, "ssl", "off"));
    assertEquals(
        "INVALID_ARGUMENT: parameter \"ssl\" cannot be changed now", exception.getMessage());
  }

  @Test
  public void testSetsuperuserBackendParam() {
    SessionState state = new SessionState(mock(OptionsMetadata.class));
    SpannerException exception =
        assertThrows(SpannerException.class, () -> state.set(null, "jit_debugging_support", "off"));
    assertEquals(
        "INVALID_ARGUMENT: parameter \"jit_debugging_support\" cannot be set after connection start",
        exception.getMessage());
  }

  @Test
  public void testSetBackendParam() {
    SessionState state = new SessionState(mock(OptionsMetadata.class));
    SpannerException exception =
        assertThrows(SpannerException.class, () -> state.set(null, "post_auth_delay", "100"));
    assertEquals(
        "INVALID_ARGUMENT: parameter \"post_auth_delay\" cannot be set after connection start",
        exception.getMessage());
  }

  static String getDefaultSessionStateExpression() {
    return "pg_settings_inmem_ as (\n"
        + "select 'DateStyle' as name, 'ISO, MDY' as setting, null as unit, 'Client Connection Defaults / Locale and Formatting' as category, null as short_desc, null as extra_desc, 'user' as context, 'string' as vartype, null as min_val, null as max_val, null::text[] as enumvals, 'ISO, MDY' as boot_val, 'ISO, MDY' as reset_val, 'configuration file' as source, null as sourcefile, null::bigint as sourceline, 'f'::boolean as pending_restart\n"
        + "union all\n"
        + "select 'TimeZone' as name, 'Europe/Berlin' as setting, null as unit, 'Client Connection Defaults / Locale and Formatting' as category, null as short_desc, null as extra_desc, 'user' as context, 'string' as vartype, null as min_val, null as max_val, null::text[] as enumvals, 'GMT' as boot_val, 'Europe/Berlin' as reset_val, 'configuration file' as source, null as sourcefile, null::bigint as sourceline, 'f'::boolean as pending_restart\n"
        + "union all\n"
        + "select 'application_name' as name, null as setting, null as unit, 'Reporting and Logging / What to Log' as category, null as short_desc, null as extra_desc, 'user' as context, 'string' as vartype, null as min_val, null as max_val, null::text[] as enumvals, '' as boot_val, null as reset_val, 'client' as source, null as sourcefile, null::bigint as sourceline, 'f'::boolean as pending_restart\n"
        + "union all\n"
        + "select 'bytea_output' as name, 'hex' as setting, null as unit, 'Client Connection Defaults / Statement Behavior' as category, null as short_desc, null as extra_desc, 'user' as context, 'enum' as vartype, null as min_val, null as max_val, '{\"escape\", \"hex\"}'::text[] as enumvals, 'hex' as boot_val, 'hex' as reset_val, 'default' as source, null as sourcefile, null::bigint as sourceline, 'f'::boolean as pending_restart\n"
        + "union all\n"
        + "select 'default_transaction_isolation' as name, 'serializable' as setting, null as unit, 'Client Connection Defaults / Statement Behavior' as category, null as short_desc, null as extra_desc, 'user' as context, 'enum' as vartype, null as min_val, null as max_val, '{\"serializable\", \"repeatable read\", \"read committed\", \"read uncommitted\"}'::text[] as enumvals, 'serializable' as boot_val, 'serializable' as reset_val, 'default' as source, null as sourcefile, null::bigint as sourceline, 'f'::boolean as pending_restart\n"
        + "union all\n"
        + "select 'default_transaction_read_only' as name, 'off' as setting, null as unit, 'Client Connection Defaults / Statement Behavior' as category, null as short_desc, null as extra_desc, 'user' as context, 'bool' as vartype, null as min_val, null as max_val, null::text[] as enumvals, 'off' as boot_val, 'off' as reset_val, 'default' as source, null as sourcefile, null::bigint as sourceline, 'f'::boolean as pending_restart\n"
        + "union all\n"
        + "select 'extra_float_digits' as name, '1' as setting, null as unit, 'Client Connection Defaults / Locale and Formatting' as category, null as short_desc, null as extra_desc, 'user' as context, 'integer' as vartype, '-15' as min_val, '3' as max_val, null::text[] as enumvals, '1' as boot_val, '1' as reset_val, 'default' as source, null as sourcefile, null::bigint as sourceline, 'f'::boolean as pending_restart\n"
        + "union all\n"
        + "select 'max_connections' as name, '100' as setting, null as unit, 'Connections and Authentication / Connection Settings' as category, null as short_desc, null as extra_desc, 'postmaster' as context, 'integer' as vartype, '1' as min_val, '262143' as max_val, null::text[] as enumvals, '100' as boot_val, '100' as reset_val, 'configuration file' as source, null as sourcefile, null::bigint as sourceline, 'f'::boolean as pending_restart\n"
        + "union all\n"
        + "select 'max_index_keys' as name, '16' as setting, null as unit, 'Preset Options' as category, null as short_desc, null as extra_desc, 'internal' as context, 'integer' as vartype, '16' as min_val, '16' as max_val, null::text[] as enumvals, '16' as boot_val, '16' as reset_val, 'default' as source, null as sourcefile, null::bigint as sourceline, 'f'::boolean as pending_restart\n"
        + "union all\n"
        + "select 'port' as name, '5432' as setting, null as unit, 'Connections and Authentication / Connection Settings' as category, null as short_desc, null as extra_desc, 'postmaster' as context, 'integer' as vartype, '1' as min_val, '65535' as max_val, null::text[] as enumvals, '5432' as boot_val, '5432' as reset_val, 'configuration file' as source, null as sourcefile, null::bigint as sourceline, 'f'::boolean as pending_restart\n"
        + "union all\n"
        + "select 'search_path' as name, 'public' as setting, null as unit, 'Client Connection Defaults / Statement Behavior' as category, null as short_desc, null as extra_desc, 'user' as context, 'string' as vartype, null as min_val, null as max_val, null::text[] as enumvals, 'public' as boot_val, 'public' as reset_val, 'default' as source, null as sourcefile, null::bigint as sourceline, 'f'::boolean as pending_restart\n"
        + "union all\n"
<<<<<<< HEAD
        + "select 'server_version' as name, null as setting, null as unit, 'Preset Options' as category, null as short_desc, null as extra_desc, 'internal' as context, 'string' as vartype, null as min_val, null as max_val, null::text[] as enumvals, '14.1' as boot_val, '14.1' as reset_val, 'default' as source, null as sourcefile, null::bigint as sourceline, 'f'::boolean as pending_restart\n"
=======
        + "select 'server_version' as name, null as setting, null as unit, 'Preset Options' as category, null as short_desc, null as extra_desc, 'backend' as context, 'string' as vartype, null as min_val, null as max_val, null::text[] as enumvals, '14.1 (Debian 14.1-1.pgdg110+1)' as boot_val, '14.1 (Debian 14.1-1.pgdg110+1)' as reset_val, 'default' as source, null as sourcefile, null::bigint as sourceline, 'f'::boolean as pending_restart\n"
>>>>>>> 808217ea
        + "union all\n"
        + "select 'server_version_num' as name, null as setting, null as unit, 'Preset Options' as category, null as short_desc, null as extra_desc, 'internal' as context, 'integer' as vartype, '140001' as min_val, '140001' as max_val, null::text[] as enumvals, '140001' as boot_val, '140001' as reset_val, 'default' as source, null as sourcefile, null::bigint as sourceline, 'f'::boolean as pending_restart\n"
        + "union all\n"
        + "select 'spanner.ddl_transaction_mode' as name, 'Batch' as setting, null as unit, 'PGAdapter Options' as category, null as short_desc, null as extra_desc, 'user' as context, 'enum' as vartype, null as min_val, null as max_val, '{\"Single\", \"Batch\", \"AutocommitImplicitTransaction\", \"AutocommitExplicitTransaction\"}'::text[] as enumvals, 'Batch' as boot_val, 'Batch' as reset_val, 'default' as source, null as sourcefile, null::bigint as sourceline, 'f'::boolean as pending_restart\n"
        + "union all\n"
        + "select 'spanner.replace_pg_catalog_tables' as name, 'false' as setting, null as unit, 'PGAdapter Options' as category, null as short_desc, null as extra_desc, 'user' as context, 'bool' as vartype, null as min_val, null as max_val, null::text[] as enumvals, 'on' as boot_val, 'on' as reset_val, 'default' as source, null as sourcefile, null::bigint as sourceline, 'f'::boolean as pending_restart\n"
        + "union all\n"
        + "select 'transaction_isolation' as name, 'serializable' as setting, null as unit, 'Client Connection Defaults / Statement Behavior' as category, null as short_desc, null as extra_desc, 'user' as context, 'enum' as vartype, null as min_val, null as max_val, '{\"serializable\", \"repeatable read\", \"read committed\", \"read uncommitted\"}'::text[] as enumvals, 'serializable' as boot_val, 'serializable' as reset_val, 'override' as source, null as sourcefile, null::bigint as sourceline, 'f'::boolean as pending_restart\n"
        + "union all\n"
        + "select 'transaction_read_only' as name, 'off' as setting, null as unit, 'Client Connection Defaults / Statement Behavior' as category, null as short_desc, null as extra_desc, 'user' as context, 'bool' as vartype, null as min_val, null as max_val, null::text[] as enumvals, 'off' as boot_val, 'off' as reset_val, 'override' as source, null as sourcefile, null::bigint as sourceline, 'f'::boolean as pending_restart\n"
        + "),\n"
        + "pg_settings_names_ as (\n"
        + "select name from pg_settings_inmem_\n"
        + "union\n"
        + "select name from pg_catalog.pg_settings\n"
        + "),\n"
        + "pg_settings as (\n"
        + "select n.name, coalesce(s1.setting, s2.setting) as setting,coalesce(s1.unit, s2.unit) as unit,coalesce(s1.category, s2.category) as category,coalesce(s1.short_desc, s2.short_desc) as short_desc,coalesce(s1.extra_desc, s2.extra_desc) as extra_desc,coalesce(s1.context, s2.context) as context,coalesce(s1.vartype, s2.vartype) as vartype,coalesce(s1.source, s2.source) as source,coalesce(s1.min_val, s2.min_val) as min_val,coalesce(s1.max_val, s2.max_val) as max_val,coalesce(s1.enumvals, s2.enumvals) as enumvals,coalesce(s1.boot_val, s2.boot_val) as boot_val,coalesce(s1.reset_val, s2.reset_val) as reset_val,coalesce(s1.sourcefile, s2.sourcefile) as sourcefile,coalesce(s1.sourceline, s2.sourceline) as sourceline,coalesce(s1.pending_restart, s2.pending_restart) as pending_restart\n"
        + "from pg_settings_names_ n\n"
        + "left join pg_settings_inmem_ s1 using (name)\n"
        + "left join pg_catalog.pg_settings s2 using (name)\n"
        + "order by name\n"
        + ")\n";
  }

  @Test
  public void testGeneratePGSettingsCte() {
    SessionState state = new SessionState(mock(OptionsMetadata.class));

    String cte = state.generatePGSettingsCte();

    assertEquals(getDefaultSessionStateExpression(), cte);
  }

  @Test
  public void testAddSessionState() {
    SessionState state = new SessionState(mock(OptionsMetadata.class));
    PgCatalog pgCatalog = new PgCatalog(state);
    Statement statement = Statement.of("select * from pg_settings");

    Statement withSessionState = pgCatalog.replacePgCatalogTables(statement);

    assertEquals(
        "with " + getDefaultSessionStateExpression() + "\n" + statement.getSql(),
        withSessionState.getSql());
  }

  @Test
  public void testAddSessionStateWithParameters() {
    SessionState state = new SessionState(mock(OptionsMetadata.class));
    PgCatalog pgCatalog = new PgCatalog(state);
    Statement statement =
        Statement.newBuilder("select * from pg_settings where name=$1")
            .bind("p1")
            .to("some-name")
            .build();

    Statement withSessionState = pgCatalog.replacePgCatalogTables(statement);

    assertEquals(
        Statement.newBuilder(
                "with " + getDefaultSessionStateExpression() + "\n" + statement.getSql())
            .bind("p1")
            .to("some-name")
            .build(),
        withSessionState);
  }

  @Test
  public void testAddSessionStateWithoutPgSettings() {
    SessionState state = new SessionState(mock(OptionsMetadata.class));
    PgCatalog pgCatalog = new PgCatalog(state);
    Statement statement = Statement.of("select * from some_table");

    Statement withSessionState = pgCatalog.replacePgCatalogTables(statement);

    assertSame(statement, withSessionState);
  }

  @Test
  public void testAddSessionStateWithComments() {
    SessionState state = new SessionState(mock(OptionsMetadata.class));
    PgCatalog pgCatalog = new PgCatalog(state);
    Statement statement = Statement.of("/* This comment is preserved */ select * from pg_settings");

    Statement withSessionState = pgCatalog.replacePgCatalogTables(statement);

    assertEquals(
        "with " + getDefaultSessionStateExpression() + "\n" + statement.getSql(),
        withSessionState.getSql());
  }

  @Test
  public void testAddSessionStateWithExistingCTE() {
    SessionState state = new SessionState(mock(OptionsMetadata.class));
    PgCatalog pgCatalog = new PgCatalog(state);
    Statement statement =
        Statement.of(
            "with my_cte as (select col1, col2 from foo) select * from pg_settings inner join my_cte on my_cte.col1=pg_settings.name");

    Statement withSessionState = pgCatalog.replacePgCatalogTables(statement);

    assertEquals(
        "with "
            + getDefaultSessionStateExpression()
            + ",\n my_cte as (select col1, col2 from foo) select * from pg_settings inner join my_cte on my_cte.col1=pg_settings.name",
        withSessionState.getSql());
  }

  @Test
  public void testAddSessionStateWithCommentsAndExistingCTE() {
    SessionState state = new SessionState(mock(OptionsMetadata.class));
    PgCatalog pgCatalog = new PgCatalog(state);
    Statement statement =
        Statement.of(
            "/* This comment is preserved */ with foo as (select * from bar)\nselect * from pg_settings");

    Statement withSessionState = pgCatalog.replacePgCatalogTables(statement);

    assertEquals(
        "with "
            + getDefaultSessionStateExpression()
            + ",\n/* This comment is preserved */  foo as (select * from bar)\nselect * from pg_settings",
        withSessionState.getSql());
  }

  @Test
  public void testTryGet() {
    assertNull(
        tryGet(
            () -> {
              throw new IllegalArgumentException();
            }));
    assertEquals("test", tryGet(() -> "test"));
  }

  @Test
  public void testTryGetFirstNonNull() {
    assertEquals("default", tryGetFirstNonNull("default"));
    assertEquals("test", tryGetFirstNonNull("default", () -> "test"));
    assertEquals("test", tryGetFirstNonNull("default", () -> null, () -> "test"));
    assertEquals("default", tryGetFirstNonNull("default", () -> null, () -> null));
  }

  @Test
  public void testIsReplacePgCatalogTables_noDefault() {
    SessionState state = new SessionState(ImmutableMap.of(), mock(OptionsMetadata.class));
    assertTrue(state.isReplacePgCatalogTables());
  }

  @Test
  public void testIsReplacePgCatalogTables_defaultFalse() {
    OptionsMetadata optionsMetadata = mock(OptionsMetadata.class);
    when(optionsMetadata.replacePgCatalogTables()).thenReturn(false);
    SessionState state =
        new SessionState(
            ImmutableMap.of(
                "spanner.replace_pg_catalog_tables",
                new PGSetting("spanner", "replace_pg_catalog_tables")),
            optionsMetadata);
    assertFalse(state.isReplacePgCatalogTables());
  }

  @Test
  public void testIsReplacePgCatalogTables_defaultTrue() {
    OptionsMetadata optionsMetadata = mock(OptionsMetadata.class);
    when(optionsMetadata.replacePgCatalogTables()).thenReturn(true);
    SessionState state =
        new SessionState(
            ImmutableMap.of(
                "spanner.replace_pg_catalog_tables",
                new PGSetting("spanner", "replace_pg_catalog_tables")),
            optionsMetadata);
    assertTrue(state.isReplacePgCatalogTables());
  }

  @Test
  public void testIsReplacePgCatalogTables_resetVal() {
    OptionsMetadata optionsMetadata = mock(OptionsMetadata.class);
    PGSetting setting =
        new PGSetting(
            "spanner",
            "replace_pg_catalog_tables",
            null,
            null,
            null,
            null,
            null,
            null,
            null,
            null,
            null,
            null,
            null,
            null,
            /* resetVal = */ "off",
            null,
            null,
            false);
    SessionState state =
        new SessionState(
            ImmutableMap.of("spanner.replace_pg_catalog_tables", setting), optionsMetadata);
    state.set("spanner", "replace_pg_catalog_tables", null);

    assertFalse(state.isReplacePgCatalogTables());
  }

  @Test
  public void testIsReplacePgCatalogTables_bootVal() {
    OptionsMetadata optionsMetadata = mock(OptionsMetadata.class);
    PGSetting setting =
        new PGSetting(
            "spanner",
            "replace_pg_catalog_tables",
            null,
            null,
            null,
            null,
            null,
            null,
            null,
            null,
            null,
            null,
            null,
            /* bootVal = */ "off",
            null,
            null,
            null,
            false);
    SessionState state =
        new SessionState(
            ImmutableMap.of("spanner.replace_pg_catalog_tables", setting), optionsMetadata);
    state.set("spanner", "replace_pg_catalog_tables", null);

    assertFalse(state.isReplacePgCatalogTables());
  }

  @Test
  public void testDdlTransactionMode_noDefault() {
    SessionState state = new SessionState(ImmutableMap.of(), mock(OptionsMetadata.class));
    assertEquals(DdlTransactionMode.Batch, state.getDdlTransactionMode());
  }

  @Test
  public void testDdlTransactionMode_defaultSingle() {
    OptionsMetadata optionsMetadata = mock(OptionsMetadata.class);
    when(optionsMetadata.getDdlTransactionMode()).thenReturn(DdlTransactionMode.Single);
    SessionState state =
        new SessionState(
            ImmutableMap.of(
                "spanner.ddl_transaction_mode", new PGSetting("spanner", "ddl_transaction_mode")),
            optionsMetadata);
    assertEquals(DdlTransactionMode.Single, state.getDdlTransactionMode());
  }

  @Test
  public void testDdlTransactionMode_defaultExplicit() {
    OptionsMetadata optionsMetadata = mock(OptionsMetadata.class);
    when(optionsMetadata.getDdlTransactionMode())
        .thenReturn(DdlTransactionMode.AutocommitExplicitTransaction);
    SessionState state =
        new SessionState(
            ImmutableMap.of(
                "spanner.ddl_transaction_mode", new PGSetting("spanner", "ddl_transaction_mode")),
            optionsMetadata);
    assertEquals(DdlTransactionMode.AutocommitExplicitTransaction, state.getDdlTransactionMode());
  }

  @Test
  public void testDdlTransactionMode_resetVal() {
    OptionsMetadata optionsMetadata = mock(OptionsMetadata.class);
    PGSetting setting =
        new PGSetting(
            "spanner",
            "ddl_transaction_mode",
            null,
            null,
            null,
            null,
            null,
            null,
            null,
            null,
            null,
            null,
            null,
            null,
            /* resetVal = */ "Single",
            null,
            null,
            false);
    SessionState state =
        new SessionState(ImmutableMap.of("spanner.ddl_transaction_mode", setting), optionsMetadata);
    state.set("spanner", "ddl_transaction_mode", null);

    assertEquals(DdlTransactionMode.Single, state.getDdlTransactionMode());
  }

  @Test
  public void testDdlTransactionMode_bootVal() {
    OptionsMetadata optionsMetadata = mock(OptionsMetadata.class);
    PGSetting setting =
        new PGSetting(
            "spanner",
            "ddl_transaction_mode",
            null,
            null,
            null,
            null,
            null,
            null,
            null,
            null,
            null,
            null,
            null,
            /* bootVal = */ "Single",
            null,
            null,
            null,
            false);
    SessionState state =
        new SessionState(ImmutableMap.of("spanner.ddl_transaction_mode", setting), optionsMetadata);
    state.set("spanner", "ddl_transaction_mode", null);

    assertEquals(DdlTransactionMode.Single, state.getDdlTransactionMode());
  }
}<|MERGE_RESOLUTION|>--- conflicted
+++ resolved
@@ -421,11 +421,7 @@
         + "union all\n"
         + "select 'search_path' as name, 'public' as setting, null as unit, 'Client Connection Defaults / Statement Behavior' as category, null as short_desc, null as extra_desc, 'user' as context, 'string' as vartype, null as min_val, null as max_val, null::text[] as enumvals, 'public' as boot_val, 'public' as reset_val, 'default' as source, null as sourcefile, null::bigint as sourceline, 'f'::boolean as pending_restart\n"
         + "union all\n"
-<<<<<<< HEAD
-        + "select 'server_version' as name, null as setting, null as unit, 'Preset Options' as category, null as short_desc, null as extra_desc, 'internal' as context, 'string' as vartype, null as min_val, null as max_val, null::text[] as enumvals, '14.1' as boot_val, '14.1' as reset_val, 'default' as source, null as sourcefile, null::bigint as sourceline, 'f'::boolean as pending_restart\n"
-=======
-        + "select 'server_version' as name, null as setting, null as unit, 'Preset Options' as category, null as short_desc, null as extra_desc, 'backend' as context, 'string' as vartype, null as min_val, null as max_val, null::text[] as enumvals, '14.1 (Debian 14.1-1.pgdg110+1)' as boot_val, '14.1 (Debian 14.1-1.pgdg110+1)' as reset_val, 'default' as source, null as sourcefile, null::bigint as sourceline, 'f'::boolean as pending_restart\n"
->>>>>>> 808217ea
+        + "select 'server_version' as name, null as setting, null as unit, 'Preset Options' as category, null as short_desc, null as extra_desc, 'backend' as context, 'string' as vartype, null as min_val, null as max_val, null::text[] as enumvals, '14.1' as boot_val, '14.1' as reset_val, 'default' as source, null as sourcefile, null::bigint as sourceline, 'f'::boolean as pending_restart\n"
         + "union all\n"
         + "select 'server_version_num' as name, null as setting, null as unit, 'Preset Options' as category, null as short_desc, null as extra_desc, 'internal' as context, 'integer' as vartype, '140001' as min_val, '140001' as max_val, null::text[] as enumvals, '140001' as boot_val, '140001' as reset_val, 'default' as source, null as sourcefile, null::bigint as sourceline, 'f'::boolean as pending_restart\n"
         + "union all\n"
