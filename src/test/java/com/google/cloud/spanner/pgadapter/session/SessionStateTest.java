--- conflicted
+++ resolved
@@ -825,8 +825,6 @@
 
     assertEquals(DdlTransactionMode.Single, state.getDdlTransactionMode());
   }
-<<<<<<< HEAD
-=======
 
   @Test
   public void testGetDefaultTimeZone() {
@@ -939,5 +937,4 @@
       SessionState.SERVER_SETTINGS.putAll(originalSettings);
     }
   }
->>>>>>> 84244c78
 }