--- conflicted
+++ resolved
@@ -273,11 +273,7 @@
   }
 
   @Test
-<<<<<<< HEAD
   public void testSelectAllNull() throws Exception {
-=======
-  public void testSelectAllNull() throws IOException, InterruptedException {
->>>>>>> 65d41278
 
     String sqlQuery =
         "SELECT "
@@ -327,11 +323,7 @@
   }
 
   @Test
-<<<<<<< HEAD
   public void testSelectAllTypes() throws Exception {
-=======
-  public void testSelectAllTypes() throws IOException, InterruptedException {
->>>>>>> 65d41278
 
     String sqlQuery =
         "SELECT \"all_types\".\"col_bigint\", "
@@ -348,15 +340,8 @@
 
     ResultSet resultSet = createAllTypesResultSet("", true);
     mockSpanner.putStatementResult(StatementResult.query(Statement.of(sqlQuery), resultSet));
-<<<<<<< HEAD
-    String expectedOutput =
-        "Time zone:  ('UTC',)\n"
-            + "col_bigint : 1 , "
-=======
-    System.out.println(resultSet.getRows(0).getValues(6).getStringValue());
     String expectedOutput =
         "col_bigint : 1 , "
->>>>>>> 65d41278
             + "col_bool : True , "
             + "col_bytea : b'test' , "
             + "col_float8 : 3.14 , "
@@ -366,11 +351,7 @@
             + "col_date : 2022-03-29 , "
             + "col_varchar : test , "
             + "col_jsonb : {'key': 'value'} , \n";
-<<<<<<< HEAD
     List<String> options = new ArrayList<>(Collections.singletonList("select_all_types"));
-=======
-    List<String> options = new ArrayList<>(Arrays.asList("select_all_types"));
->>>>>>> 65d41278
     String actualOutput = executeBasicTests(pgServer.getLocalPort(), host, options);
     assertEquals(expectedOutput, actualOutput);
 
