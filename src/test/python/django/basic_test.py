--- conflicted
+++ resolved
@@ -17,7 +17,6 @@
 import datetime
 
 import pytz
-from django.db import connection
 
 
 def create_django_setup(host, port):
@@ -39,12 +38,9 @@
                 'options': '-c TimeZone=UTC',
               },
               'TIME_ZONE': 'UTC'
-<<<<<<< HEAD
-=======
-            }
->>>>>>> 65d41278
           }
       }
+  }
   conf['DATABASES']['default']['PORT'] = port
   conf['DATABASES']['default']['HOST'] = host
   conf['USE_TZ'] = True
@@ -119,13 +115,6 @@
 
 def select_all_types():
   result = all_types.objects
-<<<<<<< HEAD
-  with connection.cursor() as cursor:
-    cursor.execute("show time zone")
-    row = cursor.fetchone()
-    print('Time zone: ', row)
-=======
->>>>>>> 65d41278
 
   for row in result.values():
     for key in row:
