// Copyright 2020 Google LLC
//
// Licensed under the Apache License, Version 2.0 (the "License");
// you may not use this file except in compliance with the License.
// You may obtain a copy of the License at
//
//      http://www.apache.org/licenses/LICENSE-2.0
//
// Unless required by applicable law or agreed to in writing, software
// distributed under the License is distributed on an "AS IS" BASIS,
// WITHOUT WARRANTIES OR CONDITIONS OF ANY KIND, either express or implied.
// See the License for the specific language governing permissions and
// limitations under the License.

package com.google.cloud.spanner.pgadapter.wireprotocol;

import static com.google.cloud.spanner.pgadapter.statements.SimpleParser.isCommand;
import static com.google.cloud.spanner.pgadapter.wireprotocol.QueryMessage.COPY;
import static com.google.cloud.spanner.pgadapter.wireprotocol.QueryMessage.DEALLOCATE;
import static com.google.cloud.spanner.pgadapter.wireprotocol.QueryMessage.EXECUTE;
import static com.google.cloud.spanner.pgadapter.wireprotocol.QueryMessage.PREPARE;
import static com.google.cloud.spanner.pgadapter.wireprotocol.QueryMessage.RELEASE;
<<<<<<< HEAD
=======
import static com.google.cloud.spanner.pgadapter.wireprotocol.QueryMessage.ROLLBACK;
>>>>>>> 08959132
import static com.google.cloud.spanner.pgadapter.wireprotocol.QueryMessage.SAVEPOINT;
import static com.google.cloud.spanner.pgadapter.wireprotocol.QueryMessage.TRUNCATE;
import static com.google.cloud.spanner.pgadapter.wireprotocol.QueryMessage.VACUUM;

import com.google.api.core.InternalApi;
import com.google.cloud.spanner.Dialect;
import com.google.cloud.spanner.Statement;
import com.google.cloud.spanner.connection.AbstractStatementParser;
import com.google.cloud.spanner.connection.AbstractStatementParser.ParsedStatement;
import com.google.cloud.spanner.connection.AbstractStatementParser.StatementType;
import com.google.cloud.spanner.pgadapter.ConnectionHandler;
import com.google.cloud.spanner.pgadapter.statements.BackendConnection;
import com.google.cloud.spanner.pgadapter.statements.CopyStatement;
import com.google.cloud.spanner.pgadapter.statements.DeallocateStatement;
import com.google.cloud.spanner.pgadapter.statements.ExecuteStatement;
import com.google.cloud.spanner.pgadapter.statements.IntermediatePreparedStatement;
import com.google.cloud.spanner.pgadapter.statements.InvalidStatement;
import com.google.cloud.spanner.pgadapter.statements.PrepareStatement;
import com.google.cloud.spanner.pgadapter.statements.ReleaseStatement;
<<<<<<< HEAD
=======
import com.google.cloud.spanner.pgadapter.statements.RollbackToStatement;
>>>>>>> 08959132
import com.google.cloud.spanner.pgadapter.statements.SavepointStatement;
import com.google.cloud.spanner.pgadapter.statements.TruncateStatement;
import com.google.cloud.spanner.pgadapter.statements.VacuumStatement;
import com.google.cloud.spanner.pgadapter.wireoutput.ParseCompleteResponse;
import com.google.common.base.Strings;
import java.text.MessageFormat;

/** Creates a prepared statement. */
@InternalApi
public class ParseMessage extends AbstractQueryProtocolMessage {
  private static final AbstractStatementParser PARSER =
      AbstractStatementParser.getInstance(Dialect.POSTGRESQL);
  protected static final char IDENTIFIER = 'P';

  private final String name;
  private final IntermediatePreparedStatement statement;
  private final int[] parameterDataTypes;

  public ParseMessage(ConnectionHandler connection) throws Exception {
    super(connection);
    this.name = this.readString();
    Statement originalStatement = Statement.of(this.readString());
    ParsedStatement parsedStatement = PARSER.parse(originalStatement);
    short numberOfParameters = this.inputStream.readShort();
    this.parameterDataTypes = new int[numberOfParameters];
    for (int i = 0; i < numberOfParameters; i++) {
      parameterDataTypes[i] = this.inputStream.readInt();
    }
    this.statement =
        createStatement(connection, name, parsedStatement, originalStatement, parameterDataTypes);
    connection.maybeDetermineWellKnownClient(this);
  }

  /**
   * Constructor for manually created Parse messages that originate from the simple query protocol.
   */
  public ParseMessage(
      ConnectionHandler connection, ParsedStatement parsedStatement, Statement originalStatement) {
    this(connection, "", new int[0], parsedStatement, originalStatement);
  }

  /** Constructor for manually created Parse messages that originate from a PREPARE statement. */
  public ParseMessage(
      ConnectionHandler connection,
      String name,
      int[] parameterDataTypes,
      ParsedStatement parsedStatement,
      Statement originalStatement) {
    super(
        connection,
        5 + parsedStatement.getSqlWithoutComments().length(),
        ManuallyCreatedToken.MANUALLY_CREATED_TOKEN);
    this.name = name;
    this.parameterDataTypes = parameterDataTypes;
    this.statement =
        createStatement(connection, name, parsedStatement, originalStatement, parameterDataTypes);
  }

  static IntermediatePreparedStatement createStatement(
      ConnectionHandler connectionHandler,
      String name,
      ParsedStatement parsedStatement,
      Statement originalStatement,
      int[] parameterDataTypes) {
    try {
      if (isCommand(COPY, originalStatement.getSql())) {
        return CopyStatement.create(
            connectionHandler,
            connectionHandler.getServer().getOptions(),
            name,
            parsedStatement,
            originalStatement);
      } else if (isCommand(PREPARE, originalStatement.getSql())) {
        return new PrepareStatement(
            connectionHandler,
            connectionHandler.getServer().getOptions(),
            name,
            parsedStatement,
            originalStatement);
      } else if (isCommand(EXECUTE, originalStatement.getSql())) {
        return new ExecuteStatement(
            connectionHandler,
            connectionHandler.getServer().getOptions(),
            name,
            parsedStatement,
            originalStatement);
      } else if (isCommand(DEALLOCATE, originalStatement.getSql())) {
        return new DeallocateStatement(
            connectionHandler,
            connectionHandler.getServer().getOptions(),
            name,
            parsedStatement,
            originalStatement);
      } else if (isCommand(VACUUM, originalStatement.getSql())) {
        return new VacuumStatement(
            connectionHandler,
            connectionHandler.getServer().getOptions(),
            name,
            parsedStatement,
            originalStatement);
      } else if (isCommand(TRUNCATE, originalStatement.getSql())) {
        return new TruncateStatement(
            connectionHandler,
            connectionHandler.getServer().getOptions(),
            name,
            parsedStatement,
            originalStatement);
      } else if (isCommand(SAVEPOINT, originalStatement.getSql())) {
        return new SavepointStatement(
            connectionHandler,
            connectionHandler.getServer().getOptions(),
            name,
            parsedStatement,
            originalStatement);
      } else if (isCommand(RELEASE, originalStatement.getSql())) {
        return new ReleaseStatement(
            connectionHandler,
            connectionHandler.getServer().getOptions(),
            name,
            parsedStatement,
            originalStatement);
<<<<<<< HEAD
=======
      } else if (isCommand(ROLLBACK, originalStatement.getSql())
          && parsedStatement.getType() == StatementType.UNKNOWN) {
        // ROLLBACK [WORK | TRANSACTION] TO [SAVEPOINT] savepoint_name is not recognized by the
        // Connection API as any known statement.
        return new RollbackToStatement(
            connectionHandler,
            connectionHandler.getServer().getOptions(),
            name,
            parsedStatement,
            originalStatement);
>>>>>>> 08959132
      } else {
        return new IntermediatePreparedStatement(
            connectionHandler,
            connectionHandler.getServer().getOptions(),
            name,
            parameterDataTypes,
            parsedStatement,
            originalStatement);
      }
    } catch (Exception exception) {
      return new InvalidStatement(
          connectionHandler,
          connectionHandler.getServer().getOptions(),
          name,
          parsedStatement,
          originalStatement,
          exception);
    }
  }

  @Override
  void buffer(BackendConnection backendConnection) {
    if (!Strings.isNullOrEmpty(this.name) && this.connection.hasStatement(this.name)) {
      throw new IllegalStateException("Must close statement before reusing name.");
    }
    this.connection.registerStatement(this.name, this.statement);
  }

  @Override
  public void flush() throws Exception {
    if (statement.hasException()) {
      handleError(statement.getException());
    } else if (isExtendedProtocol()) {
      // The simple query protocol does not need the ParseComplete response.
      new ParseCompleteResponse(this.outputStream).send(false);
    }
  }

  @Override
  protected String getMessageName() {
    return "Parse";
  }

  @Override
  protected String getPayloadString() {
    return new MessageFormat("Length: {0}, Name: {1},  SQL: {2}, Parameters: {3}")
        .format(
            new Object[] {
              this.length, this.name, this.statement.getSql(), this.parameterDataTypes
            });
  }

  @Override
  protected String getIdentifier() {
    return String.valueOf(IDENTIFIER);
  }

  @Override
  public String getSql() {
    return this.statement.getSql();
  }

  public IntermediatePreparedStatement getStatement() {
    return this.statement;
  }

  public String getName() {
    return this.name;
  }
}<|MERGE_RESOLUTION|>--- conflicted
+++ resolved
@@ -20,10 +20,7 @@
 import static com.google.cloud.spanner.pgadapter.wireprotocol.QueryMessage.EXECUTE;
 import static com.google.cloud.spanner.pgadapter.wireprotocol.QueryMessage.PREPARE;
 import static com.google.cloud.spanner.pgadapter.wireprotocol.QueryMessage.RELEASE;
-<<<<<<< HEAD
-=======
 import static com.google.cloud.spanner.pgadapter.wireprotocol.QueryMessage.ROLLBACK;
->>>>>>> 08959132
 import static com.google.cloud.spanner.pgadapter.wireprotocol.QueryMessage.SAVEPOINT;
 import static com.google.cloud.spanner.pgadapter.wireprotocol.QueryMessage.TRUNCATE;
 import static com.google.cloud.spanner.pgadapter.wireprotocol.QueryMessage.VACUUM;
@@ -43,10 +40,7 @@
 import com.google.cloud.spanner.pgadapter.statements.InvalidStatement;
 import com.google.cloud.spanner.pgadapter.statements.PrepareStatement;
 import com.google.cloud.spanner.pgadapter.statements.ReleaseStatement;
-<<<<<<< HEAD
-=======
 import com.google.cloud.spanner.pgadapter.statements.RollbackToStatement;
->>>>>>> 08959132
 import com.google.cloud.spanner.pgadapter.statements.SavepointStatement;
 import com.google.cloud.spanner.pgadapter.statements.TruncateStatement;
 import com.google.cloud.spanner.pgadapter.statements.VacuumStatement;
@@ -168,8 +162,6 @@
             name,
             parsedStatement,
             originalStatement);
-<<<<<<< HEAD
-=======
       } else if (isCommand(ROLLBACK, originalStatement.getSql())
           && parsedStatement.getType() == StatementType.UNKNOWN) {
         // ROLLBACK [WORK | TRANSACTION] TO [SAVEPOINT] savepoint_name is not recognized by the
@@ -180,7 +172,6 @@
             name,
             parsedStatement,
             originalStatement);
->>>>>>> 08959132
       } else {
         return new IntermediatePreparedStatement(
             connectionHandler,
