--- conflicted
+++ resolved
@@ -31,10 +31,7 @@
 import org.postgresql.util.ByteConverter;
 
 /** Translate from wire protocol to timestamp. */
-<<<<<<< HEAD
-=======
 @InternalApi
->>>>>>> 7155783f
 public class TimestampParser extends Parser<Timestamp> {
 
   private static final int MICROSECONDS_IN_SECOND = 1000000;
@@ -93,11 +90,7 @@
   }
 
   /** Converts the binary data to a {@link Timestamp}. */
-<<<<<<< HEAD
-  public static Timestamp toTimestamp(byte[] data) {
-=======
   public static Timestamp toTimestamp(@Nonnull byte[] data) {
->>>>>>> 7155783f
     if (data.length < 8) {
       throw SpannerExceptionFactory.newSpannerException(
           ErrorCode.INVALID_ARGUMENT, "Invalid length for timestamptz: " + data.length);
