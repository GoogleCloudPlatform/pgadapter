--- conflicted
+++ resolved
@@ -14,11 +14,8 @@
 
 package com.google.cloud.spanner.pgadapter.parsers;
 
-<<<<<<< HEAD
+import com.google.api.core.InternalApi;
 import com.google.cloud.spanner.ErrorCode;
-=======
-import com.google.api.core.InternalApi;
->>>>>>> a32268fd
 import com.google.cloud.spanner.ResultSet;
 import com.google.cloud.spanner.SpannerExceptionFactory;
 import com.google.cloud.spanner.Statement;
@@ -31,10 +28,7 @@
  * Parse specified data to boolean. For most cases it is simply translating from chars 't'/'f' to
  * bit, or simply returning the bit representation.
  */
-<<<<<<< HEAD
-=======
 @InternalApi
->>>>>>> a32268fd
 public class BooleanParser extends Parser<Boolean> {
   private static final String TRUE_VALUE = "t";
   private static final String FALSE_VALUE = "f";
@@ -68,7 +62,6 @@
     }
   }
 
-<<<<<<< HEAD
   /** Converts the given binary data to a boolean value. */
   public static boolean toBoolean(byte[] data) {
     if (data.length == 0) {
@@ -76,7 +69,8 @@
           ErrorCode.INVALID_ARGUMENT, "Invalid length for bool: " + data.length);
     }
     return ByteConverter.bool(data, 0);
-=======
+  }
+
   /** Converts the string to a boolean value according to the PostgreSQL specs. */
   public static boolean toBoolean(String value) {
     if (TRUE_VALUES.contains(value)) {
@@ -86,7 +80,6 @@
     } else {
       throw new IllegalArgumentException(value + " is not a valid boolean value");
     }
->>>>>>> a32268fd
   }
 
   @Override
