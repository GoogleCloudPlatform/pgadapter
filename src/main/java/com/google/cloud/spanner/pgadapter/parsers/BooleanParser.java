--- conflicted
+++ resolved
@@ -64,11 +64,7 @@
   }
 
   /** Converts the given binary data to a boolean value. */
-<<<<<<< HEAD
-  public static boolean toBoolean(byte[] data) {
-=======
   public static boolean toBoolean(@Nonnull byte[] data) {
->>>>>>> 7155783f
     if (data.length == 0) {
       throw SpannerExceptionFactory.newSpannerException(
           ErrorCode.INVALID_ARGUMENT, "Invalid length for bool: " + data.length);
