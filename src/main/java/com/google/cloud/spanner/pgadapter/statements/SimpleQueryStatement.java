--- conflicted
+++ resolved
@@ -67,40 +67,8 @@
     // Do a Parse-Describe-Bind-Execute round-trip for each statement in the query string.
     // Finish with a Sync to close any implicit transaction and to return the results.
     for (Statement originalStatement : this.statements) {
-<<<<<<< HEAD
       boolean isFirst = this.statements.get(0) == originalStatement;
       boolean isLast = this.statements.get(this.statements.size() - 1) == originalStatement;
-      ParsedStatement originalParsedStatement = PARSER.parse(originalStatement);
-      ParsedStatement parsedStatement = originalParsedStatement;
-      if (options.requiresMatcher()
-          || connectionHandler.getWellKnownClient() == WellKnownClient.PSQL) {
-        parsedStatement = translatePotentialMetadataCommand(parsedStatement, connectionHandler);
-      }
-      parsedStatement =
-          replaceKnownUnsupportedQueries(
-              this.connectionHandler.getWellKnownClient(), this.options, parsedStatement);
-      if (parsedStatement != originalParsedStatement) {
-        // The original statement was replaced.
-        originalStatement = Statement.of(parsedStatement.getSqlWithoutComments());
-      }
-      // We need to flush the entire pipeline if we encounter a COPY statement, as COPY statements
-      // require additional messages to be sent back and forth, and this ensures that we get
-      // everything in the correct order.
-      boolean isCopy = StatementParser.isCommand(COPY, parsedStatement.getSqlWithoutComments());
-      if (!isFirst && isCopy) {
-        new FlushMessage(connectionHandler, ManuallyCreatedToken.MANUALLY_CREATED_TOKEN).send();
-      }
-      new ParseMessage(connectionHandler, parsedStatement, originalStatement).send();
-      new BindMessage(connectionHandler, ManuallyCreatedToken.MANUALLY_CREATED_TOKEN).send();
-      if (!isCopy) {
-        new DescribeMessage(connectionHandler, ManuallyCreatedToken.MANUALLY_CREATED_TOKEN).send();
-      }
-      new ExecuteMessage(connectionHandler, ManuallyCreatedToken.MANUALLY_CREATED_TOKEN).send();
-      // Only flush the pipeline if this is not the last command. Otherwise, we'll just rely on the
-      // sync at the end.
-      if (!isLast && isCopy) {
-        new FlushMessage(connectionHandler, ManuallyCreatedToken.MANUALLY_CREATED_TOKEN).send();
-=======
       try {
         ParsedStatement originalParsedStatement = PARSER.parse(originalStatement);
         ParsedStatement parsedStatement = originalParsedStatement;
@@ -119,7 +87,7 @@
         // require additional messages to be sent back and forth, and this ensures that we get
         // everything in the correct order.
         boolean isCopy = StatementParser.isCommand(COPY, parsedStatement.getSqlWithoutComments());
-        if (isCopy) {
+        if (!isFirst && isCopy) {
           new FlushMessage(connectionHandler, ManuallyCreatedToken.MANUALLY_CREATED_TOKEN).send();
           if (connectionHandler
                   .getExtendedQueryProtocolHandler()
@@ -131,12 +99,19 @@
         }
         new ParseMessage(connectionHandler, parsedStatement, originalStatement).send();
         new BindMessage(connectionHandler, ManuallyCreatedToken.MANUALLY_CREATED_TOKEN).send();
-        new DescribeMessage(connectionHandler, ManuallyCreatedToken.MANUALLY_CREATED_TOKEN).send();
+        if (!isCopy) {
+          new DescribeMessage(connectionHandler, ManuallyCreatedToken.MANUALLY_CREATED_TOKEN)
+              .send();
+        }
         new ExecuteMessage(connectionHandler, ManuallyCreatedToken.MANUALLY_CREATED_TOKEN).send();
+        // Only flush the pipeline if this is not the last command. Otherwise, we'll just rely on
+        // the sync at the end.
+        if (!isLast && isCopy) {
+          new FlushMessage(connectionHandler, ManuallyCreatedToken.MANUALLY_CREATED_TOKEN).send();
+        }
       } catch (Exception ignore) {
         // Stop further processing if an exception occurs.
         break;
->>>>>>> 4a167515
       }
     }
     new SyncMessage(connectionHandler, ManuallyCreatedToken.MANUALLY_CREATED_TOKEN).send();
