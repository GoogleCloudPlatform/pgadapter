// Copyright 2020 Google LLC
//
// Licensed under the Apache License, Version 2.0 (the "License");
// you may not use this file except in compliance with the License.
// You may obtain a copy of the License at
//
//      http://www.apache.org/licenses/LICENSE-2.0
//
// Unless required by applicable law or agreed to in writing, software
// distributed under the License is distributed on an "AS IS" BASIS,
// WITHOUT WARRANTIES OR CONDITIONS OF ANY KIND, either express or implied.
// See the License for the specific language governing permissions and
// limitations under the License.

package com.google.cloud.spanner.pgadapter.metadata;

import com.google.auth.oauth2.GoogleCredentials;
import com.google.cloud.spanner.DatabaseId;
import com.google.cloud.spanner.ErrorCode;
import com.google.cloud.spanner.InstanceId;
import com.google.cloud.spanner.SpannerExceptionFactory;
import com.google.cloud.spanner.SpannerOptions;
import com.google.cloud.spanner.pgadapter.Server;
import com.google.common.annotations.VisibleForTesting;
import com.google.common.base.Preconditions;
import com.google.common.base.Strings;
import com.google.spanner.v1.DatabaseName;
import java.io.File;
import java.io.IOException;
import java.util.HashMap;
import java.util.Map;
import java.util.logging.Level;
import java.util.logging.Logger;
import org.apache.commons.cli.CommandLine;
import org.apache.commons.cli.CommandLineParser;
import org.apache.commons.cli.DefaultParser;
import org.apache.commons.cli.HelpFormatter;
import org.apache.commons.cli.Options;
import org.apache.commons.cli.ParseException;
import org.json.simple.JSONObject;

/** Metadata extractor for CLI. */
public class OptionsMetadata {
  public enum DdlTransactionMode {

    // Disables all DDL batching and DDL statements in transactions. Only single DDL statements
    // outside batches and transactions are allowed.
    Single,

    // Allows batches that contain only DDL statements outside explicit transactions.
    // Does not allow mixing of DML, DQL and DDL statements in one batch.
    // This is the default mode.
    Batch,

    // DDL statements automatically commit the active implicit transaction.
    // Allows batches that contain mixes of DML, DQL and DDL statements.
    // Fails if a DDL statement is executed in an explicit transaction.
    AutocommitImplicitTransaction,

    // DDL statements automatically commit the active explicit or implicit transaction.
    // Allows batches that contain mixes of DML, DQL and DDL statements.
    // Explicit transaction blocks that contain DDL statements will not be atomic.
    AutocommitExplicitTransaction,
  }

  private static final Logger logger = Logger.getLogger(OptionsMetadata.class.getName());
  private static final String DEFAULT_SERVER_VERSION = "14.1";
  private static final String DEFAULT_USER_AGENT = "pg-adapter";

  private static final String OPTION_SERVER_PORT = "s";
  private static final String OPTION_SOCKET_DIR = "dir";
  private static final String OPTION_MAX_BACKLOG = "max_backlog";
  private static final String OPTION_PROJECT_ID = "p";
  private static final String OPTION_INSTANCE_ID = "i";
  private static final String OPTION_DATABASE_NAME = "d";
  private static final String OPTION_CREDENTIALS_FILE = "c";
  private static final String OPTION_BINARY_FORMAT = "b";
  private static final String OPTION_AUTHENTICATE = "a";
  private static final String OPTION_DISABLE_AUTO_DETECT_CLIENT = "disable_auto_detect_client";
  private static final String OPTION_DISABLE_DEFAULT_LOCAL_STATEMENTS =
      "disable_default_local_statements";
  private static final String OPTION_PSQL_MODE = "q";
  private static final String OPTION_DDL_TRANSACTION_MODE = "ddl";
  private static final String OPTION_JDBC_MODE = "jdbc";
  private static final String OPTION_COMMAND_METADATA_FILE = "j";
  private static final String OPTION_DISABLE_LOCALHOST_CHECK = "x";
  private static final String CLI_ARGS =
      "pgadapter -p <project> -i <instance> -d <database> -c <credentials_file>";
  private static final String OPTION_HELP = "h";
  private static final String DEFAULT_PORT = "5432";
  private static final int MIN_PORT = 0, MAX_PORT = 65535;
  private static final String DEFAULT_SOCKET_DIR = "/tmp";
  private static final String SOCKET_FILE_NAME = ".s.PGSQL.%d";
  private static final int DEFAULT_MAX_BACKLOG = 1000;
  /*Note: this is a private preview feature, not meant for GA version. */
  private static final String OPTION_SPANNER_ENDPOINT = "e";
  private static final String OPTION_JDBC_PROPERTIES = "r";
  private static final String OPTION_SERVER_VERSION = "v";
  private static final String OPTION_DEBUG_MODE = "debug";

  private final String osName;
  private final CommandLine commandLine;
  private final CommandMetadataParser commandMetadataParser;
  private final String defaultConnectionUrl;
  private final int proxyPort;
  private final String socketFile;
  private final int maxBacklog;
  private final TextFormat textFormat;
  private final boolean binaryFormat;
  private final boolean authenticate;
  private final boolean disableAutoDetectClient;
  private final boolean disableDefaultLocalStatements;
  private final boolean requiresMatcher;
  private final DdlTransactionMode ddlTransactionMode;
  private final boolean replaceJdbcMetadataQueries;
  private final boolean disableLocalhostCheck;
  private final JSONObject commandMetadataJSON;
  private final Map<String, String> propertyMap;
  private final String serverVersion;
  private final boolean debugMode;

  public OptionsMetadata(String[] args) {
    this(System.getProperty("os.name", ""), args);
  }

  OptionsMetadata(String osName, String[] args) {
    this.osName = osName;
    this.commandLine = buildOptions(args);
    this.commandMetadataParser = new CommandMetadataParser();
    if (this.commandLine.hasOption(OPTION_AUTHENTICATE)
        && this.commandLine.hasOption(OPTION_CREDENTIALS_FILE)
        && !Strings.isNullOrEmpty(this.commandLine.getOptionValue(OPTION_CREDENTIALS_FILE))) {
      throw SpannerExceptionFactory.newSpannerException(
          ErrorCode.INVALID_ARGUMENT,
          "Cannot enable authentication on PGAdapter when a credentials file is used. "
              + "Use either -a to require the client to supply the credentials as a username/password combination, "
              + "OR use -c to set the credentials in PGAdapter and use these credentials for all connections.");
    }
    if (this.commandLine.hasOption(OPTION_DATABASE_NAME)
        && !(this.commandLine.hasOption(OPTION_PROJECT_ID)
            && this.commandLine.hasOption(OPTION_INSTANCE_ID))) {
      throw SpannerExceptionFactory.newSpannerException(
          ErrorCode.INVALID_ARGUMENT,
          "Cannot specify a database ID without also specifying a project ID and instance ID. "
              + "Use the options -p <project-id> -i <instance-id> -d <database-id> to specify the "
              + "database that all connections to this instance of PGAdapter should use.");
    }
    if (this.commandLine.hasOption(OPTION_PROJECT_ID)
        && this.commandLine.hasOption(OPTION_INSTANCE_ID)
        && this.commandLine.hasOption(OPTION_DATABASE_NAME)) {
      this.defaultConnectionUrl =
          buildConnectionURL(this.commandLine.getOptionValue(OPTION_DATABASE_NAME));
    } else {
      this.defaultConnectionUrl = null;
    }
    this.proxyPort = buildProxyPort(commandLine);
    this.socketFile = buildSocketFile(commandLine);
    this.maxBacklog = buildMaxBacklog(commandLine);
    this.textFormat = TextFormat.POSTGRESQL;
    this.binaryFormat = commandLine.hasOption(OPTION_BINARY_FORMAT);
    this.authenticate = commandLine.hasOption(OPTION_AUTHENTICATE);
    this.disableAutoDetectClient = commandLine.hasOption(OPTION_DISABLE_AUTO_DETECT_CLIENT);
    this.disableDefaultLocalStatements =
        commandLine.hasOption(OPTION_DISABLE_DEFAULT_LOCAL_STATEMENTS);
    this.requiresMatcher =
        commandLine.hasOption(OPTION_PSQL_MODE)
            || commandLine.hasOption(OPTION_COMMAND_METADATA_FILE);
    this.ddlTransactionMode =
        parseDdlTransactionMode(commandLine.getOptionValue(OPTION_DDL_TRANSACTION_MODE));
    this.replaceJdbcMetadataQueries = commandLine.hasOption(OPTION_JDBC_MODE);
    this.commandMetadataJSON = buildCommandMetadataJSON(commandLine);
    this.propertyMap = parseProperties(commandLine.getOptionValue(OPTION_JDBC_PROPERTIES, ""));
    this.disableLocalhostCheck = commandLine.hasOption(OPTION_DISABLE_LOCALHOST_CHECK);
    this.serverVersion = commandLine.getOptionValue(OPTION_SERVER_VERSION, DEFAULT_SERVER_VERSION);
    this.debugMode = commandLine.hasOption(OPTION_DEBUG_MODE);
  }

  public OptionsMetadata(
      String defaultConnectionUrl,
      int proxyPort,
      TextFormat textFormat,
      boolean forceBinary,
      boolean authenticate,
      boolean requiresMatcher,
      boolean replaceJdbcMetadataQueries,
      JSONObject commandMetadata) {
    this(
        System.getProperty("os.name", ""),
        defaultConnectionUrl,
        proxyPort,
        textFormat,
        forceBinary,
        authenticate,
        requiresMatcher,
        replaceJdbcMetadataQueries,
        commandMetadata);
  }

  OptionsMetadata(
      String osName,
      String defaultConnectionUrl,
      int proxyPort,
      TextFormat textFormat,
      boolean forceBinary,
      boolean authenticate,
      boolean requiresMatcher,
      boolean replaceJdbcMetadataQueries,
      JSONObject commandMetadata) {
    this.osName = osName;
    this.commandLine = null;
    this.commandMetadataParser = new CommandMetadataParser();
    this.defaultConnectionUrl = defaultConnectionUrl;
    this.proxyPort = proxyPort;
    this.socketFile = isWindows() ? "" : DEFAULT_SOCKET_DIR + File.separatorChar + SOCKET_FILE_NAME;
    this.maxBacklog = DEFAULT_MAX_BACKLOG;
    this.textFormat = textFormat;
    this.binaryFormat = forceBinary;
    this.authenticate = authenticate;
    this.disableAutoDetectClient = false;
    this.disableDefaultLocalStatements = false;
    this.requiresMatcher = requiresMatcher;
    this.ddlTransactionMode = DdlTransactionMode.AutocommitImplicitTransaction;
    this.replaceJdbcMetadataQueries = replaceJdbcMetadataQueries;
    this.commandMetadataJSON = commandMetadata;
    this.propertyMap = new HashMap<>();
    this.disableLocalhostCheck = false;
    this.serverVersion = DEFAULT_SERVER_VERSION;
    this.debugMode = false;
  }

  private Map<String, String> parseProperties(String propertyOptions) {
    Map<String, String> properties = new HashMap<>();
    if (!propertyOptions.isEmpty()) {
      String[] propertyList = propertyOptions.split(";");
      for (int i = 0; i < propertyList.length; ++i) {
        String[] keyValue = propertyList[i].split("=");
        if (keyValue.length == 2) {
          properties.put(keyValue[0], keyValue[1]);
        } else {
          throw new IllegalArgumentException("Invalid JDBC property specified: " + propertyOptions);
        }
      }
    }
    return properties;
  }

  private DdlTransactionMode parseDdlTransactionMode(String value) {
    if (value == null) {
      return DdlTransactionMode.Batch;
    }
    try {
      return DdlTransactionMode.valueOf(value);
    } catch (IllegalArgumentException e) {
      // Catch and rethrow to give a better error message.
      throw new IllegalArgumentException(
          String.format("Invalid ddl-batching mode value specified: %s", value));
    }
  }

  /**
   * Takes the proxy port option result and parses it accordingly to fit port specs.
   *
   * @param commandLine The parsed options for CLI
   * @return The designated port if any, otherwise the default port.
   */
  private int buildProxyPort(CommandLine commandLine) {
    int port = Integer.parseInt(commandLine.getOptionValue(OPTION_SERVER_PORT, DEFAULT_PORT));
    if (port < MIN_PORT || port > MAX_PORT) {
      throw new IllegalArgumentException("Port must be between " + MIN_PORT + " and " + MAX_PORT);
    }
    return port;
  }

  private String buildSocketFile(CommandLine commandLine) {
    // Unix domain sockets are disabled by default on Windows.
    String directory =
        commandLine.getOptionValue(OPTION_SOCKET_DIR, isWindows() ? "" : DEFAULT_SOCKET_DIR).trim();
    if (!Strings.isNullOrEmpty(directory)) {
      if (directory.charAt(directory.length() - 1) != File.separatorChar) {
        directory += File.separatorChar;
      }
      return directory + SOCKET_FILE_NAME;
    }
    return "";
  }

  private int buildMaxBacklog(CommandLine commandLine) {
    int backlog =
        Integer.parseInt(
            commandLine
                .getOptionValue(OPTION_MAX_BACKLOG, String.valueOf(DEFAULT_MAX_BACKLOG))
                .trim());
    if (backlog <= 0) {
      throw new IllegalArgumentException("Max backlog must be greater than 0");
    }
    return backlog;
  }

  /**
   * Get credential file path from either command line or application default. If neither throw
   * error.
   *
   * @return The absolute path of the credentials file.
   */
  public String buildCredentialsFile() {
    if (!commandLine.hasOption(OPTION_CREDENTIALS_FILE)) {
      try {
        // This will throw an IOException if no default credentials are available.
        tryGetDefaultCredentials();
      } catch (IOException e) {
        throw SpannerExceptionFactory.newSpannerException(
            ErrorCode.FAILED_PRECONDITION,
            "There are no credentials specified in the command line arguments for PGAdapter, "
                + "and there are no default credentials in the current runtime environment. Start PGAdapter with the -c <credentials-file.json> option "
                + "or set the GOOGLE_APPLICATION_CREDENTIALS environment variable.",
            e);
      }
    }
    return commandLine.getOptionValue(OPTION_CREDENTIALS_FILE);
  }

  @VisibleForTesting
  void tryGetDefaultCredentials() throws IOException {
    GoogleCredentials.getApplicationDefault();
  }

  /**
   * Takes user inputs and builds a JDBC connection string from them.
   *
   * @return The parsed JDBC connection string.
   */
  public String buildConnectionURL(String database) {
    Preconditions.checkNotNull(database);
    // Check if it is a full database name, or only a database ID.
    DatabaseName databaseName = getDatabaseName(database);
    String host = commandLine.getOptionValue(OPTION_SPANNER_ENDPOINT, "");
    String endpoint;
    if (host.isEmpty()) {
      endpoint = "cloudspanner:/";
    } else {
      endpoint = "cloudspanner://" + host + "/";
      logger.log(
          Level.INFO,
          () ->
              String.format(
                  "PG Adapter will connect to the following Cloud Spanner service endpoint: %s",
                  host));
    }

    // Note that Credentials here is the credentials file, not the actual credentials
    String url = String.format("%s%s;userAgent=%s", endpoint, databaseName, DEFAULT_USER_AGENT);

    if (!shouldAuthenticate()) {
      String credentials = buildCredentialsFile();
      if (!Strings.isNullOrEmpty(credentials)) {
        url = String.format("%s;credentials=%s", url, credentials);
      }
    }

    return url;
  }

  /** Returns the fully qualified database name based on the given database id or name. */
  public DatabaseName getDatabaseName(String database) {
    DatabaseName databaseName;
    if (DatabaseName.isParsableFrom(database)) {
      databaseName = DatabaseName.parse(database);
    } else {
      String projectId;
      if (commandLine.hasOption(OPTION_PROJECT_ID)) {
        projectId = commandLine.getOptionValue(OPTION_PROJECT_ID);
      } else {
        projectId = getDefaultProjectId();
      }
      if (Strings.isNullOrEmpty(projectId)) {
        throw SpannerExceptionFactory.newSpannerException(
            ErrorCode.FAILED_PRECONDITION,
            "The database name does not include a project ID, and there is no default project ID in the environment. "
                + "Either start PGAdapter with the -p <project-id> command line argument, set the GOOGLE_CLOUD_PROJECT environment variable, "
                + "or specify the database as a fully qualified database name in the format 'projects/my-project/instances/my-instance/database/my-database'.");
      }
      String instanceId;
      if (commandLine.hasOption(OPTION_INSTANCE_ID)) {
        instanceId = commandLine.getOptionValue(OPTION_INSTANCE_ID);
      } else {
        throw SpannerExceptionFactory.newSpannerException(
            ErrorCode.FAILED_PRECONDITION,
            "The database name does not include an instance ID, and there is no default instance ID in the command line arguments of PGAdapter. "
                + "Either start PGAdapter with the -i <instance-id> command line argument, or specify the database as a fully qualified database name in the format 'projects/my-project/instances/my-instance/database/my-database'.");
      }
      databaseName =
          DatabaseName.newBuilder()
              .setProject(projectId)
              .setInstance(instanceId)
              .setDatabase(database)
              .build();
    }
    return databaseName;
  }

  @VisibleForTesting
  String getDefaultProjectId() {
    return SpannerOptions.getDefaultProjectId();
  }

  /**
   * Takes the content of the specified (or default) command file and parses it into JSON format. If
   * finding the file fails in any-way, print an error and keep going with an empty spec. Custom
   * metadata json file is allowed without PSQL mode.
   *
   * @param commandLine The parsed options for CLI
   * @return The JSON object corresponding to the string contained within the specified (or default)
   *     command file.
   */
  private JSONObject buildCommandMetadataJSON(CommandLine commandLine) {
    if (commandLine.hasOption(OPTION_COMMAND_METADATA_FILE)
        && commandLine.hasOption(OPTION_PSQL_MODE)) {
      throw new IllegalArgumentException(
          "PSQL Mode shouldn't be toggled (-q) together with the custom command metadata file"
              + " (-j).");
    }

    final String commandMetadataFileName = commandLine.getOptionValue(OPTION_COMMAND_METADATA_FILE);
    try {
      if (commandMetadataFileName != null) {
        return commandMetadataParser.parse(commandMetadataFileName);
      } else {
        return commandMetadataParser.defaultCommands();
      }
    } catch (IOException e) {
      System.err.printf(
          "Specified command metadata file %s not found! Ignoring commands metadata file.%n",
          commandMetadataFileName);

      try {
        return commandMetadataParser.emptyCommands();
      } catch (IOException | org.json.simple.parser.ParseException ex) {
        throw new IllegalArgumentException(
            "Something went wrong! Processing empty JSON file failed!", ex);
      }
    } catch (org.json.simple.parser.ParseException e) {
      throw new IllegalArgumentException(
          "Unable to process provided JSON file: " + commandMetadataFileName, e);
    }
  }

  /**
   * Simple setup for command line option parsing.
   *
   * @param args user's CLI args
   * @return The parsed command line options.
   */
  private CommandLine buildOptions(String[] args) {
    Options options = new Options();
    options.addOption(
        OPTION_SERVER_PORT, "server-port", true, "This proxy's port number (Default 5432).");
    options.addOption(
        null,
        OPTION_SOCKET_DIR,
        true,
        String.format(
            "This proxy's domain socket directory (Default %s). "
                + "Domain sockets are disabled by default on Windows. Set this property to a non-empty value on Windows to enable domain sockets. "
                + "Set this property to the empty string on other operating systems to disable domain sockets.",
            DEFAULT_SOCKET_DIR));
    options.addOption(
        null,
        OPTION_MAX_BACKLOG,
        true,
        String.format(
            "Maximum queue length of incoming connections. Defaults to %d.", DEFAULT_MAX_BACKLOG));
    options.addOption(
        OPTION_PROJECT_ID,
        "project",
        true,
        "The id of the GCP project wherein lives the Spanner database.");
    options.addOption(
        OPTION_INSTANCE_ID,
        "instance",
        true,
        "The id of the Spanner instance within the GCP project.");
    options.addOption(
        OPTION_DATABASE_NAME,
        "database",
        true,
        "The default Spanner database within the GCP project to use. "
            + "If specified, PGAdapter will always connect to this database. "
            + "Any database name in the connection request from the client will be ignored. "
            + "Omit this option to be able to connect to different databases using a single "
            + "PGAdapter instance.");
    options.addOption(
        OPTION_CREDENTIALS_FILE,
        "credentials-file",
        true,
        "The full path of the file location wherein lives the GCP credentials."
            + "If not specified, will try to read application default credentials.");
    options.addOption(
        OPTION_SPANNER_ENDPOINT, "spanner-endpoint", true, "The Cloud Spanner service endpoint.");
    options.addOption(
        OPTION_AUTHENTICATE,
        "authenticate",
        false,
        "Whether you wish the proxy to perform an authentication step.");
    options.addOption(
        null,
        OPTION_DISABLE_AUTO_DETECT_CLIENT,
        false,
        "This option turns off automatic detection of well-known clients. "
            + "Use this option if you do not want PGAdapter to automatically apply query "
            + "replacements based on the client that is connected to PGAdapter.");
    options.addOption(
        null,
        OPTION_DISABLE_DEFAULT_LOCAL_STATEMENTS,
        false,
        "This option turns off translations for commonly used statements that are "
            + "currently not supported by Cloud Spanner (e.g. `select current_schema`). "
            + "Use this option if you do not want PGAdapter to automatically apply query "
            + "replacements for these statements.");
    options.addOption(
        OPTION_PSQL_MODE,
        "psql-mode",
        false,
        "DEPRECATED: PGAdapter will automatically detect connections from psql."
            + " This option turns on PSQL mode. This mode allows better compatibility to PSQL, with an"
            + " added performance cost. PSQL mode is implemented using predefined dynamic matchers"
            + " and as such cannot be used with the option -j. This mode should not be used for"
            + " production, and we do not guarantee its functionality beyond the basics.");
    options.addOption(
        OPTION_DDL_TRANSACTION_MODE,
        "ddl-transaction-mode",
        true,
        String.format(
            "Sets the way PGAdapter should handle DDL statements in implicit and explicit "
                + "transactions. Cloud Spanner does not support DDL transactions. The possible modes "
                + "are:\n"
                + "%s: Only allows single DDL statements outside implicit and explicit transactions.\n"
                + "%s: Allows batches that contain only DDL statements. "
                + "Does not allow mixed batches of DDL and other statements, or DDL statements in transactions.\n"
                + "%s: Allows mixed batches of DDL and other statements. "
                + "Automatically commits the implicit transaction when a DDL statement is encountered in a batch. "
                + "DDL statements in explicit transactions are not allowed.\n"
                + "%s: Allows mixed batches of DDL and other statements. "
                + "Automatically commits the current transaction when a DDL statement is encountered.",
            DdlTransactionMode.Single,
            DdlTransactionMode.Batch,
            DdlTransactionMode.AutocommitImplicitTransaction,
            DdlTransactionMode.AutocommitExplicitTransaction));
    options.addOption(
        OPTION_JDBC_MODE,
        "jdbc-mode",
        false,
        "DEPRECATED: PGAdapter will automatically detect connections from JDBC. "
            + "This option turns on JDBC mode. This mode allows better compatibility with the "
            + "PostgreSQL JDBC driver. It will automatically inspect incoming queries to look for "
            + "known JDBC metadata queries, and replace these with queries that are compatible with "
            + "Cloud Spanner. JDBC mode is implemented using predefined fixed matchers and should "
            + "not be used in combination with options -q (psql mode) or -j (custom matchers). It "
            + "should be enabled if you intend to connect to PGAdapter using the PostgreSQL JDBC "
            + "driver.");
    options.addOption(
        OPTION_COMMAND_METADATA_FILE,
        "options-metadata",
        true,
        "This option specifies the full path of the file containing the metadata specifications for"
            + " custom dynamic matchers. Each item in this matcher will create a runtime-generated"
            + " command which will translate incoming commands into whatever back-end SQL is"
            + " desired. This feature allows re-writing queries that are outside the user's control"
            + " (e.g: issued by client libraries and / or tools) and are not currently supported by"
            + " the backend with equivalent supported queries, but comes at a performance cost."
            + " This option cannot be used with option -q.");
    options.addOption(OPTION_HELP, "help", false, "Print help.");
    options.addOption(
        OPTION_BINARY_FORMAT,
        "force-binary-format",
        false,
        "DEPRECATED: This option violates the PostgreSQL wire-protocol.\n"
            + "Force the server to send data back in binary PostgreSQL format when no specific "
            + "format has been requested. The PostgreSQL wire protocol specifies that the server "
            + "should send data in text format in those cases. This setting overrides this default "
            + "and should be used with caution, for example for testing purposes, as clients might "
            + "not accept this behavior. This setting only affects query results in extended query "
            + "mode. Queries in simple query mode will always return results in text format. If "
            + "you do not know what extended query mode and simple query mode is, then you should "
            + "probably not be using this setting.");
    options.addOption(
        OPTION_JDBC_PROPERTIES,
        "jdbc-properties",
        true,
        "This option specifies additional properties that will be used with the JDBC connection. "
            + "They should be in the format <key1>=<value1>;<key2>=<value2>;...");
    options.addOption(
        OPTION_DISABLE_LOCALHOST_CHECK,
        "disable-localhost-check-for-docker",
        false,
        "By default, for safety, PG Adapter only accepts connections from localhost. "
            + "When running inside docker however the docker host IP will not show as localhost. "
            + "Instead, set this flag and restrict connections from localhost using docker, e.g: "
            + "`-p 127.0.0.1:5432:5432`");
    options.addOption(
        OPTION_SERVER_VERSION,
        "server-version",
        true,
<<<<<<< HEAD
        String.format(
            "This option specifies what server_version PG Adapter should claim to be. If not specified "
                + " it will default to version %s. Changing the server version can cause tools and drivers to change "
                + "behavior, and could cause unexpected errors if the client tries to execute a statement or use "
                + "a feature that is not supported by PGAdapter or Cloud Spanner.",
            DEFAULT_SERVER_VERSION));
=======
        "This option specifies what server_version PG Adapter should claim to be. If not specified "
            + " it will default to version "
            + DEFAULT_SERVER_VERSION
            + ".\nBe careful when changing this value. Unless otherwise specified, all clients and drivers that "
            + "have been tested with PGAdapter have been tested using the default value for this option. Changing "
            + "the value of this option could cause a client or driver to alter its behavior and cause unexpected "
            + "errors when used with PGAdapter.");
>>>>>>> 9e4d391b
    options.addOption(
        OPTION_DEBUG_MODE,
        "debug-mode",
        false,
        "-- ONLY USE FOR DEBUGGING -- This option only intended for debugging. It will "
            + "instruct the server to keep track of all messages it receives.");

    CommandLineParser parser = new DefaultParser();
    HelpFormatter help = new HelpFormatter();
    help.setWidth(120);
    try {
      CommandLine commandLine = parser.parse(options, args);
      if (commandLine.hasOption(OPTION_HELP)) {
        help.printHelp(CLI_ARGS, options);
        System.exit(0);
      }
      printDeprecatedWarnings(commandLine);
      return commandLine;
    } catch (ParseException e) {
      help.printHelp(CLI_ARGS, options);
      throw new IllegalArgumentException(e.getMessage());
    }
  }

  static void printDeprecatedWarnings(CommandLine commandLine) {
    if (commandLine.hasOption(OPTION_BINARY_FORMAT)) {
      System.out.println(
          "Forcing the server to return results using the binary format is a violation "
              + "of the PostgreSQL wire-protocol. Using this option can cause unexpected errors.\nIt is "
              + "recommended not to use the -b option.");
    }
    if (!commandLine.hasOption(OPTION_DISABLE_AUTO_DETECT_CLIENT)) {
      if (commandLine.hasOption(OPTION_PSQL_MODE)) {
        System.out.printf(
            "It is no longer necessary to add psql mode (-%s) to the command line arguments.\n"
                + "PGAdapter now automatically recognizes connections from psql.\n",
            OPTION_PSQL_MODE);
      }
      if (commandLine.hasOption(OPTION_JDBC_MODE)) {
        System.out.printf(
            "It is no longer necessary to add JDBC mode (-%s) to the command line arguments.\n"
                + "PGAdapter now automatically recognizes connections from the PostgreSQL JDBC driver.\n",
            OPTION_JDBC_MODE);
      }
    }
  }

  public DdlTransactionMode getDdlTransactionMode() {
    return this.ddlTransactionMode;
  }

  public boolean isBinaryFormat() {
    return this.binaryFormat;
  }

  public boolean isDebugMode() {
    return this.debugMode;
  }

  public JSONObject getCommandMetadataJSON() {
    return this.commandMetadataJSON;
  }

  /**
   * @deprecated use {@link #getDefaultConnectionUrl()}
   * @return the default connection URL that is used by the server.
   */
  @Deprecated
  public String getConnectionURL() {
    return this.defaultConnectionUrl;
  }

  /**
   * @return true if the server uses a default connection URL and ignores the database in a
   *     connection request
   */
  public boolean hasDefaultConnectionUrl() {
    return this.defaultConnectionUrl != null;
  }

  /** Returns the id of the default database or null if no default has been selected. */
  public DatabaseId getDefaultDatabaseId() {
    return this.hasDefaultConnectionUrl()
        ? DatabaseId.of(
            commandLine.getOptionValue(OPTION_PROJECT_ID),
            commandLine.getOptionValue(OPTION_INSTANCE_ID),
            commandLine.getOptionValue(OPTION_DATABASE_NAME))
        : null;
  }

  /** Returns true if these options contain a default instance id. */
  public boolean hasDefaultInstanceId() {
    return commandLine.hasOption(OPTION_PROJECT_ID) && commandLine.hasOption(OPTION_INSTANCE_ID);
  }

  /** Returns the id of the default instance or null if no default has been selected. */
  public InstanceId getDefaultInstanceId() {
    if (hasDefaultInstanceId()) {
      return InstanceId.of(
          commandLine.getOptionValue(OPTION_PROJECT_ID),
          commandLine.getOptionValue(OPTION_INSTANCE_ID));
    }
    return null;
  }

  /**
   * Returns the default connection URL that is used by the server. If a default connection URL has
   * been set, the database parameter in a connection request will be ignored, and the database in
   * this connection URL will be used instead.
   *
   * @return the default connection URL that is used by the server.
   */
  public String getDefaultConnectionUrl() {
    return defaultConnectionUrl;
  }

  public int getProxyPort() {
    return this.proxyPort;
  }

  public boolean isDomainSocketEnabled() {
    return !Strings.isNullOrEmpty(this.socketFile);
  }

  public String getSocketFile(int localPort) {
    return String.format(this.socketFile, localPort);
  }

  public int getMaxBacklog() {
    return this.maxBacklog;
  }

  public TextFormat getTextFormat() {
    return this.textFormat;
  }

  public boolean shouldAuthenticate() {
    return this.authenticate;
  }

  public boolean shouldAutoDetectClient() {
    return !this.disableAutoDetectClient;
  }

  public boolean useDefaultLocalStatements() {
    return !this.disableDefaultLocalStatements;
  }

  public boolean requiresMatcher() {
    return this.requiresMatcher;
  }

  public boolean isReplaceJdbcMetadataQueries() {
    return this.replaceJdbcMetadataQueries;
  }

  public boolean disableLocalhostCheck() {
    return this.disableLocalhostCheck;
  }

  public Map<String, String> getPropertyMap() {
    return this.propertyMap;
  }

  public String getServerVersion() {
    return serverVersion;
  }

  /** Returns true if the OS is Windows. */
  public boolean isWindows() {
    return osName.toLowerCase().startsWith("windows");
  }

  /**
   * The PostgreSQL wire protocol can send data in both binary and text format. When using text
   * format, the {@link Server} will normally send output back to the client using a format
   * understood by PostgreSQL clients. If you are using the server with a text-only client that does
   * not try to interpret the data that is returned by the server, such as for example psql, then it
   * is advisable to use Cloud Spanner formatting. The server will then return all data in a format
   * understood by Cloud Spanner.
   *
   * <p>The default format used by the server is {@link TextFormat}.
   */
  public enum TextFormat {
    /**
     * The default format. Data is returned to the client in a format that PostgreSQL clients should
     * be able to understand and stringParse. Use this format if you are using the {@link Server}
     * with a client that tries to interpret the data that is returned by the server, such as for
     * example the PostgreSQL JDBC driver.
     */
    POSTGRESQL,
    /**
     * Data is returned to the client in Cloud Spanner format. Use this format if you are using the
     * server with a text-only client, such as psql, that does not try to interpret and stringParse
     * the data that is returned.
     */
    SPANNER
  }
}<|MERGE_RESOLUTION|>--- conflicted
+++ resolved
@@ -600,14 +600,6 @@
         OPTION_SERVER_VERSION,
         "server-version",
         true,
-<<<<<<< HEAD
-        String.format(
-            "This option specifies what server_version PG Adapter should claim to be. If not specified "
-                + " it will default to version %s. Changing the server version can cause tools and drivers to change "
-                + "behavior, and could cause unexpected errors if the client tries to execute a statement or use "
-                + "a feature that is not supported by PGAdapter or Cloud Spanner.",
-            DEFAULT_SERVER_VERSION));
-=======
         "This option specifies what server_version PG Adapter should claim to be. If not specified "
             + " it will default to version "
             + DEFAULT_SERVER_VERSION
@@ -615,7 +607,6 @@
             + "have been tested with PGAdapter have been tested using the default value for this option. Changing "
             + "the value of this option could cause a client or driver to alter its behavior and cause unexpected "
             + "errors when used with PGAdapter.");
->>>>>>> 9e4d391b
     options.addOption(
         OPTION_DEBUG_MODE,
         "debug-mode",
