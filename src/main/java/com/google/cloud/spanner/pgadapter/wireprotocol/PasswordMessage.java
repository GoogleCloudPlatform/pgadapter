--- conflicted
+++ resolved
@@ -84,21 +84,12 @@
     if (credentials == null) {
       new ErrorResponse(
               this.outputStream,
-<<<<<<< HEAD
-              PGException.newBuilder(
-                      "Invalid credentials received. "
-                          + "PGAdapter expects the password to contain the JSON payload of a credentials file. "
-                          + "Alternatively, the password may contain only the private key of a service account. "
-                          + "The user name must in that case contain the service account email address.")
-=======
-              PGException.newBuilder()
-                  .setMessage("Invalid credentials received.")
+              PGException.newBuilder("Invalid credentials received.")
                   .setHints(
                       "PGAdapter expects credentials to be one of the following:\n"
                           + "1. Username contains the fixed string 'oauth2' and the password field contains a valid OAuth2 token.\n"
                           + "2. Username contains any string and the password field contains the JSON payload of a credentials file (e.g. a service account file).\n"
                           + "3. Username contains the email address of a service account and the password contains the corresponding private key for the service account.")
->>>>>>> 0cedf15a
                   .setSQLState(SQLState.InvalidPassword)
                   .setSeverity(Severity.ERROR)
                   .build())
