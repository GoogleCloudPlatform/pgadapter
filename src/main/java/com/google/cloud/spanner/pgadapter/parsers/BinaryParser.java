// Copyright 2020 Google LLC
//
// Licensed under the Apache License, Version 2.0 (the "License");
// you may not use this file except in compliance with the License.
// You may obtain a copy of the License at
//
//      http://www.apache.org/licenses/LICENSE-2.0
//
// Unless required by applicable law or agreed to in writing, software
// distributed under the License is distributed on an "AS IS" BASIS,
// WITHOUT WARRANTIES OR CONDITIONS OF ANY KIND, either express or implied.
// See the License for the specific language governing permissions and
// limitations under the License.

package com.google.cloud.spanner.pgadapter.parsers;

import com.google.cloud.ByteArray;
import com.google.cloud.spanner.ResultSet;
import com.google.cloud.spanner.Statement;
import java.nio.charset.StandardCharsets;
import java.sql.SQLException;
import java.sql.Types;
import org.postgresql.util.PGbytea;

/**
 * Parse specified type to binary (generally this is the simplest parse class, as items are
 * generally represented in binary for wire format).
 */
public class BinaryParser extends Parser<ByteArray> {

  public BinaryParser(ResultSet item, int position) {
    this.item = item.getBytes(position);
  }

  public BinaryParser(Object item) {
    this.item = (ByteArray) item;
  }

  public BinaryParser(byte[] item, FormatCode formatCode) {
<<<<<<< HEAD
    switch (formatCode) {
      case TEXT:
        try {
          this.item = ByteArray.copyFrom(PGbytea.toBytes(item));
          break;
        } catch (SQLException e) {
          throw new IllegalArgumentException(
              "Invalid binary value: " + new String(item, StandardCharsets.UTF_8), e);
        }
      case BINARY:
        this.item = ByteArray.copyFrom(item);
        break;
      default:
        throw new IllegalArgumentException("Unsupported format: " + formatCode);
=======
    if (item != null) {
      switch (formatCode) {
        case TEXT:
          try {
            this.item = PGbytea.toBytes(item);
            break;
          } catch (SQLException e) {
            throw new IllegalArgumentException(
                "Invalid binary value: " + new String(item, StandardCharsets.UTF_8), e);
          }
        case BINARY:
          this.item = item;
          break;
        default:
          throw new IllegalArgumentException("Unsupported format: " + formatCode);
      }
>>>>>>> 4fde6c32
    }
  }

  @Override
  public int getSqlType() {
    return Types.BINARY;
  }

  @Override
  protected String stringParse() {
    return PGbytea.toPGString(this.item.toByteArray());
  }

  @Override
  protected byte[] spannerBinaryParse() {
    return this.item.toByteArray();
  }

  @Override
  protected byte[] binaryParse() {
    return this.item.toByteArray();
  }

  public void bind(Statement.Builder statementBuilder, String name) {
    statementBuilder.bind(name).to(this.item == null ? null : this.item);
  }
}<|MERGE_RESOLUTION|>--- conflicted
+++ resolved
@@ -37,39 +37,22 @@
   }
 
   public BinaryParser(byte[] item, FormatCode formatCode) {
-<<<<<<< HEAD
-    switch (formatCode) {
-      case TEXT:
-        try {
-          this.item = ByteArray.copyFrom(PGbytea.toBytes(item));
-          break;
-        } catch (SQLException e) {
-          throw new IllegalArgumentException(
-              "Invalid binary value: " + new String(item, StandardCharsets.UTF_8), e);
-        }
-      case BINARY:
-        this.item = ByteArray.copyFrom(item);
-        break;
-      default:
-        throw new IllegalArgumentException("Unsupported format: " + formatCode);
-=======
     if (item != null) {
       switch (formatCode) {
         case TEXT:
           try {
-            this.item = PGbytea.toBytes(item);
+            this.item = ByteArray.copyFrom(PGbytea.toBytes(item));
             break;
           } catch (SQLException e) {
             throw new IllegalArgumentException(
                 "Invalid binary value: " + new String(item, StandardCharsets.UTF_8), e);
           }
         case BINARY:
-          this.item = item;
+          this.item = ByteArray.copyFrom(item);
           break;
         default:
           throw new IllegalArgumentException("Unsupported format: " + formatCode);
       }
->>>>>>> 4fde6c32
     }
   }
 
