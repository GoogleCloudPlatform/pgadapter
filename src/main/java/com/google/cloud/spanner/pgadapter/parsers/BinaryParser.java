// Copyright 2020 Google LLC
//
// Licensed under the Apache License, Version 2.0 (the "License");
// you may not use this file except in compliance with the License.
// You may obtain a copy of the License at
//
//      http://www.apache.org/licenses/LICENSE-2.0
//
// Unless required by applicable law or agreed to in writing, software
// distributed under the License is distributed on an "AS IS" BASIS,
// WITHOUT WARRANTIES OR CONDITIONS OF ANY KIND, either express or implied.
// See the License for the specific language governing permissions and
// limitations under the License.

package com.google.cloud.spanner.pgadapter.parsers;

import com.google.cloud.ByteArray;
import com.google.cloud.spanner.ResultSet;
import com.google.cloud.spanner.Statement;
import java.nio.charset.StandardCharsets;
import java.sql.SQLException;
import java.sql.Types;
import org.postgresql.util.PGbytea;

/**
 * Parse specified type to binary (generally this is the simplest parse class, as items are
 * generally represented in binary for wire format).
 */
public class BinaryParser extends Parser<ByteArray> {

  public BinaryParser(ResultSet item, int position) {
    this.item = item.getBytes(position);
  }

  public BinaryParser(Object item) {
    this.item = (ByteArray) item;
  }

  public BinaryParser(byte[] item, FormatCode formatCode) {
    if (item != null) {
      switch (formatCode) {
        case TEXT:
          try {
            this.item = ByteArray.copyFrom(PGbytea.toBytes(item));
            break;
          } catch (SQLException e) {
            throw new IllegalArgumentException(
                "Invalid binary value: " + new String(item, StandardCharsets.UTF_8), e);
          }
        case BINARY:
          this.item = ByteArray.copyFrom(item);
          break;
        default:
          throw new IllegalArgumentException("Unsupported format: " + formatCode);
      }
    }
  }

  @Override
  public int getSqlType() {
    return Types.BINARY;
  }

  @Override
  protected String stringParse() {
    return this.item == null ? null : PGbytea.toPGString(this.item.toByteArray());
  }

  @Override
  protected byte[] spannerBinaryParse() {
    return this.item == null ? null : this.item.toByteArray();
  }

  @Override
  protected byte[] binaryParse() {
    return this.item == null ? null : this.item.toByteArray();
  }

  public void bind(Statement.Builder statementBuilder, String name) {
<<<<<<< HEAD
    statementBuilder.bind(name).to(this.item == null ? null : this.item);
=======
    statementBuilder.bind(name).to(this.item);
>>>>>>> 5dd9c30d
  }
}<|MERGE_RESOLUTION|>--- conflicted
+++ resolved
@@ -77,10 +77,6 @@
   }
 
   public void bind(Statement.Builder statementBuilder, String name) {
-<<<<<<< HEAD
-    statementBuilder.bind(name).to(this.item == null ? null : this.item);
-=======
     statementBuilder.bind(name).to(this.item);
->>>>>>> 5dd9c30d
   }
 }