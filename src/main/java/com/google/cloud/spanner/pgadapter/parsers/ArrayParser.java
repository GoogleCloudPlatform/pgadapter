// Copyright 2020 Google LLC
//
// Licensed under the Apache License, Version 2.0 (the "License");
// you may not use this file except in compliance with the License.
// You may obtain a copy of the License at
//
//      http://www.apache.org/licenses/LICENSE-2.0
//
// Unless required by applicable law or agreed to in writing, software
// distributed under the License is distributed on an "AS IS" BASIS,
// WITHOUT WARRANTIES OR CONDITIONS OF ANY KIND, either express or implied.
// See the License for the specific language governing permissions and
// limitations under the License.

package com.google.cloud.spanner.pgadapter.parsers;

import com.google.cloud.ByteArray;
import com.google.cloud.Date;
import com.google.cloud.Timestamp;
import com.google.cloud.spanner.ErrorCode;
import com.google.cloud.spanner.ResultSet;
import com.google.cloud.spanner.SpannerExceptionFactory;
import com.google.cloud.spanner.Statement;
import com.google.cloud.spanner.Type;
import com.google.cloud.spanner.Type.Code;
import com.google.cloud.spanner.Value;
import com.google.cloud.spanner.pgadapter.error.PGException;
import com.google.cloud.spanner.pgadapter.error.PGExceptionFactory;
import com.google.cloud.spanner.pgadapter.error.SQLState;
import com.google.cloud.spanner.pgadapter.session.SessionState;
import com.google.cloud.spanner.pgadapter.statements.SimpleParser;
import com.google.common.base.Preconditions;
import java.io.ByteArrayInputStream;
import java.io.ByteArrayOutputStream;
import java.io.DataInputStream;
import java.io.IOException;
import java.nio.charset.StandardCharsets;
import java.util.ArrayList;
import java.util.LinkedList;
import java.util.List;
import java.util.stream.Collectors;
import javax.annotation.Nonnull;
import javax.annotation.Nullable;
import org.apache.commons.text.StringEscapeUtils;
import org.postgresql.core.Oid;
import org.postgresql.util.ByteConverter;

/**
 * Translate wire protocol to array. Since arrays house any other specified types (including
 * potentially arrays), we use all parser types to parse each item within.
 */
public class ArrayParser extends Parser<List<?>> {
  private static final String STRING_TOGGLE = "\"";
  private static final String ARRAY_DELIMITER = ",";
  private static final String PG_ARRAY_OPEN = "{", PG_ARRAY_CLOSE = "}";
  private static final String SPANNER_ARRAY_OPEN = "[", SPANNER_ARRAY_CLOSE = "]";

  private final Type arrayElementType;
  private final int elementOid;
  private final boolean isStringEquivalent;
  private final SessionState sessionState;

  public ArrayParser(ResultSet item, int position, SessionState sessionState) {
    Preconditions.checkArgument(!item.isNull(position));
    this.sessionState = sessionState;
    this.arrayElementType = item.getColumnType(position).getArrayElementType();
    this.elementOid = Parser.toOid(item.getColumnType(position).getArrayElementType());
    if (this.arrayElementType.getCode() == Code.ARRAY) {
      throw new IllegalArgumentException(
          "Spanner does not support embedded Arrays."
              + " If you are seeing this, something went wrong!");
    }
    this.item = toList(item.getValue(position), this.arrayElementType.getCode());
    this.isStringEquivalent = stringEquivalence(this.arrayElementType.getCode());
  }

  public ArrayParser(
      byte[] item,
      FormatCode formatCode,
      SessionState sessionState,
      Type arrayElementType,
      int elementOid) {
    this.sessionState = sessionState;
    this.arrayElementType = arrayElementType;
    this.elementOid = elementOid;
    this.isStringEquivalent = stringEquivalence(elementOid);
    if (item != null) {
      switch (formatCode) {
        case TEXT:
          this.item =
              stringArrayToList(
<<<<<<< HEAD
                  new String(item, StandardCharsets.UTF_8),
                  elementOid,
                  mustBeQuoted(elementOid),
                  this.sessionState,
                  false);
=======
                  new String(item, StandardCharsets.UTF_8), elementOid, this.sessionState, false);
>>>>>>> 08959132
          break;
        case BINARY:
          this.item = binaryArrayToList(item, false);
          break;
        default:
      }
    }
  }

  private List<?> toList(Value value, Code arrayElementType) {
    switch (arrayElementType) {
      case BOOL:
        return value.getBoolArray();
      case DATE:
        return value.getDateArray();
      case PG_JSONB:
        return value.getPgJsonbArray();
      case BYTES:
        return value.getBytesArray();
      case INT64:
        return value.getInt64Array();
      case STRING:
      case PG_NUMERIC:
        // Get numeric arrays as a string array instead of as an array of BigDecimal, as numeric
        // arrays could contain 'NaN' values, which are not supported by BigDecimal.
        return value.getStringArray();
      case TIMESTAMP:
        return value.getTimestampArray();
      case FLOAT64:
        return value.getFloat64Array();
      case NUMERIC: // Only PG_NUMERIC is supported
      case ARRAY:
      case STRUCT:
      default:
        throw SpannerExceptionFactory.newSpannerException(
            ErrorCode.INVALID_ARGUMENT,
            String.format("Array of %s is not supported", arrayElementType));
    }
  }

  /** Converts an array literal to the corresponding list of objects. */
  public static List<?> stringArrayToList(
      @Nullable String value,
      int elementOid,
<<<<<<< HEAD
      boolean mustBeQuoted,
=======
>>>>>>> 08959132
      SessionState sessionState,
      boolean convertToValidSpannerElements) {
    if (value == null) {
      return null;
    }
<<<<<<< HEAD
    List<String> values =
        SimpleParser.readArrayLiteral(value, mustBeQuoted, elementOid == Oid.BYTEA);
=======
    List<String> values = SimpleParser.readArrayLiteral(value, elementOid == Oid.BYTEA);
>>>>>>> 08959132
    ArrayList<Object> result = new ArrayList<>(values.size());
    for (String element : values) {
      if (element == null) {
        result.add(null);
      } else {
        Object parsedElement =
            Parser.create(
                    sessionState,
                    element.getBytes(StandardCharsets.UTF_8),
                    elementOid,
                    FormatCode.TEXT)
                .item;
        result.add(
            convertToValidSpannerElements
                ? toValidSpannerElement(parsedElement, elementOid)
                : parsedElement);
      }
    }
    return result;
  }

  /** Converts the given binary array value into a list of objects. */
  public static List<?> binaryArrayToList(
      @Nullable byte[] value, boolean convertToValidSpannerElements) {
    if (value == null) {
      return null;
    }
    byte[] buffer = new byte[20];
    try (DataInputStream dataStream = new DataInputStream(new ByteArrayInputStream(value))) {
      dataStream.readFully(buffer);
      int dimensions = ByteConverter.int4(buffer, 0);
      if (dimensions != 1) {
        throw PGExceptionFactory.newPGException(
            "Only single-dimension arrays are supported", SQLState.InvalidParameterValue);
      }
      // Null flag indicates whether there is at least one null element in the array. This is
      // ignored by PGAdapter, as we check for null elements in the conversion function below.
      int nullFlag = ByteConverter.int4(buffer, 4);
      int oid = ByteConverter.int4(buffer, 8);
      int size = ByteConverter.int4(buffer, 12);
      // Lower bound indicates whether the lower bound of the array is 1 or 0. This is irrelevant
      // for Cloud Spanner.
      int lowerBound = ByteConverter.int4(buffer, 16);
      ArrayList<Object> result = new ArrayList<>(size);
      for (int i = 0; i < size; i++) {
        buffer = new byte[4];
        dataStream.readFully(buffer);
        int elementSize = ByteConverter.int4(buffer, 0);
        if (elementSize == -1) {
          result.add(null);
        } else {
          buffer = new byte[elementSize];
          dataStream.readFully(buffer);
          Object element = Parser.create(null, buffer, oid, FormatCode.BINARY).item;
          result.add(convertToValidSpannerElements ? toValidSpannerElement(element, oid) : element);
        }
      }
      return result;
    } catch (IOException exception) {
      throw PGException.newBuilder("Invalid array value")
          .setSQLState(SQLState.InvalidParameterValue)
          .setCause(exception)
          .build();
    }
  }

  private static Object toValidSpannerElement(@Nonnull Object value, int elementOid) {
    switch (elementOid) {
      case Oid.INT2:
        return ((Short) value).longValue();
      case Oid.INT4:
        return ((Integer) value).longValue();
      case Oid.FLOAT4:
        return ((Float) value).doubleValue();
    }
    return value;
  }

  @Override
  public List<?> getItem() {
    return this.item;
  }

  /**
   * Whether a type is represented as string.
   *
   * @param arrayElementType The type to check.
   * @return True if the type uses strings, false otherwise.
   */
  private boolean stringEquivalence(Code arrayElementType) {
    return arrayElementType == Code.BYTES
        || arrayElementType == Code.DATE
        || arrayElementType == Code.STRING
        || arrayElementType == Code.TIMESTAMP
        || arrayElementType == Code.PG_JSONB;
  }

  /**
   * Whether a type is represented as string.
   *
   * @param arrayElementTypeOid The type to check.
   * @return True if the type uses strings, false otherwise.
   */
  private boolean stringEquivalence(int arrayElementTypeOid) {
    switch (arrayElementTypeOid) {
      case Oid.BYTEA:
      case Oid.DATE:
      case Oid.TIMESTAMPTZ:
      case Oid.TIMESTAMP:
      case Oid.VARCHAR:
      case Oid.UUID:
      case Oid.TEXT:
      case Oid.JSONB:
        return true;
      default:
        return false;
    }
  }

  private boolean mustBeQuoted(int arrayElementTypeOid) {
    return false;
  }

  /**
   * Put quotes around the item if it is string equivalent, otherwise do not modify it.
   *
   * @param value The value to stringify.
   * @return Value with quotes around if string, otherwise just the item.
   */
  private String stringify(String value) {
    if (value == null) {
      // This must be upper-case.
      return "NULL";
    }
    if (this.isStringEquivalent) {
      value = StringEscapeUtils.escapeJava(value);
      return STRING_TOGGLE + value + STRING_TOGGLE;
    }
    return value;
  }

  @Override
  public String stringParse() {
    if (this.item == null) {
      return null;
    }
    List<String> results = new LinkedList<>();
    for (Object currentItem : this.item) {
      results.add(
          stringify(
              Parser.create(currentItem, this.arrayElementType.getCode(), sessionState)
                  .stringParse()));
    }
    return results.stream()
        .collect(Collectors.joining(ARRAY_DELIMITER, PG_ARRAY_OPEN, PG_ARRAY_CLOSE));
  }

  @Override
  protected String spannerParse() {
    if (this.item == null) {
      return null;
    }
    List<String> results = new LinkedList<>();
    for (Object currentItem : this.item) {
      results.add(
          stringify(
              Parser.create(currentItem, this.arrayElementType.getCode(), sessionState)
                  .spannerParse()));
    }
    return results.stream()
        .collect(Collectors.joining(ARRAY_DELIMITER, SPANNER_ARRAY_OPEN, SPANNER_ARRAY_CLOSE));
  }

  @Override
  protected byte[] binaryParse() {
    if (this.item == null) {
      return null;
    }
    ByteArrayOutputStream arrayStream = new ByteArrayOutputStream();
    try {
      arrayStream.write(IntegerParser.binaryParse(1)); // dimension
      arrayStream.write(IntegerParser.binaryParse(1)); // Set null flag
      arrayStream.write(IntegerParser.binaryParse(Parser.toOid(this.arrayElementType))); // Set type
      arrayStream.write(IntegerParser.binaryParse(this.item.size())); // Set array length
      arrayStream.write(IntegerParser.binaryParse(0)); // Lower bound (?)
      for (Object currentItem : this.item) {
        if (currentItem == null) {
          arrayStream.write(IntegerParser.binaryParse(-1));
        } else {
          byte[] data =
              Parser.create(currentItem, this.arrayElementType.getCode(), sessionState)
                  .binaryParse();
          arrayStream.write(IntegerParser.binaryParse(data.length));
          arrayStream.write(data);
        }
      }
      return arrayStream.toByteArray();
    } catch (IOException e) {
      throw new RuntimeException(e);
    }
  }

  @SuppressWarnings("unchecked")
  @Override
  public void bind(Statement.Builder statementBuilder, String name) {
    switch (elementOid) {
      case Oid.BIT:
      case Oid.BOOL:
        statementBuilder.bind(name).toBoolArray((List<Boolean>) this.item);
        break;
      case Oid.INT2:
        if (this.item == null) {
          statementBuilder.bind(name).toInt64Array((long[]) null);
        } else {
          statementBuilder
              .bind(name)
              .toInt64Array(
                  ((List<Short>) this.item)
                      .stream()
                          .map(s -> s == null ? null : s.longValue())
                          .collect(Collectors.toList()));
        }
        break;
      case Oid.INT4:
        if (this.item == null) {
          statementBuilder.bind(name).toInt64Array((long[]) null);
        } else {
          statementBuilder
              .bind(name)
              .toInt64Array(
                  ((List<Integer>) this.item)
                      .stream()
                          .map(i -> i == null ? null : i.longValue())
                          .collect(Collectors.toList()));
        }
        break;
      case Oid.INT8:
        statementBuilder.bind(name).toInt64Array((List<Long>) this.item);
        break;
      case Oid.NUMERIC:
        statementBuilder.bind(name).toPgNumericArray((List<String>) this.item);
        break;
      case Oid.FLOAT4:
        if (this.item == null) {
          statementBuilder.bind(name).toFloat64Array((double[]) null);
        } else {
          statementBuilder
              .bind(name)
              .toFloat64Array(
                  ((List<Float>) this.item)
                      .stream()
                          .map(f -> f == null ? null : f.doubleValue())
                          .collect(Collectors.toList()));
        }
        break;
      case Oid.FLOAT8:
        statementBuilder.bind(name).toFloat64Array((List<Double>) this.item);
        break;
      case Oid.UUID:
      case Oid.VARCHAR:
      case Oid.TEXT:
        statementBuilder.bind(name).toStringArray((List<String>) this.item);
        break;
      case Oid.JSONB:
        statementBuilder.bind(name).toPgJsonbArray((List<String>) this.item);
        break;
      case Oid.BYTEA:
        statementBuilder.bind(name).toBytesArray((List<ByteArray>) this.item);
        break;
      case Oid.TIMESTAMPTZ:
      case Oid.TIMESTAMP:
        statementBuilder.bind(name).toTimestampArray((List<Timestamp>) this.item);
        break;
      case Oid.DATE:
        statementBuilder.bind(name).toDateArray((List<Date>) this.item);
        break;
      default:
        throw PGExceptionFactory.newPGException(
            "Unsupported array element type: " + arrayElementType, SQLState.InvalidParameterValue);
    }
  }
}<|MERGE_RESOLUTION|>--- conflicted
+++ resolved
@@ -89,15 +89,7 @@
         case TEXT:
           this.item =
               stringArrayToList(
-<<<<<<< HEAD
-                  new String(item, StandardCharsets.UTF_8),
-                  elementOid,
-                  mustBeQuoted(elementOid),
-                  this.sessionState,
-                  false);
-=======
                   new String(item, StandardCharsets.UTF_8), elementOid, this.sessionState, false);
->>>>>>> 08959132
           break;
         case BINARY:
           this.item = binaryArrayToList(item, false);
@@ -142,21 +134,12 @@
   public static List<?> stringArrayToList(
       @Nullable String value,
       int elementOid,
-<<<<<<< HEAD
-      boolean mustBeQuoted,
-=======
->>>>>>> 08959132
       SessionState sessionState,
       boolean convertToValidSpannerElements) {
     if (value == null) {
       return null;
     }
-<<<<<<< HEAD
-    List<String> values =
-        SimpleParser.readArrayLiteral(value, mustBeQuoted, elementOid == Oid.BYTEA);
-=======
     List<String> values = SimpleParser.readArrayLiteral(value, elementOid == Oid.BYTEA);
->>>>>>> 08959132
     ArrayList<Object> result = new ArrayList<>(values.size());
     for (String element : values) {
       if (element == null) {
