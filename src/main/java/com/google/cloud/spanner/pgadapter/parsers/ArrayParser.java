// Copyright 2020 Google LLC
//
// Licensed under the Apache License, Version 2.0 (the "License");
// you may not use this file except in compliance with the License.
// You may obtain a copy of the License at
//
//      http://www.apache.org/licenses/LICENSE-2.0
//
// Unless required by applicable law or agreed to in writing, software
// distributed under the License is distributed on an "AS IS" BASIS,
// WITHOUT WARRANTIES OR CONDITIONS OF ANY KIND, either express or implied.
// See the License for the specific language governing permissions and
// limitations under the License.

package com.google.cloud.spanner.pgadapter.parsers;

import com.google.cloud.spanner.ErrorCode;
import com.google.cloud.spanner.ResultSet;
import com.google.cloud.spanner.SpannerExceptionFactory;
import com.google.cloud.spanner.Statement;
import com.google.cloud.spanner.Type;
import com.google.cloud.spanner.Type.Code;
import com.google.cloud.spanner.Value;
import java.io.ByteArrayOutputStream;
import java.io.IOException;
import java.sql.Types;
import java.util.LinkedList;
import java.util.List;
import java.util.stream.Collectors;

/**
 * Translate wire protocol to array. Since arrays house any other specified types (including
 * potentially arrays), we use all parser types to parse each item within.
 */
public class ArrayParser extends Parser<List<?>> {
  private static final String STRING_TOGGLE = "\"";
  private static final String ARRAY_DELIMITER = ",";
  private static final String PG_ARRAY_OPEN = "{", PG_ARRAY_CLOSE = "}";
  private static final String SPANNER_ARRAY_OPEN = "[", SPANNER_ARRAY_CLOSE = "]";

  private final Type arrayElementType;
  private final boolean isStringEquivalent;

  public ArrayParser(ResultSet item, int position) {
    if (item != null) {
      this.arrayElementType = item.getColumnType(position).getArrayElementType();
      if (this.arrayElementType.getCode() == Code.ARRAY) {
        throw new IllegalArgumentException(
            "Spanner does not support embedded Arrays."
                + " If you are seeing this, something went wrong!");
      }
      this.item = toList(item.getValue(position), this.arrayElementType.getCode());
      this.isStringEquivalent = stringEquivalence(this.arrayElementType.getCode());
    } else {
      arrayElementType = null;
      isStringEquivalent = false;
    }
  }

  private List<?> toList(Value value, Code arrayElementType) {
    switch (arrayElementType) {
      case BOOL:
        return value.getBoolArray();
      case DATE:
        return value.getDateArray();
      case JSON:
        return value.getJsonArray();
      case BYTES:
        return value.getBytesArray();
      case INT64:
        return value.getInt64Array();
      case STRING:
        return value.getStringArray();
<<<<<<< HEAD
      case NUMERIC:
=======
>>>>>>> 5dd9c30d
      case PG_NUMERIC:
        return value.getNumericArray();
      case TIMESTAMP:
        return value.getTimestampArray();
      case FLOAT64:
        return value.getFloat64Array();
<<<<<<< HEAD
=======
      case NUMERIC: // Only PG_NUMERIC is supported
>>>>>>> 5dd9c30d
      case ARRAY:
      case STRUCT:
      default:
        throw SpannerExceptionFactory.newSpannerException(
            ErrorCode.INVALID_ARGUMENT,
            String.format("Array of %s is not supported", arrayElementType));
    }
  }

  @Override
  public List<?> getItem() {
    return this.item;
  }

  @Override
  public int getSqlType() {
    return Types.ARRAY;
  }

  /**
   * Whether a type is represented as string.
   *
   * @param arrayElementType The type to check.
   * @return True if the type uses strings, false otherwise.
   */
  private boolean stringEquivalence(Code arrayElementType) {
    return arrayElementType == Code.BYTES
        || arrayElementType == Code.DATE
        || arrayElementType == Code.STRING
        || arrayElementType == Code.TIMESTAMP;
  }

  /**
   * Put quotes around the item if it is string equivalent, otherwise do not modify it.
   *
   * @param value The value to stringify.
   * @return Value with quotes around if string, otherwise just the item.
   */
  private String stringify(String value) {
    if (this.isStringEquivalent) {
      return STRING_TOGGLE + value + STRING_TOGGLE;
    }
    return value;
  }

  @Override
  protected String stringParse() {
    if (this.item == null) {
      return null;
    }
    List<String> results = new LinkedList<>();
    for (Object currentItem : this.item) {
      results.add(
          stringify(Parser.create(currentItem, this.arrayElementType.getCode()).stringParse()));
    }
    return results.stream()
        .collect(Collectors.joining(ARRAY_DELIMITER, PG_ARRAY_OPEN, PG_ARRAY_CLOSE));
  }

  @Override
  protected String spannerParse() {
    if (this.item == null) {
      return null;
    }
    List<String> results = new LinkedList<>();
    for (Object currentItem : this.item) {
      results.add(
          stringify(Parser.create(currentItem, this.arrayElementType.getCode()).spannerParse()));
    }
    return results.stream()
        .collect(Collectors.joining(ARRAY_DELIMITER, SPANNER_ARRAY_OPEN, SPANNER_ARRAY_CLOSE));
  }

  @Override
  protected byte[] binaryParse() {
    if (this.item == null) {
      return null;
    }
    ByteArrayOutputStream arrayStream = new ByteArrayOutputStream();
    try {
      arrayStream.write(IntegerParser.binaryParse(1)); // dimension
      arrayStream.write(IntegerParser.binaryParse(1)); // Set null flag
      arrayStream.write(IntegerParser.binaryParse(Parser.toOid(this.arrayElementType))); // Set type
      arrayStream.write(IntegerParser.binaryParse(this.item.size())); // Set array length
      arrayStream.write(IntegerParser.binaryParse(0)); // Lower bound (?)
      for (Object currentItem : this.item) {
        if (currentItem == null) {
          arrayStream.write(IntegerParser.binaryParse(-1));
        } else {
          byte[] data = Parser.create(currentItem, this.arrayElementType.getCode()).binaryParse();
          arrayStream.write(IntegerParser.binaryParse(data.length));
          arrayStream.write(data);
        }
      }
      return arrayStream.toByteArray();
    } catch (IOException e) {
      throw new RuntimeException(e);
    }
  }

  public void bind(Statement.Builder statementBuilder, String name) {
    throw SpannerExceptionFactory.newSpannerException(
        ErrorCode.UNIMPLEMENTED, "Array parameters not yet supported");
  }
}<|MERGE_RESOLUTION|>--- conflicted
+++ resolved
@@ -71,20 +71,13 @@
         return value.getInt64Array();
       case STRING:
         return value.getStringArray();
-<<<<<<< HEAD
-      case NUMERIC:
-=======
->>>>>>> 5dd9c30d
       case PG_NUMERIC:
         return value.getNumericArray();
       case TIMESTAMP:
         return value.getTimestampArray();
       case FLOAT64:
         return value.getFloat64Array();
-<<<<<<< HEAD
-=======
       case NUMERIC: // Only PG_NUMERIC is supported
->>>>>>> 5dd9c30d
       case ARRAY:
       case STRUCT:
       default:
