// Copyright 2022 Google LLC
//
// Licensed under the Apache License, Version 2.0 (the "License");
// you may not use this file except in compliance with the License.
// You may obtain a copy of the License at
//
//      http://www.apache.org/licenses/LICENSE-2.0
//
// Unless required by applicable law or agreed to in writing, software
// distributed under the License is distributed on an "AS IS" BASIS,
// WITHOUT WARRANTIES OR CONDITIONS OF ANY KIND, either express or implied.
// See the License for the specific language governing permissions and
// limitations under the License.

package com.google.cloud.spanner.pgadapter.statements;

<<<<<<< HEAD
import com.google.cloud.Tuple;
import com.google.cloud.spanner.AbstractLazyInitializer;
import com.google.cloud.spanner.DatabaseAdminClient;
import com.google.cloud.spanner.DatabaseClient;
import com.google.cloud.spanner.DatabaseId;
=======
>>>>>>> 6abc2ec5
import com.google.cloud.spanner.Dialect;
import com.google.cloud.spanner.Statement;
import com.google.cloud.spanner.connection.AbstractStatementParser;
import com.google.cloud.spanner.connection.AbstractStatementParser.ParsedStatement;
import com.google.cloud.spanner.connection.Connection;
import com.google.cloud.spanner.connection.StatementResult;
import com.google.cloud.spanner.pgadapter.statements.SimpleParser.TableOrIndexName;
<<<<<<< HEAD
import com.google.cloud.spanner.pgadapter.utils.QueryPartReplacer;
import com.google.cloud.spanner.pgadapter.utils.QueryPartReplacer.ReplacementStatus;
import com.google.common.annotations.VisibleForTesting;
import com.google.common.base.Suppliers;
import com.google.common.collect.ImmutableList;
import java.util.concurrent.ExecutionException;
import java.util.function.Function;
import java.util.function.Supplier;
=======
>>>>>>> 6abc2ec5

/**
 * {@link DdlExecutor} inspects DDL statements before executing these to support commonly used DDL
 * features that are not (yet) supported by the backend.
 */
class DdlExecutor {

  private final BackendConnection backendConnection;
  private final Connection connection;
  private final Supplier<ImmutableList<QueryPartReplacer>> ddlStatementReplacements;

  /** Constructor for a {@link DdlExecutor} for the given connection. */
  DdlExecutor(BackendConnection backendConnection) {
<<<<<<< HEAD
    this(
        new AbstractLazyInitializer<Boolean>() {
          @Override
          protected Boolean initialize() {
            return Boolean.FALSE;
          }
        },
        backendConnection,
        Suppliers.ofInstance(ImmutableList.of()));
  }

  /** Constructor for a {@link DdlExecutor} for the given database and connection. */
  DdlExecutor(
      DatabaseId databaseId,
      BackendConnection backendConnection,
      Supplier<ImmutableList<QueryPartReplacer>> ddlStatementReplacements) {
    this(
        new BackendSupportsIfExists(databaseId, backendConnection.getSpannerConnection()),
        backendConnection,
        ddlStatementReplacements);
  }

  private DdlExecutor(
      AbstractLazyInitializer<Boolean> backendSupportsIfExists,
      BackendConnection backendConnection,
      Supplier<ImmutableList<QueryPartReplacer>> ddlStatementReplacements) {
    this.backendConnection = backendConnection;
    this.connection = backendConnection.getSpannerConnection();
    this.backendSupportsIfExists = backendSupportsIfExists;
    this.ddlStatementReplacements = ddlStatementReplacements;
=======
    this.backendConnection = backendConnection;
    this.connection = backendConnection.getSpannerConnection();
>>>>>>> 6abc2ec5
  }

  /**
   * Removes any quotes around the given identifier, and folds the identifier to lower case if it
   * was not quoted.
   */
  static String unquoteIdentifier(String identifier) {
    if (identifier.length() < 2) {
      return identifier;
    }
    if (identifier.startsWith("\"")) {
      return identifier.substring(1, identifier.length() - 1);
    }
    return identifier.toLowerCase();
  }

  /**
   * Executes the given DDL statement. This can also include some translations that are needed to
   * make the statement compatible with Cloud Spanner.
   */
  StatementResult execute(ParsedStatement parsedStatement, Statement statement) {
<<<<<<< HEAD
    if (!ddlStatementReplacements.get().isEmpty()) {
      String replaced = applyReplacers(statement.getSql());
      if (!replaced.equals(statement.getSql())) {
        statement = Statement.of(replaced);
        parsedStatement = AbstractStatementParser.getInstance(Dialect.POSTGRESQL).parse(statement);
      }
    }
    Statement translated = translate(parsedStatement, statement);
    if (translated != null) {
      ImmutableList<Statement> allStatements = getDependentStatements(translated);
      if (allStatements.size() == 1) {
        return connection.execute(allStatements.get(0));
      } else {
        boolean startedBatch = false;
        try {
          if (!connection.isDdlBatchActive()) {
            connection.execute(Statement.of("START BATCH DDL"));
            startedBatch = true;
          }
          StatementResult result = null;
          for (Statement dropDependency : allStatements) {
            result = connection.execute(dropDependency);
          }
          if (startedBatch) {
            result = connection.execute(Statement.of("RUN BATCH"));
          }
          return result;
        } catch (Throwable t) {
          if (startedBatch && connection.isDdlBatchActive()) {
            connection.abortBatch();
          }
          throw t;
        }
      }
    }
    return NOT_EXECUTED;
=======
    return connection.execute(translate(parsedStatement, statement));
>>>>>>> 6abc2ec5
  }

  private String applyReplacers(String sql) {
    for (QueryPartReplacer functionReplacement : ddlStatementReplacements.get()) {
      Tuple<String, ReplacementStatus> result = functionReplacement.replace(sql);
      if (result.y() == ReplacementStatus.STOP) {
        return result.x();
      }
      sql = result.x();
    }
    return sql;
  }

  /**
   * Translates a DDL statement that can contain 'create table' statement with a named primary key
   * into one that is supported by the backend.
   */
  Statement translate(ParsedStatement parsedStatement, Statement statement) {
    SimpleParser parser = new SimpleParser(parsedStatement.getSqlWithoutComments());
    if (parser.eatKeyword("create")) {
      statement = translateCreate(parser, statement);
    }

    return statement;
  }

  Statement translateCreate(SimpleParser parser, Statement statement) {
    if (parser.eatKeyword("table")) {
      return maybeRemovePrimaryKeyConstraintName(statement);
    }
    return statement;
  }

  Statement maybeRemovePrimaryKeyConstraintName(Statement createTableStatement) {
    ParsedStatement parsedStatement =
        AbstractStatementParser.getInstance(Dialect.POSTGRESQL).parse(createTableStatement);
    SimpleParser parser = new SimpleParser(parsedStatement.getSqlWithoutComments());
    parser.eatKeyword("create", "table", "if", "not", "exists");
    TableOrIndexName tableName = parser.readTableOrIndexName();
    if (tableName == null) {
      return createTableStatement;
    }
    if (!parser.eatToken("(")) {
      return createTableStatement;
    }
    while (true) {
      if (parser.eatToken(")")) {
        break;
      } else if (parser.eatToken(",")) {
        continue;
      } else if (parser.peekKeyword("constraint")) {
        int positionBeforeConstraintDefinition = parser.getPos();
        parser.eatKeyword("constraint");
        String constraintName = unquoteIdentifier(parser.readIdentifierPart());
        int positionAfterConstraintName = parser.getPos();
        if (parser.eatKeyword("primary", "key")) {
          if (!constraintName.equalsIgnoreCase("pk_" + unquoteIdentifier(tableName.name))) {
            return createTableStatement;
          }
          return Statement.of(
              parser.getSql().substring(0, positionBeforeConstraintDefinition)
                  + parser.getSql().substring(positionAfterConstraintName));
        } else {
          parser.parseExpression();
        }
      } else {
        parser.parseExpression();
      }
    }
    return createTableStatement;
  }

  ImmutableList<Statement> getDependentStatements(Statement statement) {
    ImmutableList<Statement> defaultResult = ImmutableList.of(statement);
    SimpleParser parser = new SimpleParser(statement.getSql());
    if (!parser.eatKeyword("drop")) {
      return defaultResult;
    }
    parser.eatKeyword("if", "exists");
    if (parser.eatKeyword("table")) {
      TableOrIndexName tableName = parser.readTableOrIndexName();
      if (tableName == null || parser.hasMoreTokens()) {
        return defaultResult;
      }
      ImmutableList.Builder<Statement> builder = ImmutableList.builder();
      builder.addAll(getDropDependentIndexesStatements(tableName));
      builder.add(statement);
      return builder.build();
    } else if (parser.eatKeyword("schema")) {
      TableOrIndexName schemaName = parser.readTableOrIndexName();
      if (schemaName == null || schemaName.schema != null) {
        return defaultResult;
      }
      if (!parser.eatKeyword("cascade")) {
        return defaultResult;
      }
      ImmutableList.Builder<Statement> builder = ImmutableList.builder();
      builder.addAll(getDropSchemaIndexesStatements(schemaName));
      builder.addAll(getDropSchemaTablesStatements(schemaName));
      return builder.build();
    }
    return defaultResult;
  }

  ImmutableList<Statement> getDropDependentIndexesStatements(TableOrIndexName tableName) {
    DatabaseClient client = connection.getDatabaseClient();
    try (ResultSet resultSet =
        client
            .singleUse()
            .executeQuery(
                Statement.newBuilder(
                        "select table_schema, index_name "
                            + "from information_schema.indexes "
                            + "where table_schema=$1 and table_name=$2 "
                            + "and not index_type = 'PRIMARY_KEY' "
                            + "and spanner_is_managed = 'NO'")
                    .bind("p1")
                    .to(
                        unquoteIdentifier(
                            tableName.schema == null
                                ? backendConnection.getCurrentSchema()
                                : tableName.schema))
                    .bind("p2")
                    .to(unquoteIdentifier(tableName.name))
                    .build())) {
      ImmutableList.Builder<Statement> dropStatements = ImmutableList.builder();
      while (resultSet.next()) {
        dropStatements.add(
            Statement.of(
                String.format(
                    "drop index \"%s\".\"%s\"",
                    resultSet.getString("table_schema"), resultSet.getString("index_name"))));
      }
      return dropStatements.build();
    }
  }

  ImmutableList<Statement> getDropSchemaIndexesStatements(TableOrIndexName schemaName) {
    DatabaseClient client = connection.getDatabaseClient();
    try (ResultSet resultSet =
        client
            .singleUse()
            .executeQuery(
                Statement.newBuilder(
                        "select table_schema, index_name "
                            + "from information_schema.indexes "
                            + "where table_schema=$1 "
                            + "and not index_type = 'PRIMARY_KEY' "
                            + "and spanner_is_managed = 'NO'")
                    .bind("p1")
                    .to(unquoteIdentifier(schemaName.name))
                    .build())) {
      ImmutableList.Builder<Statement> dropStatements = ImmutableList.builder();
      while (resultSet.next()) {
        dropStatements.add(
            Statement.of(
                String.format(
                    "drop index \"%s\".\"%s\"",
                    resultSet.getString("table_schema"), resultSet.getString("index_name"))));
      }
      return dropStatements.build();
    }
  }

  ImmutableList<Statement> getDropSchemaTablesStatements(TableOrIndexName schemaName) {
    DatabaseClient client = connection.getDatabaseClient();
    try (ResultSet resultSet =
        client
            .singleUse()
            .executeQuery(
                Statement.newBuilder(
                        "select table_schema, table_name "
                            + "from information_schema.tables "
                            + "where table_schema=$1")
                    .bind("p1")
                    .to(unquoteIdentifier(schemaName.name))
                    .build())) {
      ImmutableList.Builder<Statement> dropStatements = ImmutableList.builder();
      while (resultSet.next()) {
        dropStatements.add(
            Statement.of(
                String.format(
                    "drop table \"%s\".\"%s\"",
                    resultSet.getString("table_schema"), resultSet.getString("table_name"))));
      }
      return dropStatements.build();
    }
  }
}<|MERGE_RESOLUTION|>--- conflicted
+++ resolved
@@ -14,32 +14,20 @@
 
 package com.google.cloud.spanner.pgadapter.statements;
 
-<<<<<<< HEAD
 import com.google.cloud.Tuple;
-import com.google.cloud.spanner.AbstractLazyInitializer;
-import com.google.cloud.spanner.DatabaseAdminClient;
 import com.google.cloud.spanner.DatabaseClient;
-import com.google.cloud.spanner.DatabaseId;
-=======
->>>>>>> 6abc2ec5
 import com.google.cloud.spanner.Dialect;
+import com.google.cloud.spanner.ResultSet;
 import com.google.cloud.spanner.Statement;
 import com.google.cloud.spanner.connection.AbstractStatementParser;
 import com.google.cloud.spanner.connection.AbstractStatementParser.ParsedStatement;
 import com.google.cloud.spanner.connection.Connection;
 import com.google.cloud.spanner.connection.StatementResult;
 import com.google.cloud.spanner.pgadapter.statements.SimpleParser.TableOrIndexName;
-<<<<<<< HEAD
 import com.google.cloud.spanner.pgadapter.utils.QueryPartReplacer;
 import com.google.cloud.spanner.pgadapter.utils.QueryPartReplacer.ReplacementStatus;
-import com.google.common.annotations.VisibleForTesting;
-import com.google.common.base.Suppliers;
 import com.google.common.collect.ImmutableList;
-import java.util.concurrent.ExecutionException;
-import java.util.function.Function;
 import java.util.function.Supplier;
-=======
->>>>>>> 6abc2ec5
 
 /**
  * {@link DdlExecutor} inspects DDL statements before executing these to support commonly used DDL
@@ -52,42 +40,12 @@
   private final Supplier<ImmutableList<QueryPartReplacer>> ddlStatementReplacements;
 
   /** Constructor for a {@link DdlExecutor} for the given connection. */
-  DdlExecutor(BackendConnection backendConnection) {
-<<<<<<< HEAD
-    this(
-        new AbstractLazyInitializer<Boolean>() {
-          @Override
-          protected Boolean initialize() {
-            return Boolean.FALSE;
-          }
-        },
-        backendConnection,
-        Suppliers.ofInstance(ImmutableList.of()));
-  }
-
-  /** Constructor for a {@link DdlExecutor} for the given database and connection. */
   DdlExecutor(
-      DatabaseId databaseId,
-      BackendConnection backendConnection,
-      Supplier<ImmutableList<QueryPartReplacer>> ddlStatementReplacements) {
-    this(
-        new BackendSupportsIfExists(databaseId, backendConnection.getSpannerConnection()),
-        backendConnection,
-        ddlStatementReplacements);
-  }
-
-  private DdlExecutor(
-      AbstractLazyInitializer<Boolean> backendSupportsIfExists,
       BackendConnection backendConnection,
       Supplier<ImmutableList<QueryPartReplacer>> ddlStatementReplacements) {
     this.backendConnection = backendConnection;
     this.connection = backendConnection.getSpannerConnection();
-    this.backendSupportsIfExists = backendSupportsIfExists;
     this.ddlStatementReplacements = ddlStatementReplacements;
-=======
-    this.backendConnection = backendConnection;
-    this.connection = backendConnection.getSpannerConnection();
->>>>>>> 6abc2ec5
   }
 
   /**
@@ -109,7 +67,6 @@
    * make the statement compatible with Cloud Spanner.
    */
   StatementResult execute(ParsedStatement parsedStatement, Statement statement) {
-<<<<<<< HEAD
     if (!ddlStatementReplacements.get().isEmpty()) {
       String replaced = applyReplacers(statement.getSql());
       if (!replaced.equals(statement.getSql())) {
@@ -117,38 +74,7 @@
         parsedStatement = AbstractStatementParser.getInstance(Dialect.POSTGRESQL).parse(statement);
       }
     }
-    Statement translated = translate(parsedStatement, statement);
-    if (translated != null) {
-      ImmutableList<Statement> allStatements = getDependentStatements(translated);
-      if (allStatements.size() == 1) {
-        return connection.execute(allStatements.get(0));
-      } else {
-        boolean startedBatch = false;
-        try {
-          if (!connection.isDdlBatchActive()) {
-            connection.execute(Statement.of("START BATCH DDL"));
-            startedBatch = true;
-          }
-          StatementResult result = null;
-          for (Statement dropDependency : allStatements) {
-            result = connection.execute(dropDependency);
-          }
-          if (startedBatch) {
-            result = connection.execute(Statement.of("RUN BATCH"));
-          }
-          return result;
-        } catch (Throwable t) {
-          if (startedBatch && connection.isDdlBatchActive()) {
-            connection.abortBatch();
-          }
-          throw t;
-        }
-      }
-    }
-    return NOT_EXECUTED;
-=======
     return connection.execute(translate(parsedStatement, statement));
->>>>>>> 6abc2ec5
   }
 
   private String applyReplacers(String sql) {
