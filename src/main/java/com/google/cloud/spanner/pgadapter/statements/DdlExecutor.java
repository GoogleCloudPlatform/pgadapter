// Copyright 2022 Google LLC
//
// Licensed under the Apache License, Version 2.0 (the "License");
// you may not use this file except in compliance with the License.
// You may obtain a copy of the License at
//
//      http://www.apache.org/licenses/LICENSE-2.0
//
// Unless required by applicable law or agreed to in writing, software
// distributed under the License is distributed on an "AS IS" BASIS,
// WITHOUT WARRANTIES OR CONDITIONS OF ANY KIND, either express or implied.
// See the License for the specific language governing permissions and
// limitations under the License.

package com.google.cloud.spanner.pgadapter.statements;

<<<<<<< HEAD
import com.google.cloud.spanner.DatabaseClient;
=======
import com.google.cloud.Tuple;
>>>>>>> cde0bac5
import com.google.cloud.spanner.Dialect;
import com.google.cloud.spanner.ResultSet;
import com.google.cloud.spanner.Statement;
import com.google.cloud.spanner.connection.AbstractStatementParser;
import com.google.cloud.spanner.connection.AbstractStatementParser.ParsedStatement;
import com.google.cloud.spanner.connection.Connection;
import com.google.cloud.spanner.connection.StatementResult;
import com.google.cloud.spanner.pgadapter.statements.SimpleParser.TableOrIndexName;
<<<<<<< HEAD
import com.google.common.base.Preconditions;
import com.google.common.collect.ImmutableList;
import java.util.ArrayList;
import java.util.Collections;
import java.util.List;
import java.util.Objects;
=======
import com.google.cloud.spanner.pgadapter.utils.QueryPartReplacer;
import com.google.cloud.spanner.pgadapter.utils.QueryPartReplacer.ReplacementStatus;
import com.google.common.annotations.VisibleForTesting;
import com.google.common.collect.ImmutableList;
import java.util.function.Supplier;
>>>>>>> cde0bac5

/**
 * {@link DdlExecutor} inspects DDL statements before executing these to support commonly used DDL
 * features that are not (yet) supported by the backend.
 */
class DdlExecutor {

  private final BackendConnection backendConnection;
  private final Connection connection;
  private final Supplier<ImmutableList<QueryPartReplacer>> ddlStatementReplacements;

  /** Constructor for a {@link DdlExecutor} for the given connection. */
  DdlExecutor(
      BackendConnection backendConnection,
      Supplier<ImmutableList<QueryPartReplacer>> ddlStatementReplacements) {
    this.backendConnection = backendConnection;
    this.connection = backendConnection.getSpannerConnection();
    this.ddlStatementReplacements = ddlStatementReplacements;
  }

  /**
   * Removes any quotes around the given identifier, and folds the identifier to lower case if it
   * was not quoted.
   */
  static String unquoteIdentifier(String identifier) {
    if (identifier.length() < 2) {
      return identifier;
    }
    if (identifier.startsWith("\"")) {
      return identifier.substring(1, identifier.length() - 1);
    }
    return identifier.toLowerCase();
  }

  /**
   * Executes the given DDL statement. This can also include some translations that are needed to
   * make the statement compatible with Cloud Spanner.
   */
  StatementResult execute(ParsedStatement parsedStatement, Statement statement) {
<<<<<<< HEAD
    Statement translated = translate(parsedStatement, statement);
    if (!backendConnection.getSessionState().isSupportDropCascade()) {
      return connection.execute(translated);
    } else {
      ImmutableList<Statement> allStatements = getDependentStatements(translated);
      if (allStatements.size() == 1) {
        return connection.execute(allStatements.get(0));
      } else {
        boolean startedBatch = false;
        try {
          if (!connection.isDdlBatchActive()) {
            connection.execute(Statement.of("START BATCH DDL"));
            startedBatch = true;
          }
          StatementResult result = null;
          for (Statement dropDependency : allStatements) {
            result = connection.execute(dropDependency);
          }
          if (startedBatch) {
            result = connection.execute(Statement.of("RUN BATCH"));
          }
          return result;
        } catch (Throwable t) {
          if (startedBatch && connection.isDdlBatchActive()) {
            connection.abortBatch();
          }
          throw t;
        }
      }
    }
=======
    if (!ddlStatementReplacements.get().isEmpty()) {
      String replaced = applyReplacers(statement.getSql());
      if (!replaced.equals(statement.getSql())) {
        statement = Statement.of(replaced);
        parsedStatement = AbstractStatementParser.getInstance(Dialect.POSTGRESQL).parse(statement);
      }
    }
    return connection.execute(translate(parsedStatement, statement));
>>>>>>> cde0bac5
  }

  @VisibleForTesting
  String applyReplacers(String sql) {
    for (QueryPartReplacer functionReplacement : ddlStatementReplacements.get()) {
      Tuple<String, ReplacementStatus> result = functionReplacement.replace(sql);
      if (result.y() == ReplacementStatus.STOP) {
        return result.x();
      }
      sql = result.x();
    }
    return sql;
  }

  /**
   * Translates a DDL statement that can contain 'create table' statement with a named primary key
   * into one that is supported by the backend.
   */
  Statement translate(ParsedStatement parsedStatement, Statement statement) {
    SimpleParser parser = new SimpleParser(parsedStatement.getSqlWithoutComments());
    if (parser.eatKeyword("create")) {
      statement = translateCreate(parser, statement);
    }

    return statement;
  }

  Statement translateCreate(SimpleParser parser, Statement statement) {
    if (parser.eatKeyword("table")) {
      return maybeRemovePrimaryKeyConstraintName(statement);
    }
    return statement;
  }

  Statement maybeRemovePrimaryKeyConstraintName(Statement createTableStatement) {
    ParsedStatement parsedStatement =
        AbstractStatementParser.getInstance(Dialect.POSTGRESQL).parse(createTableStatement);
    SimpleParser parser = new SimpleParser(parsedStatement.getSqlWithoutComments());
    parser.eatKeyword("create", "table", "if", "not", "exists");
    TableOrIndexName tableName = parser.readTableOrIndexName();
    if (tableName == null) {
      return createTableStatement;
    }
    if (!parser.eatToken("(")) {
      return createTableStatement;
    }
    while (true) {
      if (parser.eatToken(")")) {
        break;
      } else if (parser.eatToken(",")) {
        continue;
      } else if (parser.peekKeyword("constraint")) {
        int positionBeforeConstraintDefinition = parser.getPos();
        parser.eatKeyword("constraint");
        String constraintName = unquoteIdentifier(parser.readIdentifierPart());
        int positionAfterConstraintName = parser.getPos();
        if (parser.eatKeyword("primary", "key")) {
          if (!constraintName.equalsIgnoreCase("pk_" + unquoteIdentifier(tableName.name))) {
            return createTableStatement;
          }
          return Statement.of(
              parser.getSql().substring(0, positionBeforeConstraintDefinition)
                  + parser.getSql().substring(positionAfterConstraintName));
        } else {
          parser.parseExpression();
        }
      } else {
        parser.parseExpression();
      }
    }
    return createTableStatement;
  }

  ImmutableList<Statement> getDependentStatements(Statement statement) {
    ImmutableList<Statement> defaultResult = ImmutableList.of(statement);
    SimpleParser parser = new SimpleParser(statement.getSql());
    if (!parser.eatKeyword("drop")) {
      return defaultResult;
    }
    parser.eatKeyword("if", "exists");
    if (parser.eatKeyword("table")) {
      TableOrIndexName tableName = parser.readTableOrIndexName();
      if (tableName == null) {
        return defaultResult;
      }
      boolean cascade = false;
      String sqlWithoutCascade = parser.getSql().substring(0, parser.getPos());
      if (parser.eatKeyword("cascade")) {
        cascade = true;
      } else {
        // This is the default, so no need to register it specifically.
        parser.eatKeyword("restrict");
      }
      if (parser.hasMoreTokens()) {
        return defaultResult;
      }
      ImmutableList.Builder<Statement> builder = ImmutableList.builder();
      builder.addAll(getDropDependentIndexesStatements(tableName));
      if (cascade) {
        // We don't have any way to get the views that depend on this table.
        builder.addAll(getDropDependentForeignKeyConstraintsStatements(tableName));
      }
      builder.add(cascade ? Statement.of(sqlWithoutCascade) : statement);
      return builder.build();
    } else if (parser.eatKeyword("schema")) {
      TableOrIndexName schemaName = parser.readTableOrIndexName();
      if (schemaName == null || schemaName.schema != null) {
        return defaultResult;
      }
      if (!parser.eatKeyword("cascade")) {
        return defaultResult;
      }
      ImmutableList.Builder<Statement> builder = ImmutableList.builder();
      builder.addAll(getDropSchemaIndexesStatements(schemaName));
      builder.addAll(getDropSchemaForeignKeysStatements(schemaName));
      builder.addAll(getDropSchemaViewsStatements(schemaName));
      builder.addAll(getDropSchemaTablesStatements(schemaName));
      return builder.build();
    }
    return defaultResult;
  }

  ImmutableList<Statement> getDropDependentIndexesStatements(TableOrIndexName tableName) {
    DatabaseClient client = connection.getDatabaseClient();
    try (ResultSet resultSet =
        client
            .singleUse()
            .executeQuery(
                Statement.newBuilder(
                        "select table_schema, index_name "
                            + "from information_schema.indexes "
                            + "where table_schema=$1 and table_name=$2 "
                            + "and not index_type = 'PRIMARY_KEY' "
                            + "and spanner_is_managed = 'NO'")
                    .bind("p1")
                    .to(
                        unquoteIdentifier(
                            tableName.schema == null
                                ? backendConnection.getCurrentSchema()
                                : tableName.schema))
                    .bind("p2")
                    .to(unquoteIdentifier(tableName.name))
                    .build())) {
      ImmutableList.Builder<Statement> dropStatements = ImmutableList.builder();
      while (resultSet.next()) {
        dropStatements.add(
            Statement.of(
                String.format(
                    "drop index \"%s\".\"%s\"",
                    resultSet.getString("table_schema"), resultSet.getString("index_name"))));
      }
      return dropStatements.build();
    }
  }

  ImmutableList<Statement> getDropDependentForeignKeyConstraintsStatements(
      TableOrIndexName tableName) {
    DatabaseClient client = connection.getDatabaseClient();
    try (ResultSet resultSet =
        client
            .singleUse()
            .executeQuery(
                Statement.newBuilder(
                        "select child.table_schema, child.table_name, rc.constraint_name\n"
                            + "from information_schema.referential_constraints rc\n"
                            + "inner join information_schema.table_constraints parent\n"
                            + "  on  rc.unique_constraint_catalog=parent.constraint_catalog\n"
                            + "  and rc.unique_constraint_schema=parent.constraint_schema\n"
                            + "  and rc.unique_constraint_name=parent.constraint_name\n"
                            + "inner join information_schema.table_constraints child\n"
                            + "  on  rc.constraint_catalog=child.constraint_catalog\n"
                            + "  and rc.constraint_schema=child.constraint_schema\n"
                            + "  and rc.constraint_name=child.constraint_name\n"
                            + "where parent.table_schema=$1\n"
                            + "and parent.table_name=$2")
                    .bind("p1")
                    .to(
                        unquoteIdentifier(
                            tableName.schema == null
                                ? backendConnection.getCurrentSchema()
                                : tableName.schema))
                    .bind("p2")
                    .to(unquoteIdentifier(tableName.name))
                    .build())) {
      ImmutableList.Builder<Statement> dropStatements = ImmutableList.builder();
      while (resultSet.next()) {
        dropStatements.add(
            Statement.of(
                String.format(
                    "alter table \"%s\".\"%s\" drop constraint \"%s\"",
                    resultSet.getString("table_schema"),
                    resultSet.getString("table_name"),
                    resultSet.getString("constraint_name"))));
      }
      return dropStatements.build();
    }
  }

  ImmutableList<Statement> getDropSchemaForeignKeysStatements(TableOrIndexName schemaName) {
    DatabaseClient client = connection.getDatabaseClient();
    try (ResultSet resultSet =
        client
            .singleUse()
            .executeQuery(
                Statement.newBuilder(
                        "select child.table_schema, child.table_name, rc.constraint_name\n"
                            + "from information_schema.referential_constraints rc\n"
                            + "inner join information_schema.table_constraints parent\n"
                            + "  on  rc.unique_constraint_catalog=parent.constraint_catalog\n"
                            + "  and rc.unique_constraint_schema=parent.constraint_schema\n"
                            + "  and rc.unique_constraint_name=parent.constraint_name\n"
                            + "inner join information_schema.table_constraints child\n"
                            + "  on  rc.constraint_catalog=child.constraint_catalog\n"
                            + "  and rc.constraint_schema=child.constraint_schema\n"
                            + "  and rc.constraint_name=child.constraint_name\n"
                            + "where parent.table_schema=$1")
                    .bind("p1")
                    .to(unquoteIdentifier(schemaName.name))
                    .build())) {
      ImmutableList.Builder<Statement> dropStatements = ImmutableList.builder();
      while (resultSet.next()) {
        dropStatements.add(
            Statement.of(
                String.format(
                    "alter table \"%s\".\"%s\" drop constraint \"%s\"",
                    resultSet.getString("table_schema"),
                    resultSet.getString("table_name"),
                    resultSet.getString("constraint_name"))));
      }
      return dropStatements.build();
    }
  }

  ImmutableList<Statement> getDropSchemaIndexesStatements(TableOrIndexName schemaName) {
    DatabaseClient client = connection.getDatabaseClient();
    try (ResultSet resultSet =
        client
            .singleUse()
            .executeQuery(
                Statement.newBuilder(
                        "select table_schema, index_name "
                            + "from information_schema.indexes "
                            + "where table_schema=$1 "
                            + "and not index_type = 'PRIMARY_KEY' "
                            + "and spanner_is_managed = 'NO'")
                    .bind("p1")
                    .to(unquoteIdentifier(schemaName.name))
                    .build())) {
      ImmutableList.Builder<Statement> dropStatements = ImmutableList.builder();
      while (resultSet.next()) {
        dropStatements.add(
            Statement.of(
                String.format(
                    "drop index \"%s\".\"%s\"",
                    resultSet.getString("table_schema"), resultSet.getString("index_name"))));
      }
      return dropStatements.build();
    }
  }

  private static final class Table implements Comparable<Table> {
    private final String schema;
    private final String name;
    private final String parent;

    Table(String schema, String name, String parent) {
      this.schema = Preconditions.checkNotNull(schema);
      this.name = Preconditions.checkNotNull(name);
      this.parent = parent;
    }

    @Override
    public int hashCode() {
      return Objects.hash(this.schema, this.name);
    }

    @Override
    public boolean equals(Object o) {
      if (!(o instanceof Table)) {
        return false;
      }
      Table other = (Table) o;
      return Objects.equals(this.schema, other.schema) && Objects.equals(this.name, other.name);
    }

    @Override
    public int compareTo(Table o) {
      if (o.parent != null && Objects.equals(this.name, o.parent)) {
        return 1;
      }
      if (this.parent != null && Objects.equals(this.parent, o.name)) {
        return -1;
      }
      if (o.parent != null && this.parent == null) {
        return 1;
      }
      if (this.parent != null && o.parent == null) {
        return -1;
      }
      if (!Objects.equals(this.schema, o.schema)) {
        return this.schema.compareTo(o.schema);
      }
      return this.name.compareTo(o.name);
    }
  }

  ImmutableList<Statement> getDropSchemaViewsStatements(TableOrIndexName schemaName) {
    DatabaseClient client = connection.getDatabaseClient();
    try (ResultSet resultSet =
        client
            .singleUse()
            .executeQuery(
                Statement.newBuilder(
                        "select table_schema, table_name "
                            + "from information_schema.tables "
                            + "where table_schema=$1 "
                            + "and table_type='VIEW'")
                    .bind("p1")
                    .to(unquoteIdentifier(schemaName.name))
                    .build())) {
      ImmutableList.Builder<Statement> dropStatements = ImmutableList.builder();
      while (resultSet.next()) {
        dropStatements.add(
            Statement.of(
                String.format(
                    "drop view \"%s\".\"%s\"",
                    resultSet.getString("table_schema"), resultSet.getString("table_name"))));
      }
      return dropStatements.build();
    }
  }

  ImmutableList<Statement> getDropSchemaTablesStatements(TableOrIndexName schemaName) {
    DatabaseClient client = connection.getDatabaseClient();
    try (ResultSet resultSet =
        client
            .singleUse()
            .executeQuery(
                Statement.newBuilder(
                        "select table_schema, table_name, parent_table_name "
                            + "from information_schema.tables "
                            + "where table_schema=$1 "
                            + "and table_type='BASE TABLE'")
                    .bind("p1")
                    .to(unquoteIdentifier(schemaName.name))
                    .build())) {
      List<Table> tables = new ArrayList<>();
      while (resultSet.next()) {
        tables.add(
            new Table(
                resultSet.getString("table_schema"),
                resultSet.getString("table_name"),
                resultSet.isNull("parent_table_name")
                    ? null
                    : resultSet.getString("parent_table_name")));
      }
      Collections.sort(tables);
      ImmutableList.Builder<Statement> dropStatements = ImmutableList.builder();
      for (Table table : tables) {
        dropStatements.add(
            Statement.of(String.format("drop table \"%s\".\"%s\"", table.schema, table.name)));
      }
      return dropStatements.build();
    }
  }
}<|MERGE_RESOLUTION|>--- conflicted
+++ resolved
@@ -14,11 +14,8 @@
 
 package com.google.cloud.spanner.pgadapter.statements;
 
-<<<<<<< HEAD
+import com.google.cloud.Tuple;
 import com.google.cloud.spanner.DatabaseClient;
-=======
-import com.google.cloud.Tuple;
->>>>>>> cde0bac5
 import com.google.cloud.spanner.Dialect;
 import com.google.cloud.spanner.ResultSet;
 import com.google.cloud.spanner.Statement;
@@ -27,20 +24,16 @@
 import com.google.cloud.spanner.connection.Connection;
 import com.google.cloud.spanner.connection.StatementResult;
 import com.google.cloud.spanner.pgadapter.statements.SimpleParser.TableOrIndexName;
-<<<<<<< HEAD
+import com.google.cloud.spanner.pgadapter.utils.QueryPartReplacer;
+import com.google.cloud.spanner.pgadapter.utils.QueryPartReplacer.ReplacementStatus;
+import com.google.common.annotations.VisibleForTesting;
 import com.google.common.base.Preconditions;
 import com.google.common.collect.ImmutableList;
 import java.util.ArrayList;
 import java.util.Collections;
 import java.util.List;
 import java.util.Objects;
-=======
-import com.google.cloud.spanner.pgadapter.utils.QueryPartReplacer;
-import com.google.cloud.spanner.pgadapter.utils.QueryPartReplacer.ReplacementStatus;
-import com.google.common.annotations.VisibleForTesting;
-import com.google.common.collect.ImmutableList;
 import java.util.function.Supplier;
->>>>>>> cde0bac5
 
 /**
  * {@link DdlExecutor} inspects DDL statements before executing these to support commonly used DDL
@@ -80,12 +73,15 @@
    * make the statement compatible with Cloud Spanner.
    */
   StatementResult execute(ParsedStatement parsedStatement, Statement statement) {
-<<<<<<< HEAD
-    Statement translated = translate(parsedStatement, statement);
+    Tuple<ParsedStatement, Statement> replaced = replace(parsedStatement, statement);
+    parsedStatement = replaced.x();
+    statement = replaced.y();
+
     if (!backendConnection.getSessionState().isSupportDropCascade()) {
-      return connection.execute(translated);
+      return connection.execute(translate(parsedStatement, statement));
     } else {
-      ImmutableList<Statement> allStatements = getDependentStatements(translated);
+      ImmutableList<Statement> allStatements =
+          getDependentStatements(translate(parsedStatement, statement));
       if (allStatements.size() == 1) {
         return connection.execute(allStatements.get(0));
       } else {
@@ -111,7 +107,10 @@
         }
       }
     }
-=======
+  }
+
+  private Tuple<ParsedStatement, Statement> replace(
+      ParsedStatement parsedStatement, Statement statement) {
     if (!ddlStatementReplacements.get().isEmpty()) {
       String replaced = applyReplacers(statement.getSql());
       if (!replaced.equals(statement.getSql())) {
@@ -119,8 +118,7 @@
         parsedStatement = AbstractStatementParser.getInstance(Dialect.POSTGRESQL).parse(statement);
       }
     }
-    return connection.execute(translate(parsedStatement, statement));
->>>>>>> cde0bac5
+    return Tuple.of(parsedStatement, statement);
   }
 
   @VisibleForTesting
