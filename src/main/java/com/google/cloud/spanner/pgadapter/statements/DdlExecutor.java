// Copyright 2022 Google LLC
//
// Licensed under the Apache License, Version 2.0 (the "License");
// you may not use this file except in compliance with the License.
// You may obtain a copy of the License at
//
//      http://www.apache.org/licenses/LICENSE-2.0
//
// Unless required by applicable law or agreed to in writing, software
// distributed under the License is distributed on an "AS IS" BASIS,
// WITHOUT WARRANTIES OR CONDITIONS OF ANY KIND, either express or implied.
// See the License for the specific language governing permissions and
// limitations under the License.

package com.google.cloud.spanner.pgadapter.statements;

import com.google.cloud.Tuple;
<<<<<<< HEAD
import com.google.cloud.spanner.DatabaseClient;
=======
>>>>>>> 0c3dc11c
import com.google.cloud.spanner.Dialect;
import com.google.cloud.spanner.ResultSet;
import com.google.cloud.spanner.Statement;
import com.google.cloud.spanner.connection.AbstractStatementParser;
import com.google.cloud.spanner.connection.AbstractStatementParser.ParsedStatement;
import com.google.cloud.spanner.connection.Connection;
import com.google.cloud.spanner.connection.StatementResult;
import com.google.cloud.spanner.pgadapter.statements.SimpleParser.TableOrIndexName;
import com.google.cloud.spanner.pgadapter.utils.QueryPartReplacer;
import com.google.cloud.spanner.pgadapter.utils.QueryPartReplacer.ReplacementStatus;
<<<<<<< HEAD
import com.google.common.base.Preconditions;
import com.google.common.collect.ImmutableList;
import java.util.ArrayList;
import java.util.Collections;
import java.util.List;
import java.util.Objects;
=======
import com.google.common.annotations.VisibleForTesting;
import com.google.common.collect.ImmutableList;
>>>>>>> 0c3dc11c
import java.util.function.Supplier;

/**
 * {@link DdlExecutor} inspects DDL statements before executing these to support commonly used DDL
 * features that are not (yet) supported by the backend.
 */
class DdlExecutor {

  private final BackendConnection backendConnection;
  private final Connection connection;
  private final Supplier<ImmutableList<QueryPartReplacer>> ddlStatementReplacements;

  /** Constructor for a {@link DdlExecutor} for the given connection. */
  DdlExecutor(
      BackendConnection backendConnection,
      Supplier<ImmutableList<QueryPartReplacer>> ddlStatementReplacements) {
    this.backendConnection = backendConnection;
    this.connection = backendConnection.getSpannerConnection();
    this.ddlStatementReplacements = ddlStatementReplacements;
  }

  /**
   * Removes any quotes around the given identifier, and folds the identifier to lower case if it
   * was not quoted.
   */
  static String unquoteIdentifier(String identifier) {
    if (identifier.length() < 2) {
      return identifier;
    }
    if (identifier.startsWith("\"")) {
      return identifier.substring(1, identifier.length() - 1);
    }
    return identifier.toLowerCase();
  }

  /**
   * Executes the given DDL statement. This can also include some translations that are needed to
   * make the statement compatible with Cloud Spanner.
   */
  StatementResult execute(ParsedStatement parsedStatement, Statement statement) {
    if (!ddlStatementReplacements.get().isEmpty()) {
      String replaced = applyReplacers(statement.getSql());
      if (!replaced.equals(statement.getSql())) {
        statement = Statement.of(replaced);
        parsedStatement = AbstractStatementParser.getInstance(Dialect.POSTGRESQL).parse(statement);
      }
    }
<<<<<<< HEAD
    Statement translated = translate(parsedStatement, statement);
    if (!backendConnection.getSessionState().isSupportDropCascade()) {
      return connection.execute(translated);
    } else {
      ImmutableList<Statement> allStatements = getDependentStatements(translated);
      if (allStatements.size() == 1) {
        return connection.execute(allStatements.get(0));
      } else {
        boolean startedBatch = false;
        try {
          if (!connection.isDdlBatchActive()) {
            connection.execute(Statement.of("START BATCH DDL"));
            startedBatch = true;
          }
          StatementResult result = null;
          for (Statement dropDependency : allStatements) {
            result = connection.execute(dropDependency);
          }
          if (startedBatch) {
            result = connection.execute(Statement.of("RUN BATCH"));
          }
          return result;
        } catch (Throwable t) {
          if (startedBatch && connection.isDdlBatchActive()) {
            connection.abortBatch();
          }
          throw t;
        }
      }
    }
  }

  private String applyReplacers(String sql) {
    for (QueryPartReplacer functionReplacement : ddlStatementReplacements.get()) {
      Tuple<String, ReplacementStatus> result = functionReplacement.replace(sql);
      if (result.y() == ReplacementStatus.STOP) {
        return result.x();
      }
      sql = result.x();
    }
    return sql;
=======
    return connection.execute(translate(parsedStatement, statement));
>>>>>>> 0c3dc11c
  }

  @VisibleForTesting
  String applyReplacers(String sql) {
    for (QueryPartReplacer functionReplacement : ddlStatementReplacements.get()) {
      Tuple<String, ReplacementStatus> result = functionReplacement.replace(sql);
      if (result.y() == ReplacementStatus.STOP) {
        return result.x();
      }
      sql = result.x();
    }
    return sql;
  }

  /**
   * Translates a DDL statement that can contain 'create table' statement with a named primary key
   * into one that is supported by the backend.
   */
  Statement translate(ParsedStatement parsedStatement, Statement statement) {
    SimpleParser parser = new SimpleParser(parsedStatement.getSqlWithoutComments());
    if (parser.eatKeyword("create")) {
      statement = translateCreate(parser, statement);
    }

    return statement;
  }

  Statement translateCreate(SimpleParser parser, Statement statement) {
    if (parser.eatKeyword("table")) {
      return maybeRemovePrimaryKeyConstraintName(statement);
    }
    return statement;
  }

  Statement maybeRemovePrimaryKeyConstraintName(Statement createTableStatement) {
    ParsedStatement parsedStatement =
        AbstractStatementParser.getInstance(Dialect.POSTGRESQL).parse(createTableStatement);
    SimpleParser parser = new SimpleParser(parsedStatement.getSqlWithoutComments());
    parser.eatKeyword("create", "table", "if", "not", "exists");
    TableOrIndexName tableName = parser.readTableOrIndexName();
    if (tableName == null) {
      return createTableStatement;
    }
    if (!parser.eatToken("(")) {
      return createTableStatement;
    }
    while (true) {
      if (parser.eatToken(")")) {
        break;
      } else if (parser.eatToken(",")) {
        continue;
      } else if (parser.peekKeyword("constraint")) {
        int positionBeforeConstraintDefinition = parser.getPos();
        parser.eatKeyword("constraint");
        String constraintName = unquoteIdentifier(parser.readIdentifierPart());
        int positionAfterConstraintName = parser.getPos();
        if (parser.eatKeyword("primary", "key")) {
          if (!constraintName.equalsIgnoreCase("pk_" + unquoteIdentifier(tableName.name))) {
            return createTableStatement;
          }
          return Statement.of(
              parser.getSql().substring(0, positionBeforeConstraintDefinition)
                  + parser.getSql().substring(positionAfterConstraintName));
        } else {
          parser.parseExpression();
        }
      } else {
        parser.parseExpression();
      }
    }
    return createTableStatement;
  }

  ImmutableList<Statement> getDependentStatements(Statement statement) {
    ImmutableList<Statement> defaultResult = ImmutableList.of(statement);
    SimpleParser parser = new SimpleParser(statement.getSql());
    if (!parser.eatKeyword("drop")) {
      return defaultResult;
    }
    parser.eatKeyword("if", "exists");
    if (parser.eatKeyword("table")) {
      TableOrIndexName tableName = parser.readTableOrIndexName();
      if (tableName == null) {
        return defaultResult;
      }
      boolean cascade = false;
      String sqlWithoutCascade = parser.getSql().substring(0, parser.getPos());
      if (parser.eatKeyword("cascade")) {
        cascade = true;
      } else {
        // This is the default, so no need to register it specifically.
        parser.eatKeyword("restrict");
      }
      if (parser.hasMoreTokens()) {
        return defaultResult;
      }
      ImmutableList.Builder<Statement> builder = ImmutableList.builder();
      builder.addAll(getDropDependentIndexesStatements(tableName));
      if (cascade) {
        // We don't have any way to get the views that depend on this table.
        builder.addAll(getDropDependentForeignKeyConstraintsStatements(tableName));
      }
      builder.add(cascade ? Statement.of(sqlWithoutCascade) : statement);
      return builder.build();
    } else if (parser.eatKeyword("schema")) {
      TableOrIndexName schemaName = parser.readTableOrIndexName();
      if (schemaName == null || schemaName.schema != null) {
        return defaultResult;
      }
      if (!parser.eatKeyword("cascade")) {
        return defaultResult;
      }
      ImmutableList.Builder<Statement> builder = ImmutableList.builder();
      builder.addAll(getDropSchemaIndexesStatements(schemaName));
      builder.addAll(getDropSchemaForeignKeysStatements(schemaName));
      builder.addAll(getDropSchemaViewsStatements(schemaName));
      builder.addAll(getDropSchemaTablesStatements(schemaName));
      return builder.build();
    }
    return defaultResult;
  }

  ImmutableList<Statement> getDropDependentIndexesStatements(TableOrIndexName tableName) {
    DatabaseClient client = connection.getDatabaseClient();
    try (ResultSet resultSet =
        client
            .singleUse()
            .executeQuery(
                Statement.newBuilder(
                        "select table_schema, index_name "
                            + "from information_schema.indexes "
                            + "where table_schema=$1 and table_name=$2 "
                            + "and not index_type = 'PRIMARY_KEY' "
                            + "and spanner_is_managed = 'NO'")
                    .bind("p1")
                    .to(
                        unquoteIdentifier(
                            tableName.schema == null
                                ? backendConnection.getCurrentSchema()
                                : tableName.schema))
                    .bind("p2")
                    .to(unquoteIdentifier(tableName.name))
                    .build())) {
      ImmutableList.Builder<Statement> dropStatements = ImmutableList.builder();
      while (resultSet.next()) {
        dropStatements.add(
            Statement.of(
                String.format(
                    "drop index \"%s\".\"%s\"",
                    resultSet.getString("table_schema"), resultSet.getString("index_name"))));
      }
      return dropStatements.build();
    }
  }

  ImmutableList<Statement> getDropDependentForeignKeyConstraintsStatements(
      TableOrIndexName tableName) {
    DatabaseClient client = connection.getDatabaseClient();
    try (ResultSet resultSet =
        client
            .singleUse()
            .executeQuery(
                Statement.newBuilder(
                        "select child.table_schema, child.table_name, rc.constraint_name\n"
                            + "from information_schema.referential_constraints rc\n"
                            + "inner join information_schema.table_constraints parent\n"
                            + "  on  rc.unique_constraint_catalog=parent.constraint_catalog\n"
                            + "  and rc.unique_constraint_schema=parent.constraint_schema\n"
                            + "  and rc.unique_constraint_name=parent.constraint_name\n"
                            + "inner join information_schema.table_constraints child\n"
                            + "  on  rc.constraint_catalog=child.constraint_catalog\n"
                            + "  and rc.constraint_schema=child.constraint_schema\n"
                            + "  and rc.constraint_name=child.constraint_name\n"
                            + "where parent.table_schema=$1\n"
                            + "and parent.table_name=$2")
                    .bind("p1")
                    .to(
                        unquoteIdentifier(
                            tableName.schema == null
                                ? backendConnection.getCurrentSchema()
                                : tableName.schema))
                    .bind("p2")
                    .to(unquoteIdentifier(tableName.name))
                    .build())) {
      ImmutableList.Builder<Statement> dropStatements = ImmutableList.builder();
      while (resultSet.next()) {
        dropStatements.add(
            Statement.of(
                String.format(
                    "alter table \"%s\".\"%s\" drop constraint \"%s\"",
                    resultSet.getString("table_schema"),
                    resultSet.getString("table_name"),
                    resultSet.getString("constraint_name"))));
      }
      return dropStatements.build();
    }
  }

  ImmutableList<Statement> getDropSchemaForeignKeysStatements(TableOrIndexName schemaName) {
    DatabaseClient client = connection.getDatabaseClient();
    try (ResultSet resultSet =
        client
            .singleUse()
            .executeQuery(
                Statement.newBuilder(
                        "select child.table_schema, child.table_name, rc.constraint_name\n"
                            + "from information_schema.referential_constraints rc\n"
                            + "inner join information_schema.table_constraints parent\n"
                            + "  on  rc.unique_constraint_catalog=parent.constraint_catalog\n"
                            + "  and rc.unique_constraint_schema=parent.constraint_schema\n"
                            + "  and rc.unique_constraint_name=parent.constraint_name\n"
                            + "inner join information_schema.table_constraints child\n"
                            + "  on  rc.constraint_catalog=child.constraint_catalog\n"
                            + "  and rc.constraint_schema=child.constraint_schema\n"
                            + "  and rc.constraint_name=child.constraint_name\n"
                            + "where parent.table_schema=$1")
                    .bind("p1")
                    .to(unquoteIdentifier(schemaName.name))
                    .build())) {
      ImmutableList.Builder<Statement> dropStatements = ImmutableList.builder();
      while (resultSet.next()) {
        dropStatements.add(
            Statement.of(
                String.format(
                    "alter table \"%s\".\"%s\" drop constraint \"%s\"",
                    resultSet.getString("table_schema"),
                    resultSet.getString("table_name"),
                    resultSet.getString("constraint_name"))));
      }
      return dropStatements.build();
    }
  }

  ImmutableList<Statement> getDropSchemaIndexesStatements(TableOrIndexName schemaName) {
    DatabaseClient client = connection.getDatabaseClient();
    try (ResultSet resultSet =
        client
            .singleUse()
            .executeQuery(
                Statement.newBuilder(
                        "select table_schema, index_name "
                            + "from information_schema.indexes "
                            + "where table_schema=$1 "
                            + "and not index_type = 'PRIMARY_KEY' "
                            + "and spanner_is_managed = 'NO'")
                    .bind("p1")
                    .to(unquoteIdentifier(schemaName.name))
                    .build())) {
      ImmutableList.Builder<Statement> dropStatements = ImmutableList.builder();
      while (resultSet.next()) {
        dropStatements.add(
            Statement.of(
                String.format(
                    "drop index \"%s\".\"%s\"",
                    resultSet.getString("table_schema"), resultSet.getString("index_name"))));
      }
      return dropStatements.build();
    }
  }

  private static final class Table implements Comparable<Table> {
    private final String schema;
    private final String name;
    private final String parent;

    Table(String schema, String name, String parent) {
      this.schema = Preconditions.checkNotNull(schema);
      this.name = Preconditions.checkNotNull(name);
      this.parent = parent;
    }

    @Override
    public int hashCode() {
      return Objects.hash(this.schema, this.name);
    }

    @Override
    public boolean equals(Object o) {
      if (!(o instanceof Table)) {
        return false;
      }
      Table other = (Table) o;
      return Objects.equals(this.schema, other.schema) && Objects.equals(this.name, other.name);
    }

    @Override
    public int compareTo(Table o) {
      if (o.parent != null && Objects.equals(this.name, o.parent)) {
        return 1;
      }
      if (this.parent != null && Objects.equals(this.parent, o.name)) {
        return -1;
      }
      if (o.parent != null && this.parent == null) {
        return 1;
      }
      if (this.parent != null && o.parent == null) {
        return -1;
      }
      if (!Objects.equals(this.schema, o.schema)) {
        return this.schema.compareTo(o.schema);
      }
      return this.name.compareTo(o.name);
    }
  }

  ImmutableList<Statement> getDropSchemaViewsStatements(TableOrIndexName schemaName) {
    DatabaseClient client = connection.getDatabaseClient();
    try (ResultSet resultSet =
        client
            .singleUse()
            .executeQuery(
                Statement.newBuilder(
                        "select table_schema, table_name "
                            + "from information_schema.tables "
                            + "where table_schema=$1 "
                            + "and table_type='VIEW'")
                    .bind("p1")
                    .to(unquoteIdentifier(schemaName.name))
                    .build())) {
      ImmutableList.Builder<Statement> dropStatements = ImmutableList.builder();
      while (resultSet.next()) {
        dropStatements.add(
            Statement.of(
                String.format(
                    "drop view \"%s\".\"%s\"",
                    resultSet.getString("table_schema"), resultSet.getString("table_name"))));
      }
      return dropStatements.build();
    }
  }

  ImmutableList<Statement> getDropSchemaTablesStatements(TableOrIndexName schemaName) {
    DatabaseClient client = connection.getDatabaseClient();
    try (ResultSet resultSet =
        client
            .singleUse()
            .executeQuery(
                Statement.newBuilder(
                        "select table_schema, table_name, parent_table_name "
                            + "from information_schema.tables "
                            + "where table_schema=$1 "
                            + "and table_type='BASE TABLE'")
                    .bind("p1")
                    .to(unquoteIdentifier(schemaName.name))
                    .build())) {
      List<Table> tables = new ArrayList<>();
      while (resultSet.next()) {
        tables.add(
            new Table(
                resultSet.getString("table_schema"),
                resultSet.getString("table_name"),
                resultSet.isNull("parent_table_name")
                    ? null
                    : resultSet.getString("parent_table_name")));
      }
      Collections.sort(tables);
      ImmutableList.Builder<Statement> dropStatements = ImmutableList.builder();
      for (Table table : tables) {
        dropStatements.add(
            Statement.of(String.format("drop table \"%s\".\"%s\"", table.schema, table.name)));
      }
      return dropStatements.build();
    }
  }
}<|MERGE_RESOLUTION|>--- conflicted
+++ resolved
@@ -15,10 +15,7 @@
 package com.google.cloud.spanner.pgadapter.statements;
 
 import com.google.cloud.Tuple;
-<<<<<<< HEAD
 import com.google.cloud.spanner.DatabaseClient;
-=======
->>>>>>> 0c3dc11c
 import com.google.cloud.spanner.Dialect;
 import com.google.cloud.spanner.ResultSet;
 import com.google.cloud.spanner.Statement;
@@ -29,17 +26,13 @@
 import com.google.cloud.spanner.pgadapter.statements.SimpleParser.TableOrIndexName;
 import com.google.cloud.spanner.pgadapter.utils.QueryPartReplacer;
 import com.google.cloud.spanner.pgadapter.utils.QueryPartReplacer.ReplacementStatus;
-<<<<<<< HEAD
+import com.google.common.annotations.VisibleForTesting;
 import com.google.common.base.Preconditions;
 import com.google.common.collect.ImmutableList;
 import java.util.ArrayList;
 import java.util.Collections;
 import java.util.List;
 import java.util.Objects;
-=======
-import com.google.common.annotations.VisibleForTesting;
-import com.google.common.collect.ImmutableList;
->>>>>>> 0c3dc11c
 import java.util.function.Supplier;
 
 /**
@@ -87,51 +80,7 @@
         parsedStatement = AbstractStatementParser.getInstance(Dialect.POSTGRESQL).parse(statement);
       }
     }
-<<<<<<< HEAD
-    Statement translated = translate(parsedStatement, statement);
-    if (!backendConnection.getSessionState().isSupportDropCascade()) {
-      return connection.execute(translated);
-    } else {
-      ImmutableList<Statement> allStatements = getDependentStatements(translated);
-      if (allStatements.size() == 1) {
-        return connection.execute(allStatements.get(0));
-      } else {
-        boolean startedBatch = false;
-        try {
-          if (!connection.isDdlBatchActive()) {
-            connection.execute(Statement.of("START BATCH DDL"));
-            startedBatch = true;
-          }
-          StatementResult result = null;
-          for (Statement dropDependency : allStatements) {
-            result = connection.execute(dropDependency);
-          }
-          if (startedBatch) {
-            result = connection.execute(Statement.of("RUN BATCH"));
-          }
-          return result;
-        } catch (Throwable t) {
-          if (startedBatch && connection.isDdlBatchActive()) {
-            connection.abortBatch();
-          }
-          throw t;
-        }
-      }
-    }
-  }
-
-  private String applyReplacers(String sql) {
-    for (QueryPartReplacer functionReplacement : ddlStatementReplacements.get()) {
-      Tuple<String, ReplacementStatus> result = functionReplacement.replace(sql);
-      if (result.y() == ReplacementStatus.STOP) {
-        return result.x();
-      }
-      sql = result.x();
-    }
-    return sql;
-=======
     return connection.execute(translate(parsedStatement, statement));
->>>>>>> 0c3dc11c
   }
 
   @VisibleForTesting
