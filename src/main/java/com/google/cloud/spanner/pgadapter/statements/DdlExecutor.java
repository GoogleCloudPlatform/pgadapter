// Copyright 2022 Google LLC
//
// Licensed under the Apache License, Version 2.0 (the "License");
// you may not use this file except in compliance with the License.
// You may obtain a copy of the License at
//
//      http://www.apache.org/licenses/LICENSE-2.0
//
// Unless required by applicable law or agreed to in writing, software
// distributed under the License is distributed on an "AS IS" BASIS,
// WITHOUT WARRANTIES OR CONDITIONS OF ANY KIND, either express or implied.
// See the License for the specific language governing permissions and
// limitations under the License.

package com.google.cloud.spanner.pgadapter.statements;

import com.google.cloud.Tuple;
import com.google.cloud.spanner.Dialect;
import com.google.cloud.spanner.Statement;
import com.google.cloud.spanner.connection.AbstractStatementParser;
import com.google.cloud.spanner.connection.AbstractStatementParser.ParsedStatement;
import com.google.cloud.spanner.connection.Connection;
import com.google.cloud.spanner.connection.StatementResult;
import com.google.cloud.spanner.pgadapter.statements.SimpleParser.TableOrIndexName;
<<<<<<< HEAD
import com.google.common.collect.ImmutableList;
=======
import com.google.cloud.spanner.pgadapter.utils.QueryPartReplacer;
import com.google.cloud.spanner.pgadapter.utils.QueryPartReplacer.ReplacementStatus;
import com.google.common.collect.ImmutableList;
import java.util.function.Supplier;
>>>>>>> 3c585338

/**
 * {@link DdlExecutor} inspects DDL statements before executing these to support commonly used DDL
 * features that are not (yet) supported by the backend.
 */
class DdlExecutor {

  private final BackendConnection backendConnection;
  private final Connection connection;
  private final Supplier<ImmutableList<QueryPartReplacer>> ddlStatementReplacements;

  /** Constructor for a {@link DdlExecutor} for the given connection. */
  DdlExecutor(
      BackendConnection backendConnection,
      Supplier<ImmutableList<QueryPartReplacer>> ddlStatementReplacements) {
    this.backendConnection = backendConnection;
    this.connection = backendConnection.getSpannerConnection();
    this.ddlStatementReplacements = ddlStatementReplacements;
  }

  /**
   * Removes any quotes around the given identifier, and folds the identifier to lower case if it
   * was not quoted.
   */
  static String unquoteIdentifier(String identifier) {
    if (identifier.length() < 2) {
      return identifier;
    }
    if (identifier.startsWith("\"")) {
      return identifier.substring(1, identifier.length() - 1);
    }
    return identifier.toLowerCase();
  }

  /**
   * Executes the given DDL statement. This can also include some translations that are needed to
   * make the statement compatible with Cloud Spanner.
   */
  StatementResult execute(ParsedStatement parsedStatement, Statement statement) {
    if (!ddlStatementReplacements.get().isEmpty()) {
      String replaced = applyReplacers(statement.getSql());
      if (!replaced.equals(statement.getSql())) {
        statement = Statement.of(replaced);
        parsedStatement = AbstractStatementParser.getInstance(Dialect.POSTGRESQL).parse(statement);
      }
    }
    return connection.execute(translate(parsedStatement, statement));
  }

  private String applyReplacers(String sql) {
    for (QueryPartReplacer functionReplacement : ddlStatementReplacements.get()) {
      Tuple<String, ReplacementStatus> result = functionReplacement.replace(sql);
      if (result.y() == ReplacementStatus.STOP) {
        return result.x();
      }
      sql = result.x();
    }
    return sql;
  }

  /**
   * Translates a DDL statement that can contain 'create table' statement with a named primary key
   * into one that is supported by the backend.
   */
  Statement translate(ParsedStatement parsedStatement, Statement statement) {
    SimpleParser parser = new SimpleParser(parsedStatement.getSqlWithoutComments());
    if (parser.eatKeyword("create")) {
      statement = translateCreate(parser, statement);
    }

    return statement;
  }

  Statement translateCreate(SimpleParser parser, Statement statement) {
    if (parser.eatKeyword("table")) {
      statement = maybeRemovePrimaryKeyConstraintName(statement);
      statement = replaceTimestampWithTimestamptz(statement);
    }
    return statement;
  }

  static Statement replaceTimestampWithTimestamptz(Statement statement) {
    SimpleParser parser = new SimpleParser(statement.getSql());
    if (!(parser.eatKeyword("create") && parser.eatKeyword("table"))) {
      return statement;
    }
    if (parser.readTableOrIndexName() == null) {
      return statement;
    }
    if (!parser.eatToken("(")) {
      return statement;
    }
    boolean replaced = false;
    while (!parser.eatToken(")") && parser.hasMoreTokens()) {
      if (parser.peekKeyword("constraint")
          || parser.peekKeyword("check")
          || parser.peekKeyword("foreign")
          || parser.peekKeyword("primary")) {
        // Skip constraint definition.
        skipColumnOrConstraintExpression(parser);
        continue;
      }
      TableOrIndexName name = parser.readTableOrIndexName();
      if (name == null) {
        // Skip expression.
        skipColumnOrConstraintExpression(parser);
        continue;
      }
      int startPos = parser.getPos();
      if (parser.eatKeyword("timestamp")) {
        if (parser.eatKeyword("with")) {
          skipColumnOrConstraintExpression(parser);
          continue;
        }
        if (parser.eatKeyword("without")) {
          if (!(parser.eatKeyword("time") && parser.eatKeyword("zone"))) {
            skipColumnOrConstraintExpression(parser);
            continue;
          }
          replaced = true;
          int length = parser.getPos() - startPos;
          parser.setSql(
              parser.getSql().substring(0, startPos)
                  + " timestamp with time zone "
                  + parser.getSql().substring(parser.getPos()));
          parser.setPos(parser.getPos() + " timestamp with time zone ".length() - length);
        } else {
          replaced = true;
          int length = parser.getPos() - startPos;
          parser.setSql(
              parser.getSql().substring(0, startPos)
                  + " timestamptz "
                  + parser.getSql().substring(parser.getPos()));
          parser.setPos(parser.getPos() + " timestamptz ".length() - length);
        }
      }
      // Skip the rest of the expression.
      skipColumnOrConstraintExpression(parser);
    }
    if (replaced) {
      return Statement.of(parser.getSql());
    }
    return statement;
  }

  static void skipColumnOrConstraintExpression(SimpleParser parser) {
    parser.parseExpressionUntilKeyword(ImmutableList.of(), true, true);
    parser.eatToken(",");
  }

  Statement maybeRemovePrimaryKeyConstraintName(Statement createTableStatement) {
    ParsedStatement parsedStatement =
        AbstractStatementParser.getInstance(Dialect.POSTGRESQL).parse(createTableStatement);
    SimpleParser parser = new SimpleParser(parsedStatement.getSqlWithoutComments());
    parser.eatKeyword("create", "table", "if", "not", "exists");
    TableOrIndexName tableName = parser.readTableOrIndexName();
    if (tableName == null) {
      return createTableStatement;
    }
    if (!parser.eatToken("(")) {
      return createTableStatement;
    }
    while (true) {
      if (parser.eatToken(")")) {
        break;
      } else if (parser.eatToken(",")) {
        continue;
      } else if (parser.peekKeyword("constraint")) {
        int positionBeforeConstraintDefinition = parser.getPos();
        parser.eatKeyword("constraint");
        String constraintName = unquoteIdentifier(parser.readIdentifierPart());
        int positionAfterConstraintName = parser.getPos();
        if (parser.eatKeyword("primary", "key")) {
          if (!(
              constraintName.equalsIgnoreCase("pk_" + unquoteIdentifier(tableName.name))
          || (
                  // Well-known primary key that name is used by Liquibase.
              tableName.getUnquotedName().equals("databasechangeloglock") &&
              constraintName.equalsIgnoreCase("databasechangeloglock_pkey")))) {
            return createTableStatement;
          }
          return Statement.of(
              parser.getSql().substring(0, positionBeforeConstraintDefinition)
                  + parser.getSql().substring(positionAfterConstraintName));
        } else {
          parser.parseExpression();
        }
      } else {
        parser.parseExpression();
      }
    }
    return createTableStatement;
  }
}<|MERGE_RESOLUTION|>--- conflicted
+++ resolved
@@ -22,14 +22,10 @@
 import com.google.cloud.spanner.connection.Connection;
 import com.google.cloud.spanner.connection.StatementResult;
 import com.google.cloud.spanner.pgadapter.statements.SimpleParser.TableOrIndexName;
-<<<<<<< HEAD
-import com.google.common.collect.ImmutableList;
-=======
 import com.google.cloud.spanner.pgadapter.utils.QueryPartReplacer;
 import com.google.cloud.spanner.pgadapter.utils.QueryPartReplacer.ReplacementStatus;
 import com.google.common.collect.ImmutableList;
 import java.util.function.Supplier;
->>>>>>> 3c585338
 
 /**
  * {@link DdlExecutor} inspects DDL statements before executing these to support commonly used DDL
@@ -106,78 +102,8 @@
   Statement translateCreate(SimpleParser parser, Statement statement) {
     if (parser.eatKeyword("table")) {
       statement = maybeRemovePrimaryKeyConstraintName(statement);
-      statement = replaceTimestampWithTimestamptz(statement);
     }
     return statement;
-  }
-
-  static Statement replaceTimestampWithTimestamptz(Statement statement) {
-    SimpleParser parser = new SimpleParser(statement.getSql());
-    if (!(parser.eatKeyword("create") && parser.eatKeyword("table"))) {
-      return statement;
-    }
-    if (parser.readTableOrIndexName() == null) {
-      return statement;
-    }
-    if (!parser.eatToken("(")) {
-      return statement;
-    }
-    boolean replaced = false;
-    while (!parser.eatToken(")") && parser.hasMoreTokens()) {
-      if (parser.peekKeyword("constraint")
-          || parser.peekKeyword("check")
-          || parser.peekKeyword("foreign")
-          || parser.peekKeyword("primary")) {
-        // Skip constraint definition.
-        skipColumnOrConstraintExpression(parser);
-        continue;
-      }
-      TableOrIndexName name = parser.readTableOrIndexName();
-      if (name == null) {
-        // Skip expression.
-        skipColumnOrConstraintExpression(parser);
-        continue;
-      }
-      int startPos = parser.getPos();
-      if (parser.eatKeyword("timestamp")) {
-        if (parser.eatKeyword("with")) {
-          skipColumnOrConstraintExpression(parser);
-          continue;
-        }
-        if (parser.eatKeyword("without")) {
-          if (!(parser.eatKeyword("time") && parser.eatKeyword("zone"))) {
-            skipColumnOrConstraintExpression(parser);
-            continue;
-          }
-          replaced = true;
-          int length = parser.getPos() - startPos;
-          parser.setSql(
-              parser.getSql().substring(0, startPos)
-                  + " timestamp with time zone "
-                  + parser.getSql().substring(parser.getPos()));
-          parser.setPos(parser.getPos() + " timestamp with time zone ".length() - length);
-        } else {
-          replaced = true;
-          int length = parser.getPos() - startPos;
-          parser.setSql(
-              parser.getSql().substring(0, startPos)
-                  + " timestamptz "
-                  + parser.getSql().substring(parser.getPos()));
-          parser.setPos(parser.getPos() + " timestamptz ".length() - length);
-        }
-      }
-      // Skip the rest of the expression.
-      skipColumnOrConstraintExpression(parser);
-    }
-    if (replaced) {
-      return Statement.of(parser.getSql());
-    }
-    return statement;
-  }
-
-  static void skipColumnOrConstraintExpression(SimpleParser parser) {
-    parser.parseExpressionUntilKeyword(ImmutableList.of(), true, true);
-    parser.eatToken(",");
   }
 
   Statement maybeRemovePrimaryKeyConstraintName(Statement createTableStatement) {
@@ -203,12 +129,11 @@
         String constraintName = unquoteIdentifier(parser.readIdentifierPart());
         int positionAfterConstraintName = parser.getPos();
         if (parser.eatKeyword("primary", "key")) {
-          if (!(
-              constraintName.equalsIgnoreCase("pk_" + unquoteIdentifier(tableName.name))
-          || (
-                  // Well-known primary key that name is used by Liquibase.
-              tableName.getUnquotedName().equals("databasechangeloglock") &&
-              constraintName.equalsIgnoreCase("databasechangeloglock_pkey")))) {
+          if (!(constraintName.equalsIgnoreCase("pk_" + unquoteIdentifier(tableName.name))
+              || (
+              // Well-known primary key that name is used by Liquibase.
+              tableName.getUnquotedName().equals("databasechangeloglock")
+                  && constraintName.equalsIgnoreCase("databasechangeloglock_pkey")))) {
             return createTableStatement;
           }
           return Statement.of(
