// Copyright 2020 Google LLC
//
// Licensed under the Apache License, Version 2.0 (the "License");
// you may not use this file except in compliance with the License.
// You may obtain a copy of the License at
//
//      http://www.apache.org/licenses/LICENSE-2.0
//
// Unless required by applicable law or agreed to in writing, software
// distributed under the License is distributed on an "AS IS" BASIS,
// WITHOUT WARRANTIES OR CONDITIONS OF ANY KIND, either express or implied.
// See the License for the specific language governing permissions and
// limitations under the License.

package com.google.cloud.spanner.pgadapter.wireprotocol;

import com.google.cloud.spanner.jdbc.CloudSpannerJdbcConnection;
import com.google.cloud.spanner.pgadapter.ConnectionHandler;
import com.google.cloud.spanner.pgadapter.ConnectionHandler.ConnectionStatus;
import com.google.cloud.spanner.pgadapter.ConnectionHandler.QueryMode;
import com.google.cloud.spanner.pgadapter.statements.CopyStatement;
import com.google.cloud.spanner.pgadapter.statements.IntermediateStatement;
import com.google.cloud.spanner.pgadapter.statements.MatcherStatement;
import com.google.cloud.spanner.pgadapter.utils.StatementParser;
import com.google.cloud.spanner.pgadapter.wireoutput.CopyInResponse;
import com.google.cloud.spanner.pgadapter.wireoutput.ReadyResponse;
import com.google.cloud.spanner.pgadapter.wireoutput.ReadyResponse.Status;
import com.google.cloud.spanner.pgadapter.wireoutput.RowDescriptionResponse;
import java.text.MessageFormat;

/** Executes a simple statement. */
public class QueryMessage extends ControlMessage {

  protected static final char IDENTIFIER = 'Q';
  protected static final String COPY = "COPY";

  private IntermediateStatement statement;

  public QueryMessage(ConnectionHandler connection) throws Exception {
    super(connection);
    String query = StatementParser.removeCommentsAndTrim(this.readAll());
    String command = IntermediateStatement.parseCommand(query);
    if (command.equalsIgnoreCase(COPY)) {
      this.statement = new CopyStatement(query, this.connection.getJdbcConnection());
    } else if (!connection.getServer().getOptions().requiresMatcher()) {
      this.statement = new IntermediateStatement(query, this.connection.getJdbcConnection());
    } else {
      this.statement = new MatcherStatement(query, this.connection);
    }
    this.connection.addActiveStatement(this.statement);
  }

  @Override
  protected void sendPayload() throws Exception {
    this.statement.execute();
    this.handleQuery();
    if (!this.statement.getCommand().equalsIgnoreCase(COPY)) {
      this.connection.removeActiveStatement(this.statement);
    }
  }

  @Override
  protected String getMessageName() {
    return "Query";
  }

  @Override
  protected String getPayloadString() {
    return new MessageFormat("Length: {0}, SQL: {1}")
        .format(new Object[] {this.length, this.statement.getSql()});
  }

  @Override
  protected String getIdentifier() {
    return String.valueOf(IDENTIFIER);
  }

  public IntermediateStatement getStatement() {
    return this.statement;
  }

  /**
   * Simple Query handler, which examined the state of the statement and processes accordingly (if
   * error, handle error, otherwise sends the result and if contains result set, send row
   * description)
   *
   * @throws Exception
   */
  public void handleQuery() throws Exception {
    if (this.statement.hasException()) {
      this.handleError(this.statement.getException());
    } else {
      if (this.statement.getCommand().equalsIgnoreCase(COPY)) {
        CopyStatement copyStatement = (CopyStatement) this.statement;
        new CopyInResponse(
                this.outputStream,
                copyStatement.getTableColumns().size(),
                copyStatement.getFormatCode())
            .send();
        this.connection.setStatus(ConnectionStatus.COPY_IN);
      } else if (this.statement.containsResultSet()) {
        new RowDescriptionResponse(
                this.outputStream,
                this.statement,
                this.statement.getStatementResult().getMetaData(),
                this.connection.getServer().getOptions(),
                QueryMode.SIMPLE)
            .send();
      } else {
        this.sendSpannerResult(this.statement, QueryMode.SIMPLE, 0L);
        new ReadyResponse(this.outputStream, ReadyResponse.Status.IDLE).send();
      }
<<<<<<< HEAD
=======
      this.sendSpannerResult(this.statement, QueryMode.SIMPLE, 0L);
      boolean inTransaction =
          connection.getJdbcConnection().unwrap(CloudSpannerJdbcConnection.class).isInTransaction();
      new ReadyResponse(
              this.outputStream, inTransaction ? Status.TRANSACTION : ReadyResponse.Status.IDLE)
          .send();
>>>>>>> 5b7f0301
    }
    this.connection.cleanUp(this.statement);
  }
}<|MERGE_RESOLUTION|>--- conflicted
+++ resolved
@@ -110,15 +110,12 @@
         this.sendSpannerResult(this.statement, QueryMode.SIMPLE, 0L);
         new ReadyResponse(this.outputStream, ReadyResponse.Status.IDLE).send();
       }
-<<<<<<< HEAD
-=======
       this.sendSpannerResult(this.statement, QueryMode.SIMPLE, 0L);
       boolean inTransaction =
           connection.getJdbcConnection().unwrap(CloudSpannerJdbcConnection.class).isInTransaction();
       new ReadyResponse(
               this.outputStream, inTransaction ? Status.TRANSACTION : ReadyResponse.Status.IDLE)
           .send();
->>>>>>> 5b7f0301
     }
     this.connection.cleanUp(this.statement);
   }
