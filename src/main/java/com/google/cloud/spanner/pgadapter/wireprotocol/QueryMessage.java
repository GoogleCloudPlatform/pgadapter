--- conflicted
+++ resolved
@@ -39,21 +39,12 @@
   public static final String COPY = "COPY";
 
   private final boolean isCopy;
-<<<<<<< HEAD
-  private IntermediateStatement statement;
-
-  public QueryMessage(ConnectionHandler connection) throws Exception {
-    super(connection);
-    String query = PARSER.removeCommentsAndTrim(this.readAll());
-    this.isCopy = StatementParser.isCommand(COPY, query);
-=======
   private final IntermediateStatement statement;
 
   public QueryMessage(ConnectionHandler connection) throws Exception {
     super(connection);
     ParsedStatement parsedStatement = PARSER.parse(Statement.of(this.readAll()));
     this.isCopy = StatementParser.isCommand(COPY, parsedStatement.getSqlWithoutComments());
->>>>>>> 40ae66d5
     if (isCopy) {
       this.statement =
           new CopyStatement(
