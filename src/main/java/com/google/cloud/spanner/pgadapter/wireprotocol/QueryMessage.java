// Copyright 2020 Google LLC
//
// Licensed under the Apache License, Version 2.0 (the "License");
// you may not use this file except in compliance with the License.
// You may obtain a copy of the License at
//
//      http://www.apache.org/licenses/LICENSE-2.0
//
// Unless required by applicable law or agreed to in writing, software
// distributed under the License is distributed on an "AS IS" BASIS,
// WITHOUT WARRANTIES OR CONDITIONS OF ANY KIND, either express or implied.
// See the License for the specific language governing permissions and
// limitations under the License.

package com.google.cloud.spanner.pgadapter.wireprotocol;

import com.google.cloud.spanner.Dialect;
import com.google.cloud.spanner.Statement;
import com.google.cloud.spanner.connection.AbstractStatementParser;
import com.google.cloud.spanner.connection.AbstractStatementParser.ParsedStatement;
import com.google.cloud.spanner.pgadapter.ConnectionHandler;
import com.google.cloud.spanner.pgadapter.ConnectionHandler.ConnectionStatus;
import com.google.cloud.spanner.pgadapter.ConnectionHandler.QueryMode;
import com.google.cloud.spanner.pgadapter.statements.CopyStatement;
import com.google.cloud.spanner.pgadapter.statements.IntermediateStatement;
import com.google.cloud.spanner.pgadapter.statements.MatcherStatement;
import com.google.cloud.spanner.pgadapter.utils.StatementParser;
import com.google.cloud.spanner.pgadapter.wireoutput.CopyInResponse;
import com.google.cloud.spanner.pgadapter.wireoutput.ErrorResponse;
import com.google.cloud.spanner.pgadapter.wireoutput.ErrorResponse.State;
import com.google.cloud.spanner.pgadapter.wireoutput.ReadyResponse;
import com.google.cloud.spanner.pgadapter.wireoutput.ReadyResponse.Status;
import com.google.cloud.spanner.pgadapter.wireoutput.RowDescriptionResponse;
import java.text.MessageFormat;

/** Executes a simple statement. */
public class QueryMessage extends ControlMessage {
  private static final AbstractStatementParser PARSER =
      AbstractStatementParser.getInstance(Dialect.POSTGRESQL);
  protected static final char IDENTIFIER = 'Q';
  public static final String COPY = "COPY";

  private final boolean isCopy;
  private final IntermediateStatement statement;

  public QueryMessage(ConnectionHandler connection) throws Exception {
    super(connection);
    ParsedStatement parsedStatement = PARSER.parse(Statement.of(this.readAll()));
    this.isCopy = StatementParser.isCommand(COPY, parsedStatement.getSqlWithoutComments());
    if (isCopy) {
      this.statement =
          new CopyStatement(
              connection.getServer().getOptions(),
              parsedStatement,
              this.connection.getSpannerConnection());
    } else if (!connection.getServer().getOptions().requiresMatcher()) {
      this.statement =
<<<<<<< HEAD
          new IntermediateStatement(connection.getServer().getOptions(), query, this.connection);
=======
          new IntermediateStatement(
              connection.getServer().getOptions(),
              parsedStatement,
              this.connection.getSpannerConnection());
>>>>>>> 8414b197
    } else {
      this.statement =
          new MatcherStatement(
              connection.getServer().getOptions(), parsedStatement, this.connection);
    }
    this.connection.addActiveStatement(this.statement);
  }

  @Override
  protected void sendPayload() throws Exception {
    this.statement.execute();
    this.handleQuery();
    if (!this.statement.getCommand(0).equalsIgnoreCase(COPY)) {
      this.connection.removeActiveStatement(this.statement);
    }
  }

  @Override
  protected String getMessageName() {
    return "Query";
  }

  @Override
  protected String getPayloadString() {
    return new MessageFormat("Length: {0}, SQL: {1}")
        .format(new Object[] {this.length, this.statement.getSql()});
  }

  @Override
  protected String getIdentifier() {
    return String.valueOf(IDENTIFIER);
  }

  public IntermediateStatement getStatement() {
    return this.statement;
  }

  /**
   * Simple Query handler, which examined the state of the statement and processes accordingly (if
   * error, handle error, otherwise sends the result and if contains result set, send row
   * description)
   *
   * @throws Exception if handling the query fails
   */
  public void handleQuery() throws Exception {
    // Skip unexecuted statements, as no response needs be returned
    for (int index = 0; index <= statement.getLastExecutedIndex(); index++) {
      if (this.statement.hasException(index)) {
        new ErrorResponse(
                this.outputStream, this.statement.getException(index), State.InternalError)
            .send();
      } else if (this.statement.getCommand(index).equalsIgnoreCase(COPY)) {
        CopyStatement copyStatement = (CopyStatement) this.statement;
        new CopyInResponse(
                this.outputStream,
                copyStatement.getTableColumns().size(),
                copyStatement.getFormatCode())
            .send();
        this.connection.setStatus(ConnectionStatus.COPY_IN);

        // Return early as we do not respond with CommandComplete after a COPY command.
        return;
<<<<<<< HEAD
      } else {
        if (this.statement.containsResultSet(index)) {
          new RowDescriptionResponse(
                  this.outputStream,
                  this.statement,
                  this.statement.getStatementResult(index),
                  this.connection.getServer().getOptions(),
                  QueryMode.SIMPLE)
              .send();
        }
        this.sendSpannerResult(index, this.statement, QueryMode.SIMPLE, 0L);
      }
    }
    boolean inTransaction = connection.getSpannerConnection().isInTransaction();
    Status transactionStatus = Status.IDLE;
    if (inTransaction) {
      if (connection.getStatus() == ConnectionStatus.ABORTED) {
        transactionStatus = Status.FAILED;
      } else {
        transactionStatus = Status.TRANSACTION;
=======
      } else if (this.statement.containsResultSet()) {
        new RowDescriptionResponse(
                this.outputStream,
                this.statement,
                this.statement.getStatementResult(),
                this.connection.getServer().getOptions(),
                QueryMode.SIMPLE)
            .send(false);
>>>>>>> 8414b197
      }
    }
    new ReadyResponse(this.outputStream, transactionStatus).send();
    this.connection.cleanUp(this.statement);
  }
}<|MERGE_RESOLUTION|>--- conflicted
+++ resolved
@@ -55,14 +55,8 @@
               this.connection.getSpannerConnection());
     } else if (!connection.getServer().getOptions().requiresMatcher()) {
       this.statement =
-<<<<<<< HEAD
-          new IntermediateStatement(connection.getServer().getOptions(), query, this.connection);
-=======
           new IntermediateStatement(
-              connection.getServer().getOptions(),
-              parsedStatement,
-              this.connection.getSpannerConnection());
->>>>>>> 8414b197
+              connection.getServer().getOptions(), parsedStatement, this.connection);
     } else {
       this.statement =
           new MatcherStatement(
@@ -125,7 +119,6 @@
 
         // Return early as we do not respond with CommandComplete after a COPY command.
         return;
-<<<<<<< HEAD
       } else {
         if (this.statement.containsResultSet(index)) {
           new RowDescriptionResponse(
@@ -134,7 +127,7 @@
                   this.statement.getStatementResult(index),
                   this.connection.getServer().getOptions(),
                   QueryMode.SIMPLE)
-              .send();
+              .send(false);
         }
         this.sendSpannerResult(index, this.statement, QueryMode.SIMPLE, 0L);
       }
@@ -146,16 +139,6 @@
         transactionStatus = Status.FAILED;
       } else {
         transactionStatus = Status.TRANSACTION;
-=======
-      } else if (this.statement.containsResultSet()) {
-        new RowDescriptionResponse(
-                this.outputStream,
-                this.statement,
-                this.statement.getStatementResult(),
-                this.connection.getServer().getOptions(),
-                QueryMode.SIMPLE)
-            .send(false);
->>>>>>> 8414b197
       }
     }
     new ReadyResponse(this.outputStream, transactionStatus).send();
