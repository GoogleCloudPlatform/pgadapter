// Copyright 2020 Google LLC
//
// Licensed under the Apache License, Version 2.0 (the "License");
// you may not use this file except in compliance with the License.
// You may obtain a copy of the License at
//
//      http://www.apache.org/licenses/LICENSE-2.0
//
// Unless required by applicable law or agreed to in writing, software
// distributed under the License is distributed on an "AS IS" BASIS,
// WITHOUT WARRANTIES OR CONDITIONS OF ANY KIND, either express or implied.
// See the License for the specific language governing permissions and
// limitations under the License.

package com.google.cloud.spanner.pgadapter.wireprotocol;

import com.google.cloud.spanner.pgadapter.ConnectionHandler;
import com.google.cloud.spanner.pgadapter.statements.CopyStatement;
<<<<<<< HEAD
import com.google.cloud.spanner.pgadapter.utils.MutationBuilder;
=======
import com.google.cloud.spanner.pgadapter.utils.MutationWriter;
>>>>>>> 5b7f0301
import com.google.cloud.spanner.pgadapter.wireoutput.ErrorResponse;
import com.google.cloud.spanner.pgadapter.wireoutput.ErrorResponse.State;
import com.google.cloud.spanner.pgadapter.wireoutput.ReadyResponse;
import java.text.MessageFormat;

/**
 * Normally used to signal a copy command failed. Spanner does not currently support copies, so send
 * will throw a descriptive error to be sent to the user. Note that we do parse this in order for
 * this to be future proof, and to ensure the input stream is flushed of the command (in order to
 * continue receiving properly)
 */
public class CopyFailMessage extends ControlMessage {

  protected static final char IDENTIFIER = 'f';
  private CopyStatement statement;

  private String errorMessage;

  public CopyFailMessage(ConnectionHandler connection) throws Exception {
    super(connection);
    this.errorMessage = this.readAll();
    this.statement = (CopyStatement) connection.getActiveStatement();
  }

  @Override
  protected void sendPayload() throws Exception {
    // If backend error occurred during copy-in mode, drop any subsequent CopyFail messages.
    if (!statement.hasException()) {
      new ErrorResponse(this.outputStream, new Exception(this.errorMessage), State.IOError).send();
<<<<<<< HEAD
      new ReadyResponse(this.outputStream, ReadyResponse.Status.IDLE).send();
    } else {
      MutationBuilder mb = this.statement.getMutationBuilder();
      mb.closeErrorFile();
    }
=======
    } else {
      MutationWriter mw = this.statement.getMutationWriter();
      mw.closeErrorFile();
    }
    new ReadyResponse(this.outputStream, ReadyResponse.Status.IDLE).send();
>>>>>>> 5b7f0301
    this.connection.removeActiveStatement(this.statement);
    this.outputStream.flush();
  }

  @Override
  protected String getMessageName() {
    return "Copy Fail";
  }

  @Override
  protected String getPayloadString() {
    return new MessageFormat("Length: {0}").format(new Object[] {this.length});
  }

  @Override
  protected String getIdentifier() {
    return String.valueOf(IDENTIFIER);
  }

  public String getErrorMessage() {
    return this.errorMessage;
  }
}<|MERGE_RESOLUTION|>--- conflicted
+++ resolved
@@ -16,11 +16,7 @@
 
 import com.google.cloud.spanner.pgadapter.ConnectionHandler;
 import com.google.cloud.spanner.pgadapter.statements.CopyStatement;
-<<<<<<< HEAD
-import com.google.cloud.spanner.pgadapter.utils.MutationBuilder;
-=======
 import com.google.cloud.spanner.pgadapter.utils.MutationWriter;
->>>>>>> 5b7f0301
 import com.google.cloud.spanner.pgadapter.wireoutput.ErrorResponse;
 import com.google.cloud.spanner.pgadapter.wireoutput.ErrorResponse.State;
 import com.google.cloud.spanner.pgadapter.wireoutput.ReadyResponse;
@@ -50,19 +46,11 @@
     // If backend error occurred during copy-in mode, drop any subsequent CopyFail messages.
     if (!statement.hasException()) {
       new ErrorResponse(this.outputStream, new Exception(this.errorMessage), State.IOError).send();
-<<<<<<< HEAD
-      new ReadyResponse(this.outputStream, ReadyResponse.Status.IDLE).send();
-    } else {
-      MutationBuilder mb = this.statement.getMutationBuilder();
-      mb.closeErrorFile();
-    }
-=======
     } else {
       MutationWriter mw = this.statement.getMutationWriter();
       mw.closeErrorFile();
     }
     new ReadyResponse(this.outputStream, ReadyResponse.Status.IDLE).send();
->>>>>>> 5b7f0301
     this.connection.removeActiveStatement(this.statement);
     this.outputStream.flush();
   }
