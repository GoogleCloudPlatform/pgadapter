// Copyright 2020 Google LLC
//
// Licensed under the Apache License, Version 2.0 (the "License");
// you may not use this file except in compliance with the License.
// You may obtain a copy of the License at
//
//      http://www.apache.org/licenses/LICENSE-2.0
//
// Unless required by applicable law or agreed to in writing, software
// distributed under the License is distributed on an "AS IS" BASIS,
// WITHOUT WARRANTIES OR CONDITIONS OF ANY KIND, either express or implied.
// See the License for the specific language governing permissions and
// limitations under the License.

package com.google.cloud.spanner.pgadapter.statements;

import com.google.api.core.InternalApi;
import com.google.cloud.spanner.Statement;
import com.google.cloud.spanner.connection.StatementResult;
import com.google.cloud.spanner.pgadapter.parsers.Parser;
import com.google.cloud.spanner.pgadapter.parsers.Parser.FormatCode;
import java.util.List;
import java.util.concurrent.Future;

/**
 * An intermediate representation of a portal statement (that is, a prepared statement which
 * contains all relevant information for execution.
 */
@InternalApi
public class IntermediatePortalStatement extends IntermediatePreparedStatement {
  static final byte[][] NO_PARAMS = new byte[0][];

  private final IntermediatePreparedStatement preparedStatement;
  private final byte[][] parameters;
  protected final List<Short> parameterFormatCodes;
  protected final List<Short> resultFormatCodes;

  public IntermediatePortalStatement(
      String name,
      IntermediatePreparedStatement preparedStatement,
      byte[][] parameters,
      List<Short> parameterFormatCodes,
      List<Short> resultFormatCodes) {
    super(
        preparedStatement.connectionHandler,
        preparedStatement.options,
        name,
        preparedStatement.givenParameterDataTypes,
        preparedStatement.parsedStatement,
        preparedStatement.originalStatement);
    this.preparedStatement = preparedStatement;
    this.parameters = parameters;
    this.parameterFormatCodes = parameterFormatCodes;
    this.resultFormatCodes = resultFormatCodes;
  }

  public IntermediatePreparedStatement getPreparedStatement() {
    return this.preparedStatement;
  }

  public short getParameterFormatCode(int index) {
    if (this.parameterFormatCodes.size() == 0) {
      return 0;
    } else if (index >= this.parameterFormatCodes.size()) {
      return this.parameterFormatCodes.get(0);
    } else {
      return this.parameterFormatCodes.get(index);
    }
  }

  @Override
  public short getResultFormatCode(int index) {
    if (this.resultFormatCodes == null || this.resultFormatCodes.isEmpty()) {
      return super.getResultFormatCode(index);
    } else if (this.resultFormatCodes.size() == 1) {
      return this.resultFormatCodes.get(0);
    } else {
      return this.resultFormatCodes.get(index);
    }
  }

  @Override
  public void executeAsync(BackendConnection backendConnection) {
    // If the portal has already been described, the statement has already been executed, and we
    // don't need to do that once more.
    if (futureStatementResult == null && getStatementResult() == null) {
      this.executed = true;
      setFutureStatementResult(backendConnection.execute(parsedStatement, statement, this::bind));
    }
  }

  /** Binds this portal to a set of parameter values. */
  public Statement bind(Statement statement) {
    // Make sure the results from any Describe message are propagated to the prepared statement
    // before using it to bind the parameter values.
    preparedStatement.describe();
    Statement.Builder builder = statement.toBuilder();
    for (int index = 0; index < parameters.length; index++) {
      short formatCode = getParameterFormatCode(index);
      int type = preparedStatement.getParameterDataType(index);
<<<<<<< HEAD
      Parser<?> parser = Parser.create(parameters[index], type, FormatCode.of(formatCode));
=======
      Parser<?> parser =
          Parser.create(
              connectionHandler
                  .getExtendedQueryProtocolHandler()
                  .getBackendConnection()
                  .getSessionState(),
              parameters[index],
              type,
              FormatCode.of(formatCode));
>>>>>>> 84244c78
      parser.bind(builder, "p" + (index + 1));
    }
    return builder.build();
  }

  @Override
  public Future<StatementResult> describeAsync(BackendConnection backendConnection) {
    // Pre-emptively execute the statement, even though it is only asked to be described. This is
    // a lot more efficient than taking two round trips to the server, and getting a
    // DescribePortal message without a following Execute message is extremely rare, as that would
    // only happen if the client is ill-behaved, or if the client crashes between the
    // DescribePortal and Execute.
    Future<StatementResult> statementResultFuture =
        backendConnection.execute(this.parsedStatement, this.statement, this::bind);
    setFutureStatementResult(statementResultFuture);
    this.executed = true;
    return statementResultFuture;
  }
}<|MERGE_RESOLUTION|>--- conflicted
+++ resolved
@@ -98,9 +98,6 @@
     for (int index = 0; index < parameters.length; index++) {
       short formatCode = getParameterFormatCode(index);
       int type = preparedStatement.getParameterDataType(index);
-<<<<<<< HEAD
-      Parser<?> parser = Parser.create(parameters[index], type, FormatCode.of(formatCode));
-=======
       Parser<?> parser =
           Parser.create(
               connectionHandler
@@ -110,7 +107,6 @@
               parameters[index],
               type,
               FormatCode.of(formatCode));
->>>>>>> 84244c78
       parser.bind(builder, "p" + (index + 1));
     }
     return builder.build();
