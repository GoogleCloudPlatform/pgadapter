// Copyright 2022 Google LLC
//
// Licensed under the Apache License, Version 2.0 (the "License");
// you may not use this file except in compliance with the License.
// You may obtain a copy of the License at
//
//      http://www.apache.org/licenses/LICENSE-2.0
//
// Unless required by applicable law or agreed to in writing, software
// distributed under the License is distributed on an "AS IS" BASIS,
// WITHOUT WARRANTIES OR CONDITIONS OF ANY KIND, either express or implied.
// See the License for the specific language governing permissions and
// limitations under the License.

package com.google.cloud.spanner.pgadapter.statements;

import com.google.api.core.InternalApi;
import com.google.cloud.spanner.ReadContext.QueryAnalyzeMode;
import com.google.cloud.spanner.ResultSet;
import com.google.cloud.spanner.Statement;
import com.google.cloud.spanner.connection.AbstractStatementParser.ParsedStatement;
import com.google.cloud.spanner.connection.AbstractStatementParser.StatementType;
import com.google.cloud.spanner.connection.Connection;
import com.google.cloud.spanner.connection.StatementResult;
import com.google.cloud.spanner.pgadapter.ConnectionHandler;
import com.google.cloud.spanner.pgadapter.error.PGExceptionFactory;
import com.google.cloud.spanner.pgadapter.error.SQLState;
import com.google.cloud.spanner.pgadapter.metadata.OptionsMetadata;
import com.google.cloud.spanner.pgadapter.parsers.Parser;
import com.google.cloud.spanner.pgadapter.session.SessionState;
import com.google.cloud.spanner.pgadapter.statements.CopyStatement.Format;
import com.google.cloud.spanner.pgadapter.statements.CopyStatement.ParsedCopyStatement;
import com.google.cloud.spanner.pgadapter.statements.SimpleParser.TableOrIndexName;
import com.google.cloud.spanner.pgadapter.utils.Converter;
import com.google.cloud.spanner.pgadapter.wireoutput.CopyDataResponse;
import com.google.cloud.spanner.pgadapter.wireoutput.CopyDoneResponse;
import com.google.cloud.spanner.pgadapter.wireoutput.CopyOutResponse;
import com.google.cloud.spanner.pgadapter.wireoutput.WireOutput;
import com.google.common.annotations.VisibleForTesting;
import com.google.common.collect.ImmutableList;
import com.google.common.util.concurrent.Futures;
import java.util.List;
import java.util.concurrent.Future;
import java.util.concurrent.atomic.AtomicBoolean;
import java.util.stream.Collectors;
import org.apache.commons.csv.CSVFormat;
import org.apache.commons.csv.QuoteMode;

/**
 * {@link CopyStatement} models a `COPY table TO STDOUT` statement. The same class is used both as
 * an {@link IntermediatePreparedStatement} and {@link IntermediatePortalStatement}, as COPY does
 * not support any statement parameters, which means that there is no difference between the two.
 */
@InternalApi
public class CopyToStatement extends IntermediatePortalStatement {
  public static final byte[] COPY_BINARY_HEADER =
      new byte[] {'P', 'G', 'C', 'O', 'P', 'Y', '\n', -1, '\r', '\n', '\0'};

  private final ParsedCopyStatement parsedCopyStatement;
<<<<<<< HEAD
  private final CSVFormat csvFormat;
  private boolean hasReturnedData;
=======
  private CSVFormat csvFormat;
  private final AtomicBoolean hasReturnedData = new AtomicBoolean(false);
>>>>>>> 36caf8cf

  public CopyToStatement(
      ConnectionHandler connectionHandler,
      OptionsMetadata options,
      String name,
      ParsedCopyStatement parsedCopyStatement) {
    super(
        name,
        new IntermediatePreparedStatement(
            connectionHandler,
            options,
            name,
            NO_PARAMETER_TYPES,
            createParsedStatement(parsedCopyStatement),
            createSelectStatement(parsedCopyStatement)),
        NO_PARAMS,
        ImmutableList.of(),
        ImmutableList.of());
    this.parsedCopyStatement = parsedCopyStatement;
    if (parsedCopyStatement.format == CopyStatement.Format.BINARY) {
      this.csvFormat = null;
    } else {
      CSVFormat.Builder formatBuilder =
          CSVFormat.Builder.create(CSVFormat.POSTGRESQL_TEXT)
              .setNullString(
                  parsedCopyStatement.nullString == null
                      ? CSVFormat.POSTGRESQL_TEXT.getNullString()
                      : parsedCopyStatement.nullString)
              .setRecordSeparator('\n')
              .setDelimiter(
                  parsedCopyStatement.delimiter == null
                      ? CSVFormat.POSTGRESQL_TEXT.getDelimiterString().charAt(0)
                      : parsedCopyStatement.delimiter)
              .setQuote(
                  parsedCopyStatement.quote == null
                      ? CSVFormat.POSTGRESQL_TEXT.getQuoteCharacter()
                      : parsedCopyStatement.quote)
              .setEscape(
                  parsedCopyStatement.escape == null
                      ? CSVFormat.POSTGRESQL_TEXT.getEscapeCharacter()
                      : parsedCopyStatement.escape);
      if (parsedCopyStatement.format == Format.TEXT) {
        formatBuilder.setQuoteMode(QuoteMode.NONE);
      } else {
        if (parsedCopyStatement.forceQuote == null) {
          formatBuilder.setQuoteMode(QuoteMode.MINIMAL);
        } else if (parsedCopyStatement.forceQuote.isEmpty()) {
          formatBuilder.setQuoteMode(QuoteMode.ALL_NON_NULL);
        } else {
          // The CSV parser does not support different quote modes per column.
          throw PGExceptionFactory.newPGException(
              "PGAdapter does not support force_quote modes per column", SQLState.InternalError);
        }
      }
      if (parsedCopyStatement.header) {
        if (parsedCopyStatement.columns == null) {
          formatBuilder.setHeader(
              retrieveHeader(
                  connectionHandler
                      .getExtendedQueryProtocolHandler()
                      .getBackendConnection()
                      .getSpannerConnection(),
                  parsedCopyStatement));
        } else {
          formatBuilder.setHeader(
              parsedCopyStatement.columns.stream()
                  .map(TableOrIndexName::getUnquotedName)
                  .toArray(String[]::new));
        }
      }
      this.csvFormat = formatBuilder.build();
    }
  }

  static ParsedStatement createParsedStatement(ParsedCopyStatement parsedCopyStatement) {
    return PARSER.parse(createSelectStatement(parsedCopyStatement));
  }

  static Statement createSelectStatement(ParsedCopyStatement parsedCopyStatement) {
    if (parsedCopyStatement.query != null) {
      return Statement.of(parsedCopyStatement.query);
    }
    if (parsedCopyStatement.columns != null) {
      return Statement.of(
          String.format(
              "select %s from %s",
              parsedCopyStatement.columns.stream()
                  .map(TableOrIndexName::toString)
                  .collect(Collectors.joining(", ")),
              parsedCopyStatement.table));
    }
    return Statement.of("select * from " + parsedCopyStatement.table);
  }

  static String[] retrieveHeader(Connection connection, ParsedCopyStatement parsedCopyStatement) {
    try (ResultSet resultSet =
        connection
            .getDatabaseClient()
            .singleUse()
            .analyzeQuery(createSelectStatement(parsedCopyStatement), QueryAnalyzeMode.PLAN)) {
      resultSet.next();
      return convertColumnNamesToStringArray(resultSet);
    }
  }

  static String[] convertColumnNamesToStringArray(ResultSet resultSet) {
    String[] result = new String[resultSet.getColumnCount()];
    for (int index = 0; index < resultSet.getColumnCount(); index++) {
      result[index] = resultSet.getType().getStructFields().get(index).getName();
    }
    return result;
  }

  @VisibleForTesting
  CSVFormat getCsvFormat() {
    return csvFormat;
  }

  public boolean isBinary() {
    return parsedCopyStatement.format == CopyStatement.Format.BINARY;
  }

  @Override
  public String getCommandTag() {
    return "COPY";
  }

  @Override
  public StatementType getStatementType() {
    return StatementType.QUERY;
  }

  @Override
  public boolean containsResultSet() {
    return true;
  }

  @Override
  public void executeAsync(BackendConnection backendConnection) {
    this.executed = true;
    setFutureStatementResult(backendConnection.executeCopyOut(parsedStatement, statement));
  }

  @Override
  public Future<StatementResult> describeAsync(BackendConnection backendConnection) {
    // Return null to indicate that this COPY TO STDOUT statement does not return any
    // RowDescriptionResponse.
    return Futures.immediateFuture(null);
  }

  @Override
  public IntermediatePortalStatement createPortal(
      String name,
      byte[][] parameters,
      List<Short> parameterFormatCodes,
      List<Short> resultFormatCodes) {
    // COPY does not support binding any parameters, so we just return the same statement.
    return this;
  }

  @Override
  public WireOutput[] createResultPrefix(ResultSet resultSet) {
<<<<<<< HEAD
    return this.parsedCopyStatement.format == CopyStatement.Format.BINARY
        ? new WireOutput[] {
          new CopyOutResponse(
              this.outputStream, resultSet.getColumnCount(), DataFormat.POSTGRESQL_BINARY.getCode())
        }
        : new WireOutput[] {
          new CopyOutResponse(
              this.outputStream, resultSet.getColumnCount(), DataFormat.POSTGRESQL_TEXT.getCode())
        };
=======
    return new WireOutput[] {
      new CopyOutResponse(
          this.outputStream,
          resultSet.getColumnCount(),
          this.parsedCopyStatement.format.getDataFormat().getCode())
    };
>>>>>>> 36caf8cf
  }

  @Override
  public CopyDataResponse createDataRowResponse(Converter converter) {
    // Keep track of whether this COPY statement has returned at least one row. This is necessary to
    // know whether we need to include the header in the current row and/or in the trailer.
    // PostgreSQL includes the header in either the first data row or in the trailer if there are no
    // rows. This is not specifically mentioned in the protocol description, but some clients assume
    // this behavior. See
    // https://github.com/npgsql/npgsql/blob/7f97dbad28c71b2202dd7bcccd05fc42a7de23c8/src/Npgsql/NpgsqlBinaryExporter.cs#L156
<<<<<<< HEAD
    this.hasReturnedData = true;
=======
    if (parsedCopyStatement.format == Format.BINARY && !hasReturnedData.getAndSet(true)) {
      converter = converter.includeBinaryCopyHeader();
    }
>>>>>>> 36caf8cf
    return parsedCopyStatement.format == CopyStatement.Format.BINARY
        ? createBinaryDataResponse(converter)
        : createDataResponse(converter.getResultSet());
  }

  @Override
  public WireOutput[] createResultSuffix() {
    return this.parsedCopyStatement.format == Format.BINARY
        ? new WireOutput[] {
<<<<<<< HEAD
          CopyDataResponse.createBinaryTrailer(this.outputStream, !hasReturnedData),
=======
          CopyDataResponse.createBinaryTrailer(this.outputStream, !hasReturnedData.get()),
>>>>>>> 36caf8cf
          new CopyDoneResponse(this.outputStream)
        }
        : new WireOutput[] {new CopyDoneResponse(this.outputStream)};
  }

  CopyDataResponse createDataResponse(ResultSet resultSet) {
    String[] data = new String[resultSet.getColumnCount()];
    SessionState sessionState =
        getConnectionHandler()
            .getExtendedQueryProtocolHandler()
            .getBackendConnection()
            .getSessionState();
    for (int col = 0; col < resultSet.getColumnCount(); col++) {
      if (resultSet.isNull(col)) {
        data[col] = null;
      } else {
        Parser<?> parser =
            Parser.create(resultSet, resultSet.getColumnType(col), col, sessionState);
        data[col] = parser.stringParse();
      }
    }
    String row = csvFormat.format((Object[]) data);
    // Only include the header with the first row.
    if (!csvFormat.getSkipHeaderRecord()) {
      csvFormat = csvFormat.builder().setSkipHeaderRecord(true).build();
    }
    return new CopyDataResponse(this.outputStream, row, csvFormat.getRecordSeparator().charAt(0));
  }

  CopyDataResponse createBinaryDataResponse(Converter converter) {
    return new CopyDataResponse(this.outputStream, converter);
  }
}<|MERGE_RESOLUTION|>--- conflicted
+++ resolved
@@ -57,13 +57,8 @@
       new byte[] {'P', 'G', 'C', 'O', 'P', 'Y', '\n', -1, '\r', '\n', '\0'};
 
   private final ParsedCopyStatement parsedCopyStatement;
-<<<<<<< HEAD
-  private final CSVFormat csvFormat;
-  private boolean hasReturnedData;
-=======
   private CSVFormat csvFormat;
   private final AtomicBoolean hasReturnedData = new AtomicBoolean(false);
->>>>>>> 36caf8cf
 
   public CopyToStatement(
       ConnectionHandler connectionHandler,
@@ -226,24 +221,12 @@
 
   @Override
   public WireOutput[] createResultPrefix(ResultSet resultSet) {
-<<<<<<< HEAD
-    return this.parsedCopyStatement.format == CopyStatement.Format.BINARY
-        ? new WireOutput[] {
-          new CopyOutResponse(
-              this.outputStream, resultSet.getColumnCount(), DataFormat.POSTGRESQL_BINARY.getCode())
-        }
-        : new WireOutput[] {
-          new CopyOutResponse(
-              this.outputStream, resultSet.getColumnCount(), DataFormat.POSTGRESQL_TEXT.getCode())
-        };
-=======
     return new WireOutput[] {
       new CopyOutResponse(
           this.outputStream,
           resultSet.getColumnCount(),
           this.parsedCopyStatement.format.getDataFormat().getCode())
     };
->>>>>>> 36caf8cf
   }
 
   @Override
@@ -254,13 +237,9 @@
     // rows. This is not specifically mentioned in the protocol description, but some clients assume
     // this behavior. See
     // https://github.com/npgsql/npgsql/blob/7f97dbad28c71b2202dd7bcccd05fc42a7de23c8/src/Npgsql/NpgsqlBinaryExporter.cs#L156
-<<<<<<< HEAD
-    this.hasReturnedData = true;
-=======
     if (parsedCopyStatement.format == Format.BINARY && !hasReturnedData.getAndSet(true)) {
       converter = converter.includeBinaryCopyHeader();
     }
->>>>>>> 36caf8cf
     return parsedCopyStatement.format == CopyStatement.Format.BINARY
         ? createBinaryDataResponse(converter)
         : createDataResponse(converter.getResultSet());
@@ -270,11 +249,7 @@
   public WireOutput[] createResultSuffix() {
     return this.parsedCopyStatement.format == Format.BINARY
         ? new WireOutput[] {
-<<<<<<< HEAD
-          CopyDataResponse.createBinaryTrailer(this.outputStream, !hasReturnedData),
-=======
           CopyDataResponse.createBinaryTrailer(this.outputStream, !hasReturnedData.get()),
->>>>>>> 36caf8cf
           new CopyDoneResponse(this.outputStream)
         }
         : new WireOutput[] {new CopyDoneResponse(this.outputStream)};
