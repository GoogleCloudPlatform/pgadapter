// Copyright 2020 Google LLC
//
// Licensed under the Apache License, Version 2.0 (the "License");
// you may not use this file except in compliance with the License.
// You may obtain a copy of the License at
//
//      http://www.apache.org/licenses/LICENSE-2.0
//
// Unless required by applicable law or agreed to in writing, software
// distributed under the License is distributed on an "AS IS" BASIS,
// WITHOUT WARRANTIES OR CONDITIONS OF ANY KIND, either express or implied.
// See the License for the specific language governing permissions and
// limitations under the License.

package com.google.cloud.spanner.pgadapter.metadata;

import com.google.api.core.InternalApi;
import com.google.cloud.Tuple;
import com.google.common.base.Preconditions;
import com.google.common.base.Stopwatch;
import java.io.BufferedInputStream;
import java.io.BufferedOutputStream;
import java.io.DataInputStream;
import java.io.DataOutputStream;
import java.io.IOException;
import java.io.InputStream;
import java.io.OutputStream;
import java.util.Stack;
import java.util.concurrent.TimeUnit;

@InternalApi
public class ConnectionMetadata implements AutoCloseable {
  private static final int SOCKET_BUFFER_SIZE = 1 << 16;

  private final InputStream rawInputStream;
  private final OutputStream rawOutputStream;
  private final Stack<DataInputStream> inputStream = new Stack<>();
  private final Stack<DataOutputStream> outputStream = new Stack<>();

  /**
   * Creates a {@link DataInputStream} and a {@link DataOutputStream} from the given raw streams and
   * pushes these as the current streams to use for communication for a connection.
   */
  public ConnectionMetadata(InputStream rawInputStream, OutputStream rawOutputStream) {
    this.rawInputStream = Preconditions.checkNotNull(rawInputStream);
    this.rawOutputStream = Preconditions.checkNotNull(rawOutputStream);
    pushNewStreams();
  }

  @Override
  public void close() throws Exception {
    this.rawInputStream.close();
    this.rawOutputStream.close();
  }

  /**
   * Creates a new buffered {@link DataInputStream} and {@link DataOutputStream} tuple to use for
   * the connection. This is used for the COPY sub-protocol to prevent mixing the buffers used for
   * the normal protocol with the COPY protocol, as that would cause multithreaded access to those
   * buffers.
   */
  public Tuple<DataInputStream, DataOutputStream> pushNewStreams() {
    return Tuple.of(
        this.inputStream.push(
            new DataInputStream(new BufferedInputStream(this.rawInputStream, SOCKET_BUFFER_SIZE))),
        this.outputStream.push(
            new DataOutputStream(
                new BufferedOutputStream(this.rawOutputStream, SOCKET_BUFFER_SIZE))));
  }

  /**
   * Pops the current {@link DataInputStream} and {@link DataOutputStream} from the connection. This
   * is done when the COPY sub-protocol has finished.
   */
  public Tuple<DataInputStream, DataOutputStream> popStreams() {
    return Tuple.of(this.inputStream.pop(), this.outputStream.pop());
  }

  /** Returns the current {@link DataInputStream} for the connection. */
  public DataInputStream peekInputStream() {
    return inputStream.peek();
  }

  /** Returns the current {@link DataOutputStream} for the connection. */
  public DataOutputStream peekOutputStream() {
    return outputStream.peek();
  }

  /**
   * Returns the next byte in the input stream without removing it. Returns zero if no bytes are
<<<<<<< HEAD
   * available.
   */
  public char peekNextByte() throws IOException {
    DataInputStream dataInputStream = inputStream.peek();
=======
   * available. This method will wait for up to maxWaitMillis milliseconds to allow pending data to
   * become available in the buffer.
   */
  public char peekNextByte(long maxWaitMillis) throws IOException {
    DataInputStream dataInputStream = inputStream.peek();
    Stopwatch stopwatch = Stopwatch.createStarted();
    while (dataInputStream.available() == 0
        && stopwatch.elapsed(TimeUnit.MILLISECONDS) < maxWaitMillis) {
      Thread.yield();
    }
>>>>>>> 7fc5d518
    if (dataInputStream.available() > 0) {
      dataInputStream.mark(1);
      char result = (char) dataInputStream.readUnsignedByte();
      dataInputStream.reset();

      return result;
    }
    return 0;
  }
}<|MERGE_RESOLUTION|>--- conflicted
+++ resolved
@@ -88,12 +88,6 @@
 
   /**
    * Returns the next byte in the input stream without removing it. Returns zero if no bytes are
-<<<<<<< HEAD
-   * available.
-   */
-  public char peekNextByte() throws IOException {
-    DataInputStream dataInputStream = inputStream.peek();
-=======
    * available. This method will wait for up to maxWaitMillis milliseconds to allow pending data to
    * become available in the buffer.
    */
@@ -104,7 +98,6 @@
         && stopwatch.elapsed(TimeUnit.MILLISECONDS) < maxWaitMillis) {
       Thread.yield();
     }
->>>>>>> 7fc5d518
     if (dataInputStream.available() > 0) {
       dataInputStream.mark(1);
       char result = (char) dataInputStream.readUnsignedByte();
