--- conflicted
+++ resolved
@@ -371,15 +371,6 @@
                   Context.current()
                       .withValue(
                           SpannerOptions.CALL_CONTEXT_CONFIGURATOR_KEY,
-<<<<<<< HEAD
-                          SpannerCallContextTimeoutConfigurator.create()
-                              .withCommitTimeout(
-                                  Duration.ofSeconds(copySettings.getCommitTimeoutSeconds())));
-              context.run(
-                  () ->
-                      dbClient.writeWithOptions(
-                          immutableMutations, Options.priority(copySettings.getCommitPriority())));
-=======
                           new CallContextConfigurator() {
                             @Override
                             public <ReqT, RespT> ApiCallContext configure(
@@ -393,8 +384,10 @@
                                       Duration.ofSeconds(copySettings.getCommitTimeoutSeconds()));
                             }
                           });
-              context.run(() -> dbClient.write(immutableMutations));
->>>>>>> 0381a0c0
+              context.run(
+                  () ->
+                      dbClient.writeWithOptions(
+                          immutableMutations, Options.priority(copySettings.getCommitPriority())));
               return null;
             });
     Futures.addCallback(
