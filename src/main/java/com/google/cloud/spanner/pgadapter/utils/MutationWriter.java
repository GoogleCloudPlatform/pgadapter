--- conflicted
+++ resolved
@@ -14,18 +14,19 @@
 
 package com.google.cloud.spanner.pgadapter.utils;
 
-<<<<<<< HEAD
 import com.google.api.core.ApiFuture;
 import com.google.api.core.ApiFutures;
 import com.google.api.core.SettableApiFuture;
 import com.google.cloud.ByteArray;
 import com.google.cloud.Date;
 import com.google.cloud.spanner.DatabaseClient;
+import com.google.cloud.spanner.ErrorCode;
 import com.google.cloud.spanner.Mutation;
 import com.google.cloud.spanner.Mutation.WriteBuilder;
+import com.google.cloud.spanner.SpannerException;
+import com.google.cloud.spanner.SpannerExceptionFactory;
 import com.google.cloud.spanner.Value;
 import com.google.cloud.spanner.connection.Connection;
-import com.google.cloud.spanner.jdbc.CloudSpannerJdbcConnection;
 import com.google.common.annotations.VisibleForTesting;
 import com.google.common.collect.ImmutableList;
 import com.google.common.util.concurrent.FutureCallback;
@@ -33,14 +34,6 @@
 import com.google.common.util.concurrent.ListenableFuture;
 import com.google.common.util.concurrent.ListeningExecutorService;
 import com.google.common.util.concurrent.MoreExecutors;
-=======
-import com.google.cloud.spanner.ErrorCode;
-import com.google.cloud.spanner.Mutation;
-import com.google.cloud.spanner.Mutation.WriteBuilder;
-import com.google.cloud.spanner.SpannerExceptionFactory;
-import com.google.cloud.spanner.connection.Connection;
-import com.google.cloud.spanner.pgadapter.ConnectionHandler;
->>>>>>> 634f5220
 import com.google.spanner.v1.TypeCode;
 import java.io.Closeable;
 import java.io.File;
@@ -53,11 +46,7 @@
 import java.io.Reader;
 import java.lang.reflect.Field;
 import java.nio.charset.StandardCharsets;
-<<<<<<< HEAD
-import java.sql.SQLException;
 import java.sql.Timestamp;
-=======
->>>>>>> 634f5220
 import java.time.format.DateTimeParseException;
 import java.util.ArrayList;
 import java.util.Iterator;
@@ -131,7 +120,7 @@
   private final boolean hasHeader;
   private boolean isHeaderParsed;
   private long rowCount;
-  private final CloudSpannerJdbcConnection connection;
+  private final Connection connection;
   private DatabaseClient databaseClient;
   private final String tableName;
   private final Map<String, TypeCode> tableColumns;
@@ -150,11 +139,11 @@
   private final Object lock = new Object();
 
   @GuardedBy("lock")
-  private SQLException exception;
+  private SpannerException exception;
 
   public MutationWriter(
       CopyTransactionMode transactionMode,
-      CloudSpannerJdbcConnection connection,
+      Connection connection,
       String tableName,
       Map<String, TypeCode> tableColumns,
       int indexedColumnsCount,
@@ -175,7 +164,7 @@
   @VisibleForTesting
   MutationWriter(
       CopyTransactionMode transactionMode,
-      CloudSpannerJdbcConnection connection,
+      Connection connection,
       DatabaseClient databaseClient,
       String tableName,
       Map<String, TypeCode> tableColumns,
@@ -227,8 +216,7 @@
     return this.rowCount;
   }
 
-<<<<<<< HEAD
-  public void addCopyData(byte[] payload) throws SQLException {
+  public void addCopyData(byte[] payload) {
     synchronized (lock) {
       if (this.exception != null) {
         throw this.exception;
@@ -237,7 +225,8 @@
     try {
       this.payload.write(payload);
     } catch (IOException e) {
-      throw new SQLException(e);
+      throw SpannerExceptionFactory.newSpannerException(
+          ErrorCode.INTERNAL, "Could not write copy data to buffer", e);
     }
   }
 
@@ -281,7 +270,8 @@
       while (!rollback.get() && iterator.hasNext()) {
         CSVRecord record = iterator.next();
         if (record.size() != this.tableColumns.keySet().size()) {
-          throw new SQLException(
+          throw SpannerExceptionFactory.newSpannerException(
+              ErrorCode.INVALID_ARGUMENT,
               "Invalid COPY data: Row length mismatched. Expected "
                   + this.tableColumns.keySet().size()
                   + " columns, but only found "
@@ -305,7 +295,8 @@
           mutations.add(mutation);
           currentBufferByteSize += mutationSize;
           if (mutations.size() > maxBatchSize) {
-            throw new SQLException(
+            throw SpannerExceptionFactory.newSpannerException(
+                ErrorCode.FAILED_PRECONDITION,
                 "Record count: "
                     + mutations.size()
                     + " has exceeded the limit: "
@@ -319,7 +310,8 @@
                     + "This will make the COPY operation non-atomic.\n\n");
           }
           if (currentBufferByteSize > commitSizeLimit) {
-            throw new SQLException(
+            throw SpannerExceptionFactory.newSpannerException(
+                ErrorCode.FAILED_PRECONDITION,
                 "Commit size: "
                     + currentBufferByteSize
                     + " has exceeded the limit: "
@@ -339,31 +331,6 @@
         } else {
           allCommitFutures.add(writeToSpannerAsync(activeCommitFutures, mutations));
         }
-=======
-  public void addCopyData(ConnectionHandler connectionHandler, byte[] payload) throws Exception {
-    this.payload.write(payload, 0, payload.length);
-    if (!commitSizeIsWithinLimit()) {
-      handleError(connectionHandler);
-      throw SpannerExceptionFactory.newSpannerException(
-          ErrorCode.FAILED_PRECONDITION,
-          "Commit size: " + this.payload.size() + " has exceeded the limit: " + COMMIT_LIMIT);
-    }
-  }
-
-  /** Build mutation to add to mutations list with data contained within a CopyData payload */
-  public void buildMutationList(ConnectionHandler connectionHandler) throws Exception {
-    List<CSVRecord> records = parsePayloadData(this.payload.toByteArray());
-    for (CSVRecord record : records) {
-      // Check that the number of columns in a record matches the number of columns in the table
-      if (record.size() != this.tableColumns.keySet().size()) {
-        handleError(connectionHandler);
-        throw SpannerExceptionFactory.newSpannerException(
-            ErrorCode.INVALID_ARGUMENT,
-            "Invalid COPY data: Row length mismatched. Expected "
-                + this.tableColumns.keySet().size()
-                + " columns, but only found "
-                + record.size());
->>>>>>> 634f5220
       }
       // Wait for all commits to finish. We do this even if something went wrong, as it ensures two
       // things:
@@ -372,19 +339,19 @@
       //    database after we have returned an error, which could cause confusion.
       // 2. This will throw the underlying exception, so we can catch and register it.
       ApiFutures.allAsList(allCommitFutures).get();
-    } catch (SQLException e) {
+    } catch (SpannerException e) {
       synchronized (lock) {
         this.exception = e;
         throw this.exception;
       }
     } catch (ExecutionException e) {
       synchronized (lock) {
-        this.exception = new SQLException(e.getCause());
+        this.exception = SpannerExceptionFactory.asSpannerException(e.getCause());
         throw this.exception;
       }
     } catch (Exception e) {
       synchronized (lock) {
-        this.exception = new SQLException(e);
+        this.exception = SpannerExceptionFactory.asSpannerException(e);
         throw this.exception;
       }
     } finally {
@@ -463,23 +430,18 @@
     return settableApiFuture;
   }
 
-  private DatabaseClient getDatabaseClient() throws SQLException {
+  private DatabaseClient getDatabaseClient() {
     if (databaseClient == null) {
       try {
-        // TODO: Replace with just getting the DatabaseClient from the Connection when we can use
-        // the Connection API.
-        Class<?> abstractJdbcConnectionClass =
-            Class.forName("com.google.cloud.spanner.jdbc.AbstractJdbcConnection");
-        Field spannerField = abstractJdbcConnectionClass.getDeclaredField("spanner");
-        spannerField.setAccessible(true);
-        Connection spannerConnection = (Connection) spannerField.get(this.connection);
+        // TODO: Replace with connection.getDatabaseClient() when 6.21 has been released.
         Class<?> connectionImplClass =
             Class.forName("com.google.cloud.spanner.connection.ConnectionImpl");
         Field dbClientField = connectionImplClass.getDeclaredField("dbClient");
         dbClientField.setAccessible(true);
-        databaseClient = (DatabaseClient) dbClientField.get(spannerConnection);
+        databaseClient = (DatabaseClient) dbClientField.get(this.connection);
       } catch (Exception e) {
-        throw new SQLException(e);
+        throw SpannerExceptionFactory.newSpannerException(
+            ErrorCode.INTERNAL, "Failed to get database client from connection", e);
       }
     }
     return databaseClient;
@@ -549,47 +511,16 @@
             case STRUCT:
               break;
           }
-<<<<<<< HEAD
           break;
         case NUMERIC:
         case STRUCT:
           break;
       }
-=======
-        } catch (NumberFormatException | DateTimeParseException e) {
-          handleError(connectionHandler);
-          throw SpannerExceptionFactory.newSpannerException(
-              ErrorCode.INVALID_ARGUMENT,
-              "Invalid input syntax for type "
-                  + columnType.toString()
-                  + ":"
-                  + "\""
-                  + recordValue
-                  + "\"");
-        } catch (IllegalArgumentException e) {
-          handleError(connectionHandler);
-          throw SpannerExceptionFactory.newSpannerException(
-              ErrorCode.INVALID_ARGUMENT, "Invalid input syntax for column \"" + columnName + "\"");
-        } catch (Exception e) {
-          handleError(connectionHandler);
-          throw e;
-        }
-      }
-      this.mutations.add(builder.build()); // Add write builder to mutation list
-      this.mutationCount += record.size(); // Increment the number of mutations being added
-      this.rowCount++; // Increment the number of COPY rows by one
-    }
-    if (!mutationCountIsWithinLimit()) {
-      handleError(connectionHandler);
-      throw SpannerExceptionFactory.newSpannerException(
-          ErrorCode.FAILED_PRECONDITION,
-          "Mutation count: " + mutationCount + " has exceeded the limit: " + MUTATION_LIMIT);
->>>>>>> 634f5220
     }
     return size;
   }
 
-  private Mutation buildMutation(CSVRecord record) throws SQLException, IOException {
+  private Mutation buildMutation(CSVRecord record) {
     TimestampUtils timestampUtils = new TimestampUtils(false, () -> null);
     WriteBuilder builder;
     // The default is to use Insert, but PGAdapter also supports InsertOrUpdate. This can be very
@@ -643,19 +574,24 @@
         }
       } catch (NumberFormatException | DateTimeParseException e) {
         handleError(e);
-        throw new SQLException(
+        throw SpannerExceptionFactory.newSpannerException(
+            ErrorCode.INVALID_ARGUMENT,
             "Invalid input syntax for type "
                 + columnType.toString()
                 + ":"
                 + "\""
                 + recordValue
-                + "\"");
+                + "\"",
+            e);
       } catch (IllegalArgumentException e) {
         handleError(e);
-        throw new SQLException("Invalid input syntax for column \"" + columnName + "\"");
+        throw SpannerExceptionFactory.newSpannerException(
+            ErrorCode.INVALID_ARGUMENT,
+            "Invalid input syntax for column \"" + columnName + "\"",
+            e);
       } catch (Exception e) {
         handleError(e);
-        throw new SQLException(e);
+        throw SpannerExceptionFactory.asSpannerException(e);
       }
     }
     return builder.build();
@@ -674,52 +610,26 @@
       parser = CSVParser.parse(reader, this.format.withFirstRecordAsHeader());
       this.isHeaderParsed = true;
     } else {
-<<<<<<< HEAD
       parser = CSVParser.parse(reader, this.format);
     }
     return parser;
-=======
-      parser = CSVParser.parse(copyData, this.format);
-    }
-    // Skip the last record if that is the '\.' end of file indicator.
-    List<CSVRecord> records = parser.getRecords();
-    if (!records.isEmpty()
-        && records.get(records.size() - 1).size() == 1
-        && "\\.".equals(records.get(records.size() - 1).get(0))) {
-      return records.subList(0, records.size() - 1);
-    }
-    return records;
-  }
-
-  /**
-   * Write list of mutations to Spanner and reset for next batch
-   *
-   * @return count of the number of rows updated.
-   */
-  public int writeToSpanner(ConnectionHandler connectionHandler) {
-    if (this.mutations.isEmpty()) {
-      return 0;
-    }
-    Connection connection = connectionHandler.getSpannerConnection();
-    connection.write(this.mutations); // Write mutation to spanner
-    // Reset mutations, mutation counter, and batch size count for a new batch
-    this.mutations = new ArrayList<>();
-    this.mutationCount = 0;
-    return this.rowCount;
->>>>>>> 634f5220
-  }
-
-  public void handleError(Exception exception) throws IOException {
+  }
+
+  public void handleError(Exception exception) {
     writeErrorFile(exception);
   }
 
-  private void createErrorFile() throws IOException {
+  private void createErrorFile() {
     File unsuccessfulCopy = new File(ERROR_FILE);
-    this.errorFileWriter = new PrintWriter(new FileWriter(unsuccessfulCopy, false));
+    try {
+      this.errorFileWriter = new PrintWriter(new FileWriter(unsuccessfulCopy, false));
+    } catch (IOException e) {
+      throw SpannerExceptionFactory.asSpannerException(e);
+    }
   }
 
   /** Writes any error that occurred during a COPY operation to the error file. */
-  public void writeErrorFile(Exception exception) throws IOException {
+  public void writeErrorFile(Exception exception) {
     if (this.errorFileWriter == null) {
       createErrorFile();
     }
