// Copyright 2022 Google LLC
//
// Licensed under the Apache License, Version 2.0 (the "License");
// you may not use this file except in compliance with the License.
// You may obtain a copy of the License at
//
//      http://www.apache.org/licenses/LICENSE-2.0
//
// Unless required by applicable law or agreed to in writing, software
// distributed under the License is distributed on an "AS IS" BASIS,
// WITHOUT WARRANTIES OR CONDITIONS OF ANY KIND, either express or implied.
// See the License for the specific language governing permissions and
// limitations under the License.

package com.google.cloud.spanner.pgadapter.utils;

import com.google.cloud.spanner.ErrorCode;
import com.google.cloud.spanner.Mutation;
import com.google.cloud.spanner.Mutation.WriteBuilder;
import com.google.cloud.spanner.SpannerExceptionFactory;
import com.google.cloud.spanner.connection.Connection;
import com.google.cloud.spanner.pgadapter.ConnectionHandler;
import com.google.spanner.v1.TypeCode;
import java.io.ByteArrayOutputStream;
import java.io.File;
import java.io.FileWriter;
import java.io.IOException;
import java.nio.charset.StandardCharsets;
import java.time.format.DateTimeParseException;
import java.util.ArrayList;
import java.util.List;
import java.util.Map;
import org.apache.commons.csv.CSVFormat;
import org.apache.commons.csv.CSVParser;
import org.apache.commons.csv.CSVRecord;

public class MutationWriter {

  private static final long MUTATION_LIMIT = 20000; // 20k mutation count limit
  private static final long COMMIT_LIMIT = 100000000; // 100MB mutation API commit size limit
  private static final String ERROR_FILE = "output.txt";

  private boolean hasHeader;
  private boolean isHeaderParsed;
  private int mutationCount;
  private int rowCount;
  private List<Mutation> mutations;
  private String tableName;
  private Map<String, TypeCode> tableColumns;
  private CSVFormat format;
  private FileWriter fileWriter;
  private ByteArrayOutputStream payload = new ByteArrayOutputStream();

  public MutationWriter(
      String tableName, Map<String, TypeCode> tableColumns, CSVFormat format, boolean hasHeader) {
    this.mutationCount = 0;
    this.hasHeader = hasHeader;
    this.isHeaderParsed = false;
    this.tableName = tableName;
    this.tableColumns = tableColumns;
    this.format = format;
    this.mutations = new ArrayList<>();
  }

  /** @return list of CopyData mutations not yet written into Spanner */
  public List<Mutation> getMutations() {
    return this.mutations;
  }

  /** @return number of rows copied into Spanner */
  public int getRowCount() {
    return this.rowCount;
  }

<<<<<<< HEAD
  /** Build mutation to add to mutations list with data contained within a CopyData payload */
  public void buildMutation(ConnectionHandler connectionHandler, byte[] payload) throws Exception {
    List<CSVRecord> records = parsePayloadData(payload);
    if (!records.isEmpty()
        && !payloadFitsInCurrentBatch(records.size() * records.get(0).size(), payload.length)) {
      rollback(connectionHandler, payload);
      long mutationCount = this.mutationCount + records.size() * records.get(0).size();
      long commitSize = this.batchSize + payload.length;
      throw SpannerExceptionFactory.newSpannerException(
          ErrorCode.FAILED_PRECONDITION,
          "Mutation count: "
              + mutationCount
              + " or mutation commit size: "
              + commitSize
              + " has exceeded the limit.");
=======
  public void addCopyData(ConnectionHandler connectionHandler, byte[] payload) throws Exception {
    this.payload.write(payload, 0, payload.length);
    if (!commitSizeIsWithinLimit()) {
      rollback(connectionHandler);
      throw new SQLException(
          "Commit size: " + this.payload.size() + " has exceeded the limit: " + COMMIT_LIMIT);
>>>>>>> 24eeedcb
    }
  }

  /** Build mutation to add to mutations list with data contained within a CopyData payload */
  public void buildMutationList(ConnectionHandler connectionHandler) throws Exception {
    List<CSVRecord> records = parsePayloadData(this.payload.toByteArray());
    for (CSVRecord record : records) {
      // Check that the number of columns in a record matches the number of columns in the table
      if (record.size() != this.tableColumns.keySet().size()) {
<<<<<<< HEAD
        rollback(connectionHandler, payload);
        throw SpannerExceptionFactory.newSpannerException(
            ErrorCode.INVALID_ARGUMENT,
=======
        rollback(connectionHandler);
        throw new SQLException(
>>>>>>> 24eeedcb
            "Invalid COPY data: Row length mismatched. Expected "
                + this.tableColumns.keySet().size()
                + " columns, but only found "
                + record.size());
      }
      WriteBuilder builder = Mutation.newInsertBuilder(this.tableName);
      // Iterate through all table column to copy into
      for (String columnName : this.tableColumns.keySet()) {
        TypeCode columnType = this.tableColumns.get(columnName);
        String recordValue = "";
        try {
          recordValue = record.get(columnName).trim();
          switch (columnType) {
            case STRING:
              builder.set(columnName).to(recordValue);
              break;
            case BOOL:
              builder.set(columnName).to(Boolean.parseBoolean(recordValue));
              break;
            case INT64:
              builder.set(columnName).to(Long.parseLong(recordValue));
              break;
            case FLOAT64:
              builder.set(columnName).to(Double.parseDouble(recordValue));
              break;
            case BYTES:
              builder.set(columnName).to(Byte.parseByte(recordValue));
              break;
            case TIMESTAMP:
              builder.set(columnName).to(com.google.cloud.Timestamp.parseTimestamp(recordValue));
              break;
          }
        } catch (NumberFormatException | DateTimeParseException e) {
<<<<<<< HEAD
          rollback(connectionHandler, payload);
          throw SpannerExceptionFactory.newSpannerException(
              ErrorCode.INVALID_ARGUMENT,
=======
          rollback(connectionHandler);
          throw new SQLException(
>>>>>>> 24eeedcb
              "Invalid input syntax for type "
                  + columnType.toString()
                  + ":"
                  + "\""
                  + recordValue
                  + "\"");
        } catch (IllegalArgumentException e) {
<<<<<<< HEAD
          rollback(connectionHandler, payload);
          throw SpannerExceptionFactory.newSpannerException(
              ErrorCode.INVALID_ARGUMENT, "Invalid input syntax for column \"" + columnName + "\"");
=======
          rollback(connectionHandler);
          throw new SQLException("Invalid input syntax for column \"" + columnName + "\"");
>>>>>>> 24eeedcb
        } catch (Exception e) {
          rollback(connectionHandler);
          throw e;
        }
      }
      this.mutations.add(builder.build()); // Add write builder to mutation list
      this.mutationCount += record.size(); // Increment the number of mutations being added
      this.rowCount++; // Increment the number of COPY rows by one
    }
    if (!mutationCountIsWithinLimit()) {
      rollback(connectionHandler);
      throw new SQLException(
          "Mutation count: " + mutationCount + " has exceeded the limit: " + MUTATION_LIMIT);
    }
  }

  /**
   * @return True if current payload will fit within COMMIT_LIMIT. This is only an estimate and the
   *     actual commit size may still be rejected by Spanner.
   */
  private boolean commitSizeIsWithinLimit() {
    return this.payload.size() <= COMMIT_LIMIT;
  }

  /**
   * @return True if current mutation count will fit within MUTATION_LIMIT. This is only an estimate
   *     and the actual number of mutations may be different which could result in spanner rejecting
   *     the transaction.
   */
  private boolean mutationCountIsWithinLimit() {
    return this.mutationCount <= MUTATION_LIMIT;
  }

  /** @return list of CSVRecord rows parsed with CSVParser from CopyData payload byte array */
  private List<CSVRecord> parsePayloadData(byte[] payload) throws IOException {
    String copyData = new String(payload, StandardCharsets.UTF_8).trim();
    CSVParser parser;
    if (this.hasHeader && !this.isHeaderParsed) {
      parser = CSVParser.parse(copyData, this.format.withFirstRecordAsHeader());
      this.isHeaderParsed = true;
    } else {
      parser = CSVParser.parse(copyData, this.format);
    }
    return parser.getRecords();
  }

  /**
   * Write list of mutations to Spanner and reset for next batch
   *
   * @return count of the number of rows updated.
   */
  public int writeToSpanner(ConnectionHandler connectionHandler) {
    if (this.mutations.isEmpty()) {
      return 0;
    }
    Connection connection = connectionHandler.getSpannerConnection();
    connection.write(this.mutations); // Write mutation to spanner
    // Reset mutations, mutation counter, and batch size count for a new batch
    this.mutations = new ArrayList<>();
    this.mutationCount = 0;
    return this.rowCount;
  }

<<<<<<< HEAD
  public void rollback(ConnectionHandler connectionHandler, byte[] payload) throws Exception {
    Connection connection = connectionHandler.getSpannerConnection();
=======
  public void rollback(ConnectionHandler connectionHandler) throws Exception {
    Connection connection = connectionHandler.getJdbcConnection();
>>>>>>> 24eeedcb
    connection.rollback();
    this.mutations = new ArrayList<>();
    this.mutationCount = 0;
    writeCopyDataToErrorFile();
    this.payload.reset();
  }

  private void createErrorFile() throws IOException {
    File unsuccessfulCopy = new File(ERROR_FILE);
    this.fileWriter = new FileWriter(unsuccessfulCopy, false);
  }

  /**
   * Copy data will be written to an error file if size limits were exceeded or a problem was
   * encountered. Copy data will also written if an error was encountered while generating the
   * mutaiton list or if Spanner returns an error upon commiting the mutations.
   */
  public void writeCopyDataToErrorFile() throws IOException {
    if (this.fileWriter == null) {
      createErrorFile();
    }
    this.fileWriter.write(
        new String(this.payload.toByteArray(), StandardCharsets.UTF_8).trim() + "\n");
  }

  public void closeErrorFile() throws IOException {
    if (this.fileWriter != null) {
      this.fileWriter.close();
    }
  }
}<|MERGE_RESOLUTION|>--- conflicted
+++ resolved
@@ -72,30 +72,13 @@
     return this.rowCount;
   }
 
-<<<<<<< HEAD
-  /** Build mutation to add to mutations list with data contained within a CopyData payload */
-  public void buildMutation(ConnectionHandler connectionHandler, byte[] payload) throws Exception {
-    List<CSVRecord> records = parsePayloadData(payload);
-    if (!records.isEmpty()
-        && !payloadFitsInCurrentBatch(records.size() * records.get(0).size(), payload.length)) {
-      rollback(connectionHandler, payload);
-      long mutationCount = this.mutationCount + records.size() * records.get(0).size();
-      long commitSize = this.batchSize + payload.length;
-      throw SpannerExceptionFactory.newSpannerException(
-          ErrorCode.FAILED_PRECONDITION,
-          "Mutation count: "
-              + mutationCount
-              + " or mutation commit size: "
-              + commitSize
-              + " has exceeded the limit.");
-=======
   public void addCopyData(ConnectionHandler connectionHandler, byte[] payload) throws Exception {
     this.payload.write(payload, 0, payload.length);
     if (!commitSizeIsWithinLimit()) {
       rollback(connectionHandler);
-      throw new SQLException(
+      throw SpannerExceptionFactory.newSpannerException(
+          ErrorCode.FAILED_PRECONDITION,
           "Commit size: " + this.payload.size() + " has exceeded the limit: " + COMMIT_LIMIT);
->>>>>>> 24eeedcb
     }
   }
 
@@ -105,14 +88,9 @@
     for (CSVRecord record : records) {
       // Check that the number of columns in a record matches the number of columns in the table
       if (record.size() != this.tableColumns.keySet().size()) {
-<<<<<<< HEAD
-        rollback(connectionHandler, payload);
+        rollback(connectionHandler);
         throw SpannerExceptionFactory.newSpannerException(
             ErrorCode.INVALID_ARGUMENT,
-=======
-        rollback(connectionHandler);
-        throw new SQLException(
->>>>>>> 24eeedcb
             "Invalid COPY data: Row length mismatched. Expected "
                 + this.tableColumns.keySet().size()
                 + " columns, but only found "
@@ -146,14 +124,9 @@
               break;
           }
         } catch (NumberFormatException | DateTimeParseException e) {
-<<<<<<< HEAD
-          rollback(connectionHandler, payload);
+          rollback(connectionHandler);
           throw SpannerExceptionFactory.newSpannerException(
               ErrorCode.INVALID_ARGUMENT,
-=======
-          rollback(connectionHandler);
-          throw new SQLException(
->>>>>>> 24eeedcb
               "Invalid input syntax for type "
                   + columnType.toString()
                   + ":"
@@ -161,14 +134,9 @@
                   + recordValue
                   + "\"");
         } catch (IllegalArgumentException e) {
-<<<<<<< HEAD
-          rollback(connectionHandler, payload);
+          rollback(connectionHandler);
           throw SpannerExceptionFactory.newSpannerException(
               ErrorCode.INVALID_ARGUMENT, "Invalid input syntax for column \"" + columnName + "\"");
-=======
-          rollback(connectionHandler);
-          throw new SQLException("Invalid input syntax for column \"" + columnName + "\"");
->>>>>>> 24eeedcb
         } catch (Exception e) {
           rollback(connectionHandler);
           throw e;
@@ -180,7 +148,8 @@
     }
     if (!mutationCountIsWithinLimit()) {
       rollback(connectionHandler);
-      throw new SQLException(
+      throw SpannerExceptionFactory.newSpannerException(
+          ErrorCode.FAILED_PRECONDITION,
           "Mutation count: " + mutationCount + " has exceeded the limit: " + MUTATION_LIMIT);
     }
   }
@@ -232,13 +201,8 @@
     return this.rowCount;
   }
 
-<<<<<<< HEAD
-  public void rollback(ConnectionHandler connectionHandler, byte[] payload) throws Exception {
+  public void rollback(ConnectionHandler connectionHandler) throws Exception {
     Connection connection = connectionHandler.getSpannerConnection();
-=======
-  public void rollback(ConnectionHandler connectionHandler) throws Exception {
-    Connection connection = connectionHandler.getJdbcConnection();
->>>>>>> 24eeedcb
     connection.rollback();
     this.mutations = new ArrayList<>();
     this.mutationCount = 0;
