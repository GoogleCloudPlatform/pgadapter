--- conflicted
+++ resolved
@@ -80,7 +80,8 @@
       rollback(connectionHandler, payload);
       long mutationCount = this.mutationCount + records.size() * records.get(0).size();
       long commitSize = this.batchSize + payload.length;
-      throw new SQLException(
+      throw SpannerExceptionFactory.newSpannerException(
+          ErrorCode.FAILED_PRECONDITION,
           "Mutation count: "
               + mutationCount
               + " or mutation commit size: "
@@ -90,14 +91,9 @@
     for (CSVRecord record : records) {
       // Check that the number of columns in a record matches the number of columns in the table
       if (record.size() != this.tableColumns.keySet().size()) {
-<<<<<<< HEAD
-        rollback(connectionHandler);
+        rollback(connectionHandler, payload);
         throw SpannerExceptionFactory.newSpannerException(
             ErrorCode.INVALID_ARGUMENT,
-=======
-        rollback(connectionHandler, payload);
-        throw new SQLException(
->>>>>>> 3b5d147d
             "Invalid COPY data: Row length mismatched. Expected "
                 + this.tableColumns.keySet().size()
                 + " columns, but only found "
@@ -131,15 +127,9 @@
               break;
           }
         } catch (NumberFormatException | DateTimeParseException e) {
-<<<<<<< HEAD
-          rollback(connectionHandler);
-          createErrorFile(payload);
+          rollback(connectionHandler, payload);
           throw SpannerExceptionFactory.newSpannerException(
               ErrorCode.INVALID_ARGUMENT,
-=======
-          rollback(connectionHandler, payload);
-          throw new SQLException(
->>>>>>> 3b5d147d
               "Invalid input syntax for type "
                   + columnType.toString()
                   + ":"
@@ -147,15 +137,9 @@
                   + recordValue
                   + "\"");
         } catch (IllegalArgumentException e) {
-<<<<<<< HEAD
-          rollback(connectionHandler);
-          createErrorFile(payload);
+          rollback(connectionHandler, payload);
           throw SpannerExceptionFactory.newSpannerException(
               ErrorCode.INVALID_ARGUMENT, "Invalid input syntax for column \"" + columnName + "\"");
-=======
-          rollback(connectionHandler, payload);
-          throw new SQLException("Invalid input syntax for column \"" + columnName + "\"");
->>>>>>> 3b5d147d
         } catch (Exception e) {
           rollback(connectionHandler, payload);
           throw e;
@@ -208,13 +192,8 @@
     return this.rowCount;
   }
 
-<<<<<<< HEAD
-  public void rollback(ConnectionHandler connectionHandler) throws Exception {
+  public void rollback(ConnectionHandler connectionHandler, byte[] payload) throws Exception {
     Connection connection = connectionHandler.getSpannerConnection();
-=======
-  public void rollback(ConnectionHandler connectionHandler, byte[] payload) throws Exception {
-    Connection connection = connectionHandler.getJdbcConnection();
->>>>>>> 3b5d147d
     connection.rollback();
     this.mutations = new ArrayList<>();
     this.mutationCount = 0;
