// Copyright 2022 Google LLC
//
// Licensed under the Apache License, Version 2.0 (the "License");
// you may not use this file except in compliance with the License.
// You may obtain a copy of the License at
//
//      http://www.apache.org/licenses/LICENSE-2.0
//
// Unless required by applicable law or agreed to in writing, software
// distributed under the License is distributed on an "AS IS" BASIS,
// WITHOUT WARRANTIES OR CONDITIONS OF ANY KIND, either express or implied.
// See the License for the specific language governing permissions and
// limitations under the License.

package com.google.cloud.spanner.pgadapter.utils;

import com.google.api.core.ApiFuture;
import com.google.api.core.ApiFutures;
import com.google.api.core.InternalApi;
import com.google.api.core.SettableApiFuture;
import com.google.cloud.ByteArray;
import com.google.cloud.spanner.DatabaseClient;
import com.google.cloud.spanner.ErrorCode;
import com.google.cloud.spanner.Mutation;
import com.google.cloud.spanner.Mutation.WriteBuilder;
import com.google.cloud.spanner.SpannerException;
import com.google.cloud.spanner.SpannerExceptionFactory;
import com.google.cloud.spanner.Type;
import com.google.cloud.spanner.Value;
import com.google.cloud.spanner.connection.Connection;
import com.google.cloud.spanner.connection.StatementResult;
import com.google.cloud.spanner.pgadapter.parsers.copy.CopyTreeParser.CopyOptions;
import com.google.cloud.spanner.pgadapter.statements.BackendConnection.UpdateCount;
import com.google.common.annotations.VisibleForTesting;
import com.google.common.collect.ImmutableList;
import com.google.common.util.concurrent.FutureCallback;
import com.google.common.util.concurrent.Futures;
import com.google.common.util.concurrent.ListenableFuture;
import com.google.common.util.concurrent.ListeningExecutorService;
import com.google.common.util.concurrent.MoreExecutors;
import java.io.Closeable;
import java.io.IOException;
import java.io.PipedOutputStream;
import java.util.ArrayList;
import java.util.Iterator;
import java.util.List;
import java.util.Map;
import java.util.concurrent.Callable;
import java.util.concurrent.CountDownLatch;
import java.util.concurrent.ExecutionException;
import java.util.concurrent.Executors;
import java.util.concurrent.LinkedBlockingDeque;
import java.util.concurrent.TimeUnit;
import java.util.concurrent.atomic.AtomicBoolean;
import java.util.logging.Level;
import java.util.logging.Logger;
import javax.annotation.Nonnull;
import javax.annotation.concurrent.GuardedBy;
import org.apache.commons.csv.CSVFormat;

@InternalApi
public class MutationWriter implements Callable<StatementResult>, Closeable {
  public enum CopyTransactionMode {
    /**
     * 'Normal' auto-commit mode. The entire COPY operation is atomic. If the number of mutations
     * exceeds any of the transaction limits of Cloud Spanner, the COPY operation will fail.
     */
    ImplicitAtomic,
    /**
     * The COPY operation is executed as a series of (partly parallel) transactions. The COPY
     * operation is not atomic, and an error halfway the operation can mean that some data was
     * persisted to the database.
     */
    ImplicitNonAtomic,
    /**
     * There is an explicit transaction on the connection. The COPY will be part of that
     * transaction.
     */
    Explicit,
  }

  private static final Logger logger = Logger.getLogger(MutationWriter.class.getName());

  private static final int DEFAULT_MUTATION_LIMIT = 20_000; // 20k mutation count limit
  private static final int DEFAULT_COMMIT_LIMIT =
      100_000_000; // 100MB mutation API commit size limit
  /**
   * The factor that the size of the incoming payload is multiplied with to estimate whether the
   * current commit size will exceed the maximum commit size. The factor is chosen conservatively to
   * ensure that a COPY operation of a large file does not unnecessarily break because of an
   * exceeded commit size.
   */
  private static final float DEFAULT_COMMIT_LIMIT_MULTIPLIER_FACTOR = 2.0f;

  private static final int DEFAULT_MAX_PARALLELISM = 128;
  private static final int DEFAULT_PIPE_BUFFER_SIZE = 1 << 16;

  /**
   * COPY will INSERT records by default. This is consistent with how COPY on PostgreSQL works. This
   * option allows PGAdapter to use InsertOrUpdate instead. This can be slightly more efficient for
   * bulk uploading, and it makes it easier to retry a failed non-atomic batch that might have
   * already uploaded some but not all data.
   */
  private final boolean insertOrUpdate =
      Boolean.parseBoolean(System.getProperty("copy_in_insert_or_update", "false"));

  private final int commitSizeLimit =
      Integer.parseInt(
          System.getProperty("copy_in_commit_limit", String.valueOf(DEFAULT_COMMIT_LIMIT)));
  private final CopyTransactionMode transactionMode;
  private long rowCount;
  private final Connection connection;
  private final String tableName;
  private final Map<String, Type> tableColumns;
  private final int maxBatchSize;
  private final long commitSizeLimitForBatching;
  private final int maxParallelism;
<<<<<<< HEAD
  private final int pipeBufferSize;
  private final CSVFormat format;
=======
>>>>>>> 1234d583
  private final CopyInParser parser;
  private final PipedOutputStream payload = new PipedOutputStream();
  private final AtomicBoolean commit = new AtomicBoolean(false);
  private final AtomicBoolean rollback = new AtomicBoolean(false);
  private final CountDownLatch closedLatch = new CountDownLatch(1);
  private final ListeningExecutorService executorService =
      MoreExecutors.listeningDecorator(Executors.newCachedThreadPool());

  private final Object lock = new Object();

  @GuardedBy("lock")
  private SpannerException exception;

  public MutationWriter(
      CopyTransactionMode transactionMode,
      Connection connection,
      String tableName,
      Map<String, Type> tableColumns,
      int indexedColumnsCount,
      CopyOptions.Format copyFormat,
      CSVFormat format,
      boolean hasHeader)
      throws IOException {
    this.transactionMode = transactionMode;
    this.connection = connection;
    this.tableName = tableName;
    this.tableColumns = tableColumns;
    int mutationLimit =
        Math.max(
            Integer.parseInt(
                System.getProperty(
                    "copy_in_mutation_limit", String.valueOf(DEFAULT_MUTATION_LIMIT))),
            1);
    this.maxBatchSize = Math.max(mutationLimit / (tableColumns.size() + indexedColumnsCount), 1);
    float commitLimitMultiplierFactor =
        Math.max(
            Float.parseFloat(
                System.getProperty(
                    "copy_in_commit_limit_multiplier_factor",
                    String.valueOf(DEFAULT_COMMIT_LIMIT_MULTIPLIER_FACTOR))),
            1.0f);
    this.commitSizeLimitForBatching =
        Math.round((float) commitSizeLimit / commitLimitMultiplierFactor);
    this.maxParallelism =
        Math.max(
            Integer.parseInt(
                System.getProperty(
                    "copy_in_max_parallelism", String.valueOf(DEFAULT_MAX_PARALLELISM))),
            1);
    int pipeBufferSize =
        Math.max(
            Integer.parseInt(
                System.getProperty(
                    "copy_in_pipe_buffer_size", String.valueOf(DEFAULT_PIPE_BUFFER_SIZE))),
            1024);
<<<<<<< HEAD
    this.format = format;
    // TODO(b/237831799): Support binary format for COPY.
=======
>>>>>>> 1234d583
    this.parser = CopyInParser.create(copyFormat, format, payload, pipeBufferSize, hasHeader);
  }

  /** @return number of rows copied into Spanner */
  public long getRowCount() {
    return this.rowCount;
  }

  public void addCopyData(byte[] payload) {
    synchronized (lock) {
      if (this.exception != null) {
        throw this.exception;
      }
    }
    try {
      this.payload.write(payload);
    } catch (IOException e) {
      // Ignore the exception if the executor has already been shutdown. That means that an error
      // occurred that ended the COPY operation while we were writing data to the buffer.
      if (!executorService.isShutdown()) {
        SpannerException spannerException =
            SpannerExceptionFactory.newSpannerException(
                ErrorCode.INTERNAL, "Could not write copy data to buffer", e);
        logger.log(Level.SEVERE, spannerException.getMessage(), spannerException);
        throw spannerException;
      }
    }
  }

  /** Indicate that this mutation writer should commit. */
  public void commit() {
    this.commit.set(true);
  }

  /**
   * Indicate that this mutation writer should be rolled back. This will not rollback any changes
   * that have already been committed if the mutation writer is running in {@link
   * CopyTransactionMode#ImplicitNonAtomic}.
   */
  public void rollback() {
    this.rollback.set(true);
  }

  @Override
  public void close() throws IOException {
    this.payload.close();
    this.closedLatch.countDown();
  }

  @Override
  public StatementResult call() throws Exception {
    // This LinkedBlockingDeque holds a reference to all transactions that are currently active. The
    // max capacity of this deque is what ensures that we never have more than maxParallelism
    // transactions running at the same time. We could also achieve that by using a thread pool with
    // a fixed number of threads. The problem with that is however that Java does not have a thread
    // pool implementation that will block if a new task is offered and all threads are currently in
    // use. The only options are 'fail or add to queue'. We want to block our worker thread in this
    // case when the max parallel transactions has been reached, as that automatically creates back-
    // pressure in our entire pipeline that consists of:
    // Client app (psql) -> CopyData message -> CSVParser -> Transaction.
    LinkedBlockingDeque<ApiFuture<Void>> activeCommitFutures =
        new LinkedBlockingDeque<>(maxParallelism);
    // This list holds all transactions that we have started. We will wait on this entire list
    // before finishing, to ensure that all data has been written before we signal that we are done.
    List<ApiFuture<Void>> allCommitFutures = new ArrayList<>();
    try {
      Iterator<CopyRecord> iterator = this.parser.iterator();
      List<Mutation> mutations = new ArrayList<>();
      long currentBufferByteSize = 0L;
      // Note: iterator.hasNext() blocks if there is not enough data in the pipeline to construct a
      // complete record. It returns false if the stream has been closed and all records have been
      // returned.
      while (!rollback.get() && iterator.hasNext()) {
        CopyRecord record = iterator.next();
        if (record.numColumns() != this.tableColumns.keySet().size()) {
          throw SpannerExceptionFactory.newSpannerException(
              ErrorCode.INVALID_ARGUMENT,
              "Invalid COPY data: Row length mismatched. Expected "
                  + this.tableColumns.keySet().size()
                  + " columns, but only found "
                  + record.numColumns());
        }

        Mutation mutation = buildMutation(record);
        int mutationSize = calculateSize(mutation);
        this.rowCount++;

        if (transactionMode == CopyTransactionMode.ImplicitNonAtomic) {
          currentBufferByteSize =
              addMutationAndMaybeFlushTransaction(
                  activeCommitFutures,
                  allCommitFutures,
                  mutations,
                  mutation,
                  currentBufferByteSize,
                  mutationSize);
        } else {
          mutations.add(mutation);
          currentBufferByteSize += mutationSize;
          if (mutations.size() > maxBatchSize) {
            throw SpannerExceptionFactory.newSpannerException(
                ErrorCode.FAILED_PRECONDITION,
                "Record count: "
                    + mutations.size()
                    + " has exceeded the limit: "
                    + maxBatchSize
                    + ".\n\nThe number of mutations per record is equal to the number of columns in the record "
                    + "plus the number of indexed columns in the record. The maximum number of mutations "
                    + "in one transaction is "
                    + DEFAULT_MUTATION_LIMIT
                    + ".\n\nExecute `SET AUTOCOMMIT_DML_MODE='PARTITIONED_NON_ATOMIC'` before executing a large COPY operation "
                    + "to instruct PGAdapter to automatically break large transactions into multiple smaller. "
                    + "This will make the COPY operation non-atomic.\n\n");
          }
          if (currentBufferByteSize > commitSizeLimit) {
            throw SpannerExceptionFactory.newSpannerException(
                ErrorCode.FAILED_PRECONDITION,
                "Commit size: "
                    + currentBufferByteSize
                    + " has exceeded the limit: "
                    + commitSizeLimit
                    + ".\n\nExecute `SET AUTOCOMMIT_DML_MODE='PARTITIONED_NON_ATOMIC'` before executing a large COPY operation "
                    + "to instruct PGAdapter to automatically break large transactions into multiple smaller. "
                    + "This will make the COPY operation non-atomic.\n\n");
          }
        }
      } // end of iterator.hasNext()

      // There are no more CSVRecords in the pipeline.
      // Write any remaining mutations in the buffer.
      if (!rollback.get() && !mutations.isEmpty()) {
        if (transactionMode == CopyTransactionMode.Explicit) {
          connection.write(mutations);
        } else {
          // Wait until we have received a CopyDone message before writing the remaining data to
          // Spanner. If we are in a non-atomic transaction, there might already be data that have
          // been written to Spanner.
          closedLatch.await();
          if (commit.get()) {
            allCommitFutures.add(writeToSpannerAsync(activeCommitFutures, mutations));
          }
        }
      }
      // Wait for all commits to finish. We do this even if something went wrong, as it ensures two
      // things:
      // 1. All commits that were in flight when something went wrong will finish before we return
      //    an error to the client application. This prevents commits still being added to the
      //    database after we have returned an error, which could cause confusion.
      // 2. This will throw the underlying exception, so we can catch and register it.
      ApiFutures.allAsList(allCommitFutures).get();
    } catch (SpannerException e) {
      synchronized (lock) {
        this.exception = e;
        throw this.exception;
      }
    } catch (ExecutionException e) {
      synchronized (lock) {
        this.exception = SpannerExceptionFactory.asSpannerException(e.getCause());
        throw this.exception;
      }
    } catch (Exception e) {
      synchronized (lock) {
        this.exception = SpannerExceptionFactory.asSpannerException(e);
        throw this.exception;
      }
    } finally {
      this.executorService.shutdown();
      if (!this.executorService.awaitTermination(60L, TimeUnit.SECONDS)) {
        logger.log(Level.WARNING, "Timeout while waiting for MutationWriter executor to shutdown.");
      }
      this.payload.close();
      this.parser.close();
    }
    return new UpdateCount(rowCount);
  }

  private long addMutationAndMaybeFlushTransaction(
      LinkedBlockingDeque<ApiFuture<Void>> activeCommitFutures,
      List<ApiFuture<Void>> allCommitFutures,
      List<Mutation> mutations,
      Mutation mutation,
      long currentBufferByteSize,
      int mutationSize)
      throws Exception {
    // Flush before adding to the buffer if the commit size would be exceeded.
    if (!mutations.isEmpty() && currentBufferByteSize + mutationSize > commitSizeLimitForBatching) {
      allCommitFutures.add(writeToSpannerAsync(activeCommitFutures, mutations));
      mutations.clear();
      mutations.add(mutation);
      return mutationSize;
    }

    mutations.add(mutation);
    if (mutations.size() == maxBatchSize) {
      allCommitFutures.add(writeToSpannerAsync(activeCommitFutures, mutations));
      mutations.clear();
      return 0L; // Buffer is empty, so the batch size in bytes is now back to zero.
    }
    return currentBufferByteSize + mutationSize;
  }

  private ApiFuture<Void> writeToSpannerAsync(
      LinkedBlockingDeque<ApiFuture<Void>> activeCommitFutures, Iterable<Mutation> mutations)
      throws Exception {

    SettableApiFuture<Void> settableApiFuture = SettableApiFuture.create();
    // Add this future to the list of active commit futures. This will block if the deque is full,
    // and this will effectively apply back-pressure to the entire stream as the worker thread is
    // blocked until there is room in the deque.
    activeCommitFutures.put(settableApiFuture);

    DatabaseClient dbClient = connection.getDatabaseClient();
    ImmutableList<Mutation> immutableMutations = ImmutableList.copyOf(mutations);
    ListenableFuture<Void> listenableFuture =
        executorService.submit(
            () -> {
              dbClient.write(immutableMutations);
              return null;
            });
    Futures.addCallback(
        listenableFuture,
        new FutureCallback<Void>() {
          @Override
          public void onFailure(@Nonnull Throwable t) {
            rollback.set(true);
            //noinspection ResultOfMethodCallIgnored
            activeCommitFutures.remove(settableApiFuture);
            settableApiFuture.setException(t);
          }

          @Override
          public void onSuccess(Void result) {
            //noinspection ResultOfMethodCallIgnored
            activeCommitFutures.remove(settableApiFuture);
            settableApiFuture.set(result);
          }
        },
        MoreExecutors.directExecutor());
    return settableApiFuture;
  }

  static int calculateSize(Mutation mutation) {
    int size = 0;
    for (Value value : mutation.getValues()) {
      if (value.isNull()) {
        size++;
        continue;
      }

      switch (value.getType().getCode()) {
        case BOOL:
          size++;
          break;
        case FLOAT64:
        case INT64:
          size += 8;
          break;
        case PG_NUMERIC:
          size += value.getString().length();
          break;
        case STRING:
        case JSON:
          // Assume four bytes per character to be on the safe side.
          size += value.getString().length() * 4;
          break;
        case BYTES:
          size += value.getBytes().length();
          break;
        case TIMESTAMP:
          size += 30;
          break;
        case DATE:
          size += 10;
          break;
        case ARRAY:
          switch (value.getType().getArrayElementType().getCode()) {
            case BOOL:
              size += value.getBoolArray().size();
              break;
            case FLOAT64:
              size += value.getFloat64Array().size() * 8;
              break;
            case INT64:
              size += value.getInt64Array().size() * 8;
              break;
            case PG_NUMERIC:
              for (String s : value.getStringArray()) {
                size += s.length();
              }
              break;
            case JSON:
            case STRING:
              for (String s : value.getStringArray()) {
                size += s.length() * 4;
              }
              break;
            case BYTES:
              for (ByteArray b : value.getBytesArray()) {
                size += b.length();
              }
              break;
            case TIMESTAMP:
              size += value.getTimestampArray().size() * 30;
              break;
            case DATE:
              size += value.getDateArray().size() * 10;
              break;
            case ARRAY:
            case NUMERIC:
            case STRUCT:
              break;
          }
          break;
        case NUMERIC:
        case STRUCT:
          break;
      }
    }
    return size;
  }

  @VisibleForTesting
  Mutation buildMutation(CopyRecord record) {
    WriteBuilder builder;
    // The default is to use Insert, but PGAdapter also supports InsertOrUpdate. This can be very
    // useful for importing large datasets using PartitionedNonAtomic mode. If an import attempt
    // fails halfway, it can easily be retried with InsertOrUpdate as it will just overwrite
    // existing records instead of failing on a UniqueKeyConstraint violation.
    if (this.insertOrUpdate) {
      builder = Mutation.newInsertOrUpdateBuilder(this.tableName);
    } else {
      builder = Mutation.newInsertBuilder(this.tableName);
    }
    // Iterate through all table column to copy into
    int index = 0;
    for (String columnName : this.tableColumns.keySet()) {
<<<<<<< HEAD
      TypeCode columnType = this.tableColumns.get(columnName);
      Value value = record.getValue(columnType, columnName);
      builder.set(columnName).to(value);
=======
      Type columnType = this.tableColumns.get(columnName);
      Value value =
          record.hasColumnNames()
              ? record.getValue(columnType, columnName)
              : record.getValue(columnType, index);
      builder.set(columnName).to(value);
      index++;
>>>>>>> 1234d583
    }
    return builder.build();
  }
}<|MERGE_RESOLUTION|>--- conflicted
+++ resolved
@@ -115,11 +115,6 @@
   private final int maxBatchSize;
   private final long commitSizeLimitForBatching;
   private final int maxParallelism;
-<<<<<<< HEAD
-  private final int pipeBufferSize;
-  private final CSVFormat format;
-=======
->>>>>>> 1234d583
   private final CopyInParser parser;
   private final PipedOutputStream payload = new PipedOutputStream();
   private final AtomicBoolean commit = new AtomicBoolean(false);
@@ -175,11 +170,6 @@
                 System.getProperty(
                     "copy_in_pipe_buffer_size", String.valueOf(DEFAULT_PIPE_BUFFER_SIZE))),
             1024);
-<<<<<<< HEAD
-    this.format = format;
-    // TODO(b/237831799): Support binary format for COPY.
-=======
->>>>>>> 1234d583
     this.parser = CopyInParser.create(copyFormat, format, payload, pipeBufferSize, hasHeader);
   }
 
@@ -516,11 +506,6 @@
     // Iterate through all table column to copy into
     int index = 0;
     for (String columnName : this.tableColumns.keySet()) {
-<<<<<<< HEAD
-      TypeCode columnType = this.tableColumns.get(columnName);
-      Value value = record.getValue(columnType, columnName);
-      builder.set(columnName).to(value);
-=======
       Type columnType = this.tableColumns.get(columnName);
       Value value =
           record.hasColumnNames()
@@ -528,7 +513,6 @@
               : record.getValue(columnType, index);
       builder.set(columnName).to(value);
       index++;
->>>>>>> 1234d583
     }
     return builder.build();
   }
