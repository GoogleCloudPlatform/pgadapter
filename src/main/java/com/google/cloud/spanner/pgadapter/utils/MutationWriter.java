--- conflicted
+++ resolved
@@ -216,12 +216,6 @@
     return this.rowCount;
   }
 
-<<<<<<< HEAD
-  public void addCopyData(ConnectionHandler connectionHandler, byte[] payload) throws Exception {
-    this.payload.write(payload, 0, payload.length);
-    if (!commitSizeIsWithinLimit()) {
-      rollback(connectionHandler);
-=======
   public void addCopyData(byte[] payload) {
     synchronized (lock) {
       if (this.exception != null) {
@@ -231,7 +225,6 @@
     try {
       this.payload.write(payload);
     } catch (IOException e) {
->>>>>>> b773999b
       throw SpannerExceptionFactory.newSpannerException(
           ErrorCode.INTERNAL, "Could not write copy data to buffer", e);
     }
@@ -397,15 +390,6 @@
     return currentBufferByteSize + mutationSize;
   }
 
-<<<<<<< HEAD
-  /** Build mutation to add to mutations list with data contained within a CopyData payload */
-  public void buildMutationList(ConnectionHandler connectionHandler) throws Exception {
-    List<CSVRecord> records = parsePayloadData(this.payload.toByteArray());
-    for (CSVRecord record : records) {
-      // Check that the number of columns in a record matches the number of columns in the table
-      if (record.size() != this.tableColumns.keySet().size()) {
-        rollback(connectionHandler);
-=======
   private ApiFuture<Void> writeToSpannerAsync(
       LinkedBlockingDeque<ApiFuture<Void>> activeCommitFutures, Iterable<Mutation> mutations)
       throws Exception {
@@ -456,7 +440,6 @@
         dbClientField.setAccessible(true);
         databaseClient = (DatabaseClient) dbClientField.get(this.connection);
       } catch (Exception e) {
->>>>>>> b773999b
         throw SpannerExceptionFactory.newSpannerException(
             ErrorCode.INTERNAL, "Failed to get database client from connection", e);
       }
@@ -528,42 +511,11 @@
             case STRUCT:
               break;
           }
-<<<<<<< HEAD
-        } catch (NumberFormatException | DateTimeParseException e) {
-          rollback(connectionHandler);
-          throw SpannerExceptionFactory.newSpannerException(
-              ErrorCode.INVALID_ARGUMENT,
-              "Invalid input syntax for type "
-                  + columnType.toString()
-                  + ":"
-                  + "\""
-                  + recordValue
-                  + "\"");
-        } catch (IllegalArgumentException e) {
-          rollback(connectionHandler);
-          throw SpannerExceptionFactory.newSpannerException(
-              ErrorCode.INVALID_ARGUMENT, "Invalid input syntax for column \"" + columnName + "\"");
-        } catch (Exception e) {
-          rollback(connectionHandler);
-          throw e;
-        }
-      }
-      this.mutations.add(builder.build()); // Add write builder to mutation list
-      this.mutationCount += record.size(); // Increment the number of mutations being added
-      this.rowCount++; // Increment the number of COPY rows by one
-    }
-    if (!mutationCountIsWithinLimit()) {
-      rollback(connectionHandler);
-      throw SpannerExceptionFactory.newSpannerException(
-          ErrorCode.FAILED_PRECONDITION,
-          "Mutation count: " + mutationCount + " has exceeded the limit: " + MUTATION_LIMIT);
-=======
           break;
         case NUMERIC:
         case STRUCT:
           break;
       }
->>>>>>> b773999b
     }
     return size;
   }
@@ -667,22 +619,7 @@
     writeErrorFile(exception);
   }
 
-<<<<<<< HEAD
-  public void rollback(ConnectionHandler connectionHandler) throws Exception {
-    Connection connection = connectionHandler.getSpannerConnection();
-    if (connection.isInTransaction()) {
-      connection.rollback();
-    }
-    this.mutations = new ArrayList<>();
-    this.mutationCount = 0;
-    writeCopyDataToErrorFile();
-    this.payload.reset();
-  }
-
-  private void createErrorFile() throws IOException {
-=======
   private void createErrorFile() {
->>>>>>> b773999b
     File unsuccessfulCopy = new File(ERROR_FILE);
     try {
       this.errorFileWriter = new PrintWriter(new FileWriter(unsuccessfulCopy, false));
