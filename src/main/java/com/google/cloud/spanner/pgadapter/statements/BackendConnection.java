--- conflicted
+++ resolved
@@ -640,10 +640,7 @@
             // might be active.
             if (spannerConnection.isInTransaction()) {
               spannerConnection.commit();
-<<<<<<< HEAD
               sessionState.commit();
-              transactionMode = TransactionMode.IMPLICIT;
-=======
               if (transactionMode == TransactionMode.EXPLICIT) {
                 // Convert the explicit transaction to a DDL batch.
                 transactionMode = TransactionMode.DDL_BATCH;
@@ -651,7 +648,6 @@
               } else {
                 transactionMode = TransactionMode.IMPLICIT;
               }
->>>>>>> a5e8afc7
             }
         }
         return;
@@ -684,10 +680,7 @@
           // Switch the execution state to implicit transaction.
           if (spannerConnection.isInTransaction()) {
             spannerConnection.commit();
-<<<<<<< HEAD
             sessionState.commit();
-            transactionMode = TransactionMode.IMPLICIT;
-=======
             if (transactionMode == TransactionMode.EXPLICIT) {
               // Convert the explicit transaction to a DDL batch.
               transactionMode = TransactionMode.DDL_BATCH;
@@ -695,7 +688,6 @@
             } else {
               transactionMode = TransactionMode.IMPLICIT;
             }
->>>>>>> a5e8afc7
           }
       }
     } catch (SpannerException exception) {
