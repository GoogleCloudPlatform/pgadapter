--- conflicted
+++ resolved
@@ -58,7 +58,6 @@
 import com.google.cloud.spanner.pgadapter.statements.local.LocalStatement;
 import com.google.cloud.spanner.pgadapter.utils.ClientAutoDetector.WellKnownClient;
 import com.google.cloud.spanner.pgadapter.utils.CopyDataReceiver;
-import com.google.cloud.spanner.pgadapter.utils.LazyInit;
 import com.google.cloud.spanner.pgadapter.utils.MutationWriter;
 import com.google.cloud.spanner.pgadapter.wireoutput.ReadyResponse;
 import com.google.cloud.spanner.pgadapter.wireoutput.ReadyResponse.Status;
@@ -596,13 +595,8 @@
   private static final Statement ROLLBACK = Statement.of("ROLLBACK");
 
   private final SessionState sessionState;
-<<<<<<< HEAD
-  private final LazyInit<PgCatalog> pgCatalog;
-  private final LazyInit<ImmutableMap<String, LocalStatement>> localStatements;
-=======
   private final Supplier<PgCatalog> pgCatalog;
   private final Supplier<ImmutableMap<String, LocalStatement>> localStatements;
->>>>>>> 11f38266
   private ConnectionState connectionState = ConnectionState.IDLE;
   private TransactionMode transactionMode = TransactionMode.IMPLICIT;
   private final String currentSchema = "public";
@@ -620,39 +614,12 @@
       Supplier<ImmutableList<LocalStatement>> localStatements) {
     this.sessionState = new SessionState(optionsMetadata);
     this.pgCatalog =
-<<<<<<< HEAD
-        new LazyInit<PgCatalog>() {
-          @Override
-          protected PgCatalog initialize() {
-            return new PgCatalog(BackendConnection.this.sessionState, wellKnownClient.get());
-          }
-        };
-=======
         Suppliers.memoize(
             () -> new PgCatalog(BackendConnection.this.sessionState, wellKnownClient.get()));
->>>>>>> 11f38266
     this.spannerConnection = spannerConnection;
     this.databaseId = databaseId;
     this.ddlExecutor = new DdlExecutor(databaseId, this);
     this.localStatements =
-<<<<<<< HEAD
-        new LazyInit<ImmutableMap<String, LocalStatement>>() {
-          @Override
-          protected ImmutableMap<String, LocalStatement> initialize() {
-            if (localStatements.get().isEmpty()) {
-              return EMPTY_LOCAL_STATEMENTS;
-            } else {
-              Builder<String, LocalStatement> builder = ImmutableMap.builder();
-              for (LocalStatement localStatement : localStatements.get()) {
-                for (String sql : localStatement.getSql()) {
-                  builder.put(new SimpleImmutableEntry<>(sql, localStatement));
-                }
-              }
-              return builder.build();
-            }
-          }
-        };
-=======
         Suppliers.memoize(
             () -> {
               if (localStatements.get().isEmpty()) {
@@ -667,7 +634,6 @@
                 return builder.build();
               }
             });
->>>>>>> 11f38266
   }
 
   /** Returns the current connection state. */
