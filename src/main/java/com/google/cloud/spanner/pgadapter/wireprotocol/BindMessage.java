// Copyright 2020 Google LLC
//
// Licensed under the Apache License, Version 2.0 (the "License");
// you may not use this file except in compliance with the License.
// You may obtain a copy of the License at
//
//      http://www.apache.org/licenses/LICENSE-2.0
//
// Unless required by applicable law or agreed to in writing, software
// distributed under the License is distributed on an "AS IS" BASIS,
// WITHOUT WARRANTIES OR CONDITIONS OF ANY KIND, either express or implied.
// See the License for the specific language governing permissions and
// limitations under the License.

package com.google.cloud.spanner.pgadapter.wireprotocol;

import com.google.api.core.InternalApi;
import com.google.cloud.spanner.pgadapter.ConnectionHandler;
import com.google.cloud.spanner.pgadapter.statements.BackendConnection;
import com.google.cloud.spanner.pgadapter.statements.IntermediatePortalStatement;
import com.google.cloud.spanner.pgadapter.statements.IntermediatePreparedStatement;
import com.google.cloud.spanner.pgadapter.wireoutput.BindCompleteResponse;
import com.google.common.base.Preconditions;
import com.google.common.collect.ImmutableList;
import java.text.MessageFormat;
import java.util.Arrays;
import java.util.List;

/**
 * Message of type bind (meaning that it is a message called to a prepared statement to complete it
 * with missing data to prepare for execution). A bound prepared statement always yields a portal
 * unless it fails.
 */
@InternalApi
public class BindMessage extends AbstractQueryProtocolMessage {
  protected static final char IDENTIFIER = 'B';

  private final String portalName;
  private final String statementName;
  private final List<Short> formatCodes;
  private final List<Short> resultFormatCodes;
  private final byte[][] parameters;
  private final IntermediatePortalStatement statement;

  /** Constructor for Bind messages that are received from the front-end. */
  public BindMessage(ConnectionHandler connection) throws Exception {
    super(connection);
    this.portalName = this.readString();
    this.statementName = this.readString();
    this.formatCodes = getFormatCodes(this.inputStream);
    this.parameters = getParameters(this.inputStream);
    this.resultFormatCodes = getFormatCodes(this.inputStream);
    IntermediatePreparedStatement statement = connection.getStatement(statementName);
    this.statement =
        statement.createPortal(
            this.portalName, this.parameters, this.formatCodes, this.resultFormatCodes);
    this.connection.registerPortal(this.portalName, this.statement);
  }

  /** Constructor for Bind messages that are constructed to execute a Query message. */
  public BindMessage(ConnectionHandler connection, ManuallyCreatedToken manuallyCreatedToken) {
    this(connection, "", new byte[0][], manuallyCreatedToken);
  }

  /** Constructor for Bind messages that are created by EXECUTE statements. */
  public BindMessage(
      ConnectionHandler connection,
      String statementName,
      byte[][] parameters,
      ManuallyCreatedToken manuallyCreatedToken) {
    super(connection, 4, manuallyCreatedToken);
    this.portalName = "";
    this.statementName = statementName;
    this.formatCodes = ImmutableList.of();
    this.resultFormatCodes = ImmutableList.of();
<<<<<<< HEAD
    this.parameters = parameters;
    IntermediatePreparedStatement statement = connection.getStatement(statementName);
    this.statement =
        statement.createPortal(
            this.portalName, this.parameters, this.formatCodes, this.resultFormatCodes);
    this.connection.registerPortal(this.portalName, this.statement);
=======
    this.parameters = Preconditions.checkNotNull(parameters);
    this.statement = connection.getStatement(statementName);
>>>>>>> e6ffe032
  }

  boolean hasParameterValues() {
    return this.parameters.length > 0;
  }

  @Override
  void buffer(BackendConnection backendConnection) {
<<<<<<< HEAD
    if (isExtendedProtocol() && !this.statement.getPreparedStatement().isDescribed()) {
=======
    if (isExtendedProtocol() && hasParameterValues() && !this.statement.isDescribed()) {
>>>>>>> e6ffe032
      try {
        // Make sure all parameters have been described, so we always send typed parameters to Cloud
        // Spanner.
        this.statement
            .getPreparedStatement()
            .autoDescribeParameters(this.parameters, backendConnection);
      } catch (Throwable ignore) {
        // Ignore any error messages while describing the parameters, and let the following
        // DescribePortal or execute message handle any errors that are caused by invalid
        // statements.
      }
    }
  }

  @Override
  public void flush() throws Exception {
    // this.statement.bind(this.parameters);
    if (isExtendedProtocol()) {
      // The simple query protocol does not expect a BindComplete response.
      new BindCompleteResponse(this.outputStream).send(false);
    }
  }

  @Override
  protected String getMessageName() {
    return "Bind";
  }

  @Override
  protected String getPayloadString() {
    return new MessageFormat(
            "Length: {0}, "
                + "Portal Name: {1}, "
                + "Statement Name: {2}, "
                + "Format Codes: {3}, "
                + "Parameters: {4}, "
                + "ResultFormatCodes: {5}")
        .format(
            new Object[] {
              this.length,
              this.portalName,
              this.statementName,
              this.formatCodes,
              Arrays.toString(this.parameters),
              this.resultFormatCodes
            });
  }

  @Override
  protected String getIdentifier() {
    return String.valueOf(IDENTIFIER);
  }

  public String getPortalName() {
    return this.portalName;
  }

  public String getStatementName() {
    return this.statementName;
  }

  @Override
  public String getSql() {
    return this.statement.getSql();
  }

  public byte[][] getParameters() {
    return this.parameters;
  }

  public List<Short> getFormatCodes() {
    return this.formatCodes;
  }

  public List<Short> getResultFormatCodes() {
    return this.resultFormatCodes;
  }
}<|MERGE_RESOLUTION|>--- conflicted
+++ resolved
@@ -73,17 +73,12 @@
     this.statementName = statementName;
     this.formatCodes = ImmutableList.of();
     this.resultFormatCodes = ImmutableList.of();
-<<<<<<< HEAD
-    this.parameters = parameters;
+    this.parameters = Preconditions.checkNotNull(parameters);
     IntermediatePreparedStatement statement = connection.getStatement(statementName);
     this.statement =
         statement.createPortal(
             this.portalName, this.parameters, this.formatCodes, this.resultFormatCodes);
     this.connection.registerPortal(this.portalName, this.statement);
-=======
-    this.parameters = Preconditions.checkNotNull(parameters);
-    this.statement = connection.getStatement(statementName);
->>>>>>> e6ffe032
   }
 
   boolean hasParameterValues() {
@@ -92,11 +87,7 @@
 
   @Override
   void buffer(BackendConnection backendConnection) {
-<<<<<<< HEAD
     if (isExtendedProtocol() && !this.statement.getPreparedStatement().isDescribed()) {
-=======
-    if (isExtendedProtocol() && hasParameterValues() && !this.statement.isDescribed()) {
->>>>>>> e6ffe032
       try {
         // Make sure all parameters have been described, so we always send typed parameters to Cloud
         // Spanner.
