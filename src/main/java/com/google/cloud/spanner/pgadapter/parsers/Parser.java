// Copyright 2020 Google LLC
//
// Licensed under the Apache License, Version 2.0 (the "License");
// you may not use this file except in compliance with the License.
// You may obtain a copy of the License at
//
//      http://www.apache.org/licenses/LICENSE-2.0
//
// Unless required by applicable law or agreed to in writing, software
// distributed under the License is distributed on an "AS IS" BASIS,
// WITHOUT WARRANTIES OR CONDITIONS OF ANY KIND, either express or implied.
// See the License for the specific language governing permissions and
// limitations under the License.

package com.google.cloud.spanner.pgadapter.parsers;

import com.google.api.core.InternalApi;
import com.google.cloud.spanner.ErrorCode;
import com.google.cloud.spanner.ResultSet;
import com.google.cloud.spanner.SpannerExceptionFactory;
import com.google.cloud.spanner.Statement;
import com.google.cloud.spanner.Type;
import com.google.cloud.spanner.Type.Code;
import com.google.cloud.spanner.pgadapter.ProxyServer.DataFormat;
import com.google.cloud.spanner.pgadapter.error.PGExceptionFactory;
import com.google.cloud.spanner.pgadapter.error.SQLState;
import com.google.cloud.spanner.pgadapter.session.SessionState;
import java.nio.charset.Charset;
import java.nio.charset.StandardCharsets;
import org.postgresql.core.Oid;

/**
 * Parser is the parsing superclass, used to take wire format data types and convert them
 * specifically to desired byte types. Each subclass is assigned with a specific type.
 */
@InternalApi
public abstract class Parser<T> {

  public enum FormatCode {
    TEXT,
    BINARY;

    public static FormatCode of(short code) {
      FormatCode[] values = FormatCode.values();
      if (code < 0 || code > values.length) {
        throw new IllegalArgumentException("Unknown format code: " + code);
      }
      return values[code];
    }
  }

  public static final long PG_EPOCH_SECONDS = 946684800L;
  public static final long PG_EPOCH_DAYS = PG_EPOCH_SECONDS / 86400L;
  protected static final Charset UTF8 = StandardCharsets.UTF_8;
  protected T item;

  /**
   * Factory method to create a Parser subtype with a designated type from a byte array.
   *
   * @param item The data to be parsed
   * @param oidType The type of the designated data
   * @param formatCode The format of the data to be parsed
<<<<<<< HEAD
   * @return The parser object for the designated data type.
   */
  public static Parser<?> create(byte[] item, int oidType, FormatCode formatCode) {
=======
   * @param sessionState The session state to use when parsing and converting
   * @return The parser object for the designated data type.
   */
  public static Parser<?> create(
      SessionState sessionState, byte[] item, int oidType, FormatCode formatCode) {
>>>>>>> ec219060
    switch (oidType) {
      case Oid.BOOL:
      case Oid.BIT:
        return new BooleanParser(item, formatCode);
      case Oid.BYTEA:
      case Oid.BIT_ARRAY:
        return new BinaryParser(item, formatCode);
      case Oid.DATE:
        return new DateParser(item, formatCode);
      case Oid.FLOAT4:
        return new FloatParser(item, formatCode);
      case Oid.FLOAT8:
        return new DoubleParser(item, formatCode);
      case Oid.INT2:
        return new ShortParser(item, formatCode);
      case Oid.INT4:
        return new IntegerParser(item, formatCode);
      case Oid.INT8:
        return new LongParser(item, formatCode);
      case Oid.NUMERIC:
        return new NumericParser(item, formatCode);
      case Oid.TEXT:
      case Oid.VARCHAR:
        return new StringParser(item, formatCode);
      case Oid.TIMESTAMP:
      case Oid.TIMESTAMPTZ:
        return new TimestampParser(item, formatCode, sessionState);
      case Oid.JSONB:
        return new JsonbParser(item, formatCode);
      case Oid.UNSPECIFIED:
<<<<<<< HEAD
        return new UnspecifiedParser(item, formatCode);
=======
        // Try to guess the type based on the value. Use an unspecified parser if no type could be
        // determined.
        int type = guessType(sessionState.getGuessTypes(), item, formatCode);
        if (type == Oid.UNSPECIFIED) {
          return new UnspecifiedParser(item, formatCode);
        }
        return create(sessionState, item, type, formatCode);
>>>>>>> ec219060
      default:
        throw new IllegalArgumentException("Unsupported parameter type: " + oidType);
    }
  }

  /**
   * Factory method for parsing given a result set, for the specified column.
   *
   * @param result The result set object containing all data retrieved.
   * @param type The type of the data to be parsed.
   * @param columnarPosition Column from the result to be parsed.
   * @return The parser object for the designated data type.
   */
  public static Parser<?> create(
      ResultSet result, Type type, int columnarPosition, SessionState sessionState) {
    switch (type.getCode()) {
      case BOOL:
        return new BooleanParser(result, columnarPosition);
      case BYTES:
        return new BinaryParser(result, columnarPosition);
      case DATE:
        return new DateParser(result, columnarPosition);
      case FLOAT64:
        return new DoubleParser(result, columnarPosition);
      case INT64:
        return new LongParser(result, columnarPosition);
      case PG_NUMERIC:
        return new NumericParser(result, columnarPosition);
      case STRING:
        return new StringParser(result, columnarPosition);
      case TIMESTAMP:
        return new TimestampParser(result, columnarPosition, sessionState);
      case PG_JSONB:
        return new JsonbParser(result, columnarPosition);
      case ARRAY:
        return new ArrayParser(result, columnarPosition, sessionState);
      case NUMERIC:
      case JSON:
      case STRUCT:
      default:
        throw new IllegalArgumentException("Illegal or unknown element type: " + type);
    }
  }

  /**
   * Factory method for parsing generic data given a specified type.
   *
   * @param result The generic object to parse.
   * @param typeCode The type of the object to be parsed.
   * @return The parser object for the designated data type.
   */
  protected static Parser<?> create(Object result, Code typeCode, SessionState sessionState) {
    switch (typeCode) {
      case BOOL:
        return new BooleanParser(result);
      case BYTES:
        return new BinaryParser(result);
      case DATE:
        return new DateParser(result);
      case FLOAT64:
        return new DoubleParser(result);
      case INT64:
        return new LongParser(result);
      case PG_NUMERIC:
        return new NumericParser(result);
      case STRING:
        return new StringParser(result);
      case TIMESTAMP:
        return new TimestampParser(result, sessionState);
      case PG_JSONB:
        return new JsonbParser(result);
      case NUMERIC:
      case ARRAY:
      case STRUCT:
      default:
        throw new IllegalArgumentException("Illegal or unknown element type: " + typeCode);
    }
  }

  /**
   * Translates the given Cloud Spanner {@link Type} to a PostgreSQL OID constant.
   *
   * @param type the type to translate
   * @return The OID constant value for the type
   */
  public static int toOid(Type type) {
    switch (type.getCode()) {
      case BOOL:
        return Oid.BOOL;
      case INT64:
        return Oid.INT8;
      case PG_NUMERIC:
        return Oid.NUMERIC;
      case FLOAT64:
        return Oid.FLOAT8;
      case STRING:
        return Oid.VARCHAR;
      case PG_JSONB:
        return Oid.JSONB;
      case BYTES:
        return Oid.BYTEA;
      case TIMESTAMP:
        return Oid.TIMESTAMPTZ;
      case DATE:
        return Oid.DATE;
      case ARRAY:
        switch (type.getArrayElementType().getCode()) {
          case BOOL:
            return Oid.BOOL_ARRAY;
          case INT64:
            return Oid.INT8_ARRAY;
          case PG_NUMERIC:
            return Oid.NUMERIC_ARRAY;
          case FLOAT64:
            return Oid.FLOAT8_ARRAY;
          case STRING:
            return Oid.VARCHAR_ARRAY;
          case PG_JSONB:
            return Oid.JSONB_ARRAY;
          case BYTES:
            return Oid.BYTEA_ARRAY;
          case TIMESTAMP:
            return Oid.TIMESTAMP_ARRAY;
          case DATE:
            return Oid.DATE_ARRAY;
          case NUMERIC:
          case JSON:
          case ARRAY:
          case STRUCT:
          default:
            throw SpannerExceptionFactory.newSpannerException(
                ErrorCode.INVALID_ARGUMENT, "Unsupported or unknown array type: " + type);
        }
      case NUMERIC:
      case JSON:
      case STRUCT:
      default:
        throw SpannerExceptionFactory.newSpannerException(
            ErrorCode.INVALID_ARGUMENT, "Unsupported or unknown type: " + type);
    }
  }
  /**
   * Translates the given Cloud Spanner {@link Type} to a PostgreSQL OID constant.
   *
   * @param type the type to translate
   * @return The OID constant value for the type
   */
  public static int toOid(com.google.spanner.v1.Type type) {
    switch (type.getCode()) {
      case BOOL:
        return Oid.BOOL;
      case INT64:
        return Oid.INT8;
      case NUMERIC:
        return Oid.NUMERIC;
      case FLOAT64:
        return Oid.FLOAT8;
      case STRING:
        return Oid.VARCHAR;
      case JSON:
        return Oid.JSONB;
      case BYTES:
        return Oid.BYTEA;
      case TIMESTAMP:
        return Oid.TIMESTAMPTZ;
      case DATE:
        return Oid.DATE;
      case ARRAY:
        switch (type.getArrayElementType().getCode()) {
          case BOOL:
            return Oid.BOOL_ARRAY;
          case INT64:
            return Oid.INT8_ARRAY;
          case NUMERIC:
            return Oid.NUMERIC_ARRAY;
          case FLOAT64:
            return Oid.FLOAT8_ARRAY;
          case STRING:
            return Oid.VARCHAR_ARRAY;
          case JSON:
            return Oid.JSONB_ARRAY;
          case BYTES:
            return Oid.BYTEA_ARRAY;
          case TIMESTAMP:
            return Oid.TIMESTAMPTZ_ARRAY;
          case DATE:
            return Oid.DATE_ARRAY;
          case ARRAY:
          case STRUCT:
          default:
            throw PGExceptionFactory.newPGException(
                "Unsupported or unknown array type: " + type, SQLState.InternalError);
        }
      case STRUCT:
      default:
        throw PGExceptionFactory.newPGException(
            "Unsupported or unknown type: " + type, SQLState.InternalError);
    }
  }

  /** Returns the item helder by this parser. */
  public T getItem() {
    return this.item;
  }

  /**
   * Parses data based on specified data format (Spanner, text, or binary)
   *
   * @param format One of possible {@link DataFormat} types to parse data.
   * @return Byte format version of the input object.
   */
  public byte[] parse(DataFormat format) {
    switch (format) {
      case SPANNER:
        return this.spannerBinaryParse();
      case POSTGRESQL_TEXT:
        return this.stringBinaryParse();
      case POSTGRESQL_BINARY:
        return this.binaryParse();
      default:
        throw new IllegalArgumentException("Unknown format: " + format);
    }
  }

  /**
   * Used to parse data type into string. Override this to change the string representation.
   *
   * @return String representation of data.
   */
  public abstract String stringParse();

  /** @return Binary representation of string data. */
  protected byte[] stringBinaryParse() {
    return this.stringParse().getBytes(UTF8);
  }

  /**
   * Used to parse data type onto spanner format. Override this to change spanner representation.
   *
   * @return Spanner string representation of data.
   */
  protected String spannerParse() {
    return this.stringParse();
  }

  /** @return Binary representation of spanner string data. */
  protected byte[] spannerBinaryParse() {
    return this.spannerParse().getBytes(UTF8);
  }

  /** Used to parse data type onto binary. Override this to change binary representation. */
  protected abstract byte[] binaryParse();

  public abstract void bind(Statement.Builder statementBuilder, String name);
}<|MERGE_RESOLUTION|>--- conflicted
+++ resolved
@@ -60,17 +60,11 @@
    * @param item The data to be parsed
    * @param oidType The type of the designated data
    * @param formatCode The format of the data to be parsed
-<<<<<<< HEAD
-   * @return The parser object for the designated data type.
-   */
-  public static Parser<?> create(byte[] item, int oidType, FormatCode formatCode) {
-=======
    * @param sessionState The session state to use when parsing and converting
    * @return The parser object for the designated data type.
    */
   public static Parser<?> create(
       SessionState sessionState, byte[] item, int oidType, FormatCode formatCode) {
->>>>>>> ec219060
     switch (oidType) {
       case Oid.BOOL:
       case Oid.BIT:
@@ -101,17 +95,7 @@
       case Oid.JSONB:
         return new JsonbParser(item, formatCode);
       case Oid.UNSPECIFIED:
-<<<<<<< HEAD
         return new UnspecifiedParser(item, formatCode);
-=======
-        // Try to guess the type based on the value. Use an unspecified parser if no type could be
-        // determined.
-        int type = guessType(sessionState.getGuessTypes(), item, formatCode);
-        if (type == Oid.UNSPECIFIED) {
-          return new UnspecifiedParser(item, formatCode);
-        }
-        return create(sessionState, item, type, formatCode);
->>>>>>> ec219060
       default:
         throw new IllegalArgumentException("Unsupported parameter type: " + oidType);
     }
