--- conflicted
+++ resolved
@@ -116,11 +116,6 @@
         return new ArrayParser(item, formatCode, sessionState, toType(elementOid), elementOid);
 
       case Oid.UNSPECIFIED:
-<<<<<<< HEAD
-      default:
-        // Try to use a generic string value if we don't know the type.
-        return new UnspecifiedParser(item, formatCode);
-=======
       default:
         // Use the UnspecifiedParser for unknown types. This will encode the parameter value as a
         // string and send it to Spanner without any type information. This will ensure that clients
@@ -164,7 +159,6 @@
         return Oid.JSONB;
       default:
         return Oid.UNSPECIFIED;
->>>>>>> 11f38266
     }
   }
 
