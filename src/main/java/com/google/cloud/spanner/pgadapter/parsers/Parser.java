--- conflicted
+++ resolved
@@ -24,10 +24,7 @@
 import com.google.cloud.spanner.pgadapter.ProxyServer.DataFormat;
 import com.google.cloud.spanner.pgadapter.error.PGExceptionFactory;
 import com.google.cloud.spanner.pgadapter.error.SQLState;
-<<<<<<< HEAD
-=======
 import com.google.cloud.spanner.pgadapter.session.SessionState;
->>>>>>> 84244c78
 import java.nio.charset.Charset;
 import java.nio.charset.StandardCharsets;
 import org.postgresql.core.Oid;
@@ -63,17 +60,11 @@
    * @param item The data to be parsed
    * @param oidType The type of the designated data
    * @param formatCode The format of the data to be parsed
-<<<<<<< HEAD
-   * @return The parser object for the designated data type.
-   */
-  public static Parser<?> create(byte[] item, int oidType, FormatCode formatCode) {
-=======
    * @param sessionState The session state to use when parsing and converting
    * @return The parser object for the designated data type.
    */
   public static Parser<?> create(
       SessionState sessionState, byte[] item, int oidType, FormatCode formatCode) {
->>>>>>> 84244c78
     switch (oidType) {
       case Oid.BOOL:
       case Oid.BIT:
