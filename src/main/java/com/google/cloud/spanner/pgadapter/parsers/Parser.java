// Copyright 2020 Google LLC
//
// Licensed under the Apache License, Version 2.0 (the "License");
// you may not use this file except in compliance with the License.
// You may obtain a copy of the License at
//
//      http://www.apache.org/licenses/LICENSE-2.0
//
// Unless required by applicable law or agreed to in writing, software
// distributed under the License is distributed on an "AS IS" BASIS,
// WITHOUT WARRANTIES OR CONDITIONS OF ANY KIND, either express or implied.
// See the License for the specific language governing permissions and
// limitations under the License.

package com.google.cloud.spanner.pgadapter.parsers;

import com.google.api.core.InternalApi;
import com.google.cloud.spanner.ErrorCode;
import com.google.cloud.spanner.ResultSet;
import com.google.cloud.spanner.SpannerExceptionFactory;
import com.google.cloud.spanner.Statement;
import com.google.cloud.spanner.Type;
import com.google.cloud.spanner.Type.Code;
import com.google.cloud.spanner.pgadapter.ProxyServer.DataFormat;
import java.nio.charset.Charset;
import java.nio.charset.StandardCharsets;
import java.util.Set;
import org.postgresql.core.Oid;

/**
 * Parser is the parsing superclass, used to take wire format data types and convert them
 * specifically to desired byte types. Each subclass is assigned with a specific type.
 */
@InternalApi
public abstract class Parser<T> {

  public enum FormatCode {
    TEXT,
    BINARY;

    public static FormatCode of(short code) {
      FormatCode[] values = FormatCode.values();
      if (code < 0 || code > values.length) {
        throw new IllegalArgumentException("Unknown format code: " + code);
      }
      return values[code];
    }
  }

  public static final long PG_EPOCH_SECONDS = 946684800L;
  public static final long PG_EPOCH_DAYS = PG_EPOCH_SECONDS / 86400L;
  protected static final Charset UTF8 = StandardCharsets.UTF_8;
  protected T item;

  /**
   * Guess the type of a parameter with unspecified type.
   *
   * @param item The value to guess the type for
   * @param formatCode The encoding that is used for the value
   * @return The {@link Oid} type code that is guessed for the value or {@link Oid#UNSPECIFIED} if
   *     no type could be guessed.
   */
<<<<<<< HEAD
  private static int guessType(Set<Integer> guessTypes, byte[] item, FormatCode formatCode) {
=======
  private static int guessType(byte[] item, FormatCode formatCode) {
    // TODO: Put 'guessType' behind a session setting so it is only enabled when wanted.
>>>>>>> 0cedf15a
    if (formatCode == FormatCode.TEXT && item != null) {
      String value = new String(item, StandardCharsets.UTF_8);
      if (guessTypes.contains(Oid.TIMESTAMPTZ) && TimestampParser.isTimestamp(value)) {
        return Oid.TIMESTAMPTZ;
      }
<<<<<<< HEAD
      if (guessTypes.contains(Oid.DATE) && DateParser.isDate(value)) {
=======
      if (DateParser.isDate(value)) {
>>>>>>> 0cedf15a
        return Oid.DATE;
      }
    }
    return Oid.UNSPECIFIED;
  }

  /**
   * Factory method to create a Parser subtype with a designated type from a byte array.
   *
   * @param item The data to be parsed
   * @param oidType The type of the designated data
   * @param formatCode The format of the data to be parsed
   * @param guessTypes The OIDs of the types that may be 'guessed' based on the input value
   * @return The parser object for the designated data type.
   */
  public static Parser<?> create(
      Set<Integer> guessTypes, byte[] item, int oidType, FormatCode formatCode) {
    switch (oidType) {
      case Oid.BOOL:
      case Oid.BIT:
        return new BooleanParser(item, formatCode);
      case Oid.BYTEA:
      case Oid.BIT_ARRAY:
        return new BinaryParser(item, formatCode);
      case Oid.DATE:
        return new DateParser(item, formatCode);
      case Oid.FLOAT4:
        return new FloatParser(item, formatCode);
      case Oid.FLOAT8:
        return new DoubleParser(item, formatCode);
      case Oid.INT2:
        return new ShortParser(item, formatCode);
      case Oid.INT4:
        return new IntegerParser(item, formatCode);
      case Oid.INT8:
        return new LongParser(item, formatCode);
      case Oid.NUMERIC:
        return new NumericParser(item, formatCode);
      case Oid.TEXT:
      case Oid.VARCHAR:
        return new StringParser(item, formatCode);
      case Oid.TIMESTAMP:
      case Oid.TIMESTAMPTZ:
        return new TimestampParser(item, formatCode);
      case Oid.JSONB:
        return new JsonbParser(item, formatCode);
      case Oid.UNSPECIFIED:
        // Try to guess the type based on the value. Use an unspecified parser if no type could be
        // determined.
        int type = guessType(guessTypes, item, formatCode);
        if (type == Oid.UNSPECIFIED) {
          return new UnspecifiedParser(item, formatCode);
        }
        return create(guessTypes, item, type, formatCode);
      default:
        throw new IllegalArgumentException("Unsupported parameter type: " + oidType);
    }
  }

  /**
   * Factory method for parsing given a result set, for the specified column.
   *
   * @param result The result set object containing all data retrieved.
   * @param type The type of the data to be parsed.
   * @param columnarPosition Column from the result to be parsed.
   * @return The parser object for the designated data type.
   */
  public static Parser<?> create(ResultSet result, Type type, int columnarPosition) {
    switch (type.getCode()) {
      case BOOL:
        return new BooleanParser(result, columnarPosition);
      case BYTES:
        return new BinaryParser(result, columnarPosition);
      case DATE:
        return new DateParser(result, columnarPosition);
      case FLOAT64:
        return new DoubleParser(result, columnarPosition);
      case INT64:
        return new LongParser(result, columnarPosition);
      case PG_NUMERIC:
        return new NumericParser(result, columnarPosition);
      case STRING:
        return new StringParser(result, columnarPosition);
      case TIMESTAMP:
        return new TimestampParser(result, columnarPosition);
      case PG_JSONB:
        return new JsonbParser(result, columnarPosition);
      case ARRAY:
        return new ArrayParser(result, columnarPosition);
      case NUMERIC:
      case JSON:
      case STRUCT:
      default:
        throw new IllegalArgumentException("Illegal or unknown element type: " + type);
    }
  }

  /**
   * Factory method for parsing generic data given a specified type.
   *
   * @param result The generic object to parse.
   * @param typeCode The type of the object to be parsed.
   * @return The parser object for the designated data type.
   */
  protected static Parser<?> create(Object result, Code typeCode) {
    switch (typeCode) {
      case BOOL:
        return new BooleanParser(result);
      case BYTES:
        return new BinaryParser(result);
      case DATE:
        return new DateParser(result);
      case FLOAT64:
        return new DoubleParser(result);
      case INT64:
        return new LongParser(result);
      case PG_NUMERIC:
        return new NumericParser(result);
      case STRING:
        return new StringParser(result);
      case TIMESTAMP:
        return new TimestampParser(result);
      case PG_JSONB:
        return new JsonbParser(result);
      case NUMERIC:
      case ARRAY:
      case STRUCT:
      default:
        throw new IllegalArgumentException("Illegal or unknown element type: " + typeCode);
    }
  }

  /**
   * Translates the given Cloud Spanner {@link Type} to a PostgreSQL OID constant.
   *
   * @param type the type to translate
   * @return The OID constant value for the type
   */
  public static int toOid(Type type) {
    switch (type.getCode()) {
      case BOOL:
        return Oid.BOOL;
      case INT64:
        return Oid.INT8;
      case PG_NUMERIC:
        return Oid.NUMERIC;
      case FLOAT64:
        return Oid.FLOAT8;
      case STRING:
        return Oid.VARCHAR;
      case PG_JSONB:
        return Oid.JSONB;
      case BYTES:
        return Oid.BYTEA;
      case TIMESTAMP:
        return Oid.TIMESTAMPTZ;
      case DATE:
        return Oid.DATE;
      case ARRAY:
        switch (type.getArrayElementType().getCode()) {
          case BOOL:
            return Oid.BOOL_ARRAY;
          case INT64:
            return Oid.INT8_ARRAY;
          case PG_NUMERIC:
            return Oid.NUMERIC_ARRAY;
          case FLOAT64:
            return Oid.FLOAT8_ARRAY;
          case STRING:
            return Oid.VARCHAR_ARRAY;
          case PG_JSONB:
            return Oid.JSONB_ARRAY;
          case BYTES:
            return Oid.BYTEA_ARRAY;
          case TIMESTAMP:
            return Oid.TIMESTAMP_ARRAY;
          case DATE:
            return Oid.DATE_ARRAY;
          case NUMERIC:
          case JSON:
          case ARRAY:
          case STRUCT:
          default:
            throw SpannerExceptionFactory.newSpannerException(
                ErrorCode.INVALID_ARGUMENT, "Unsupported or unknown array type: " + type);
        }
      case NUMERIC:
      case JSON:
      case STRUCT:
      default:
        throw SpannerExceptionFactory.newSpannerException(
            ErrorCode.INVALID_ARGUMENT, "Unsupported or unknown type: " + type);
    }
  }

  /** Returns the item helder by this parser. */
  public T getItem() {
    return this.item;
  }

  /**
   * Parses data based on specified data format (Spanner, text, or binary)
   *
   * @param format One of possible {@link DataFormat} types to parse data.
   * @return Byte format version of the input object.
   */
  public byte[] parse(DataFormat format) {
    switch (format) {
      case SPANNER:
        return this.spannerBinaryParse();
      case POSTGRESQL_TEXT:
        return this.stringBinaryParse();
      case POSTGRESQL_BINARY:
        return this.binaryParse();
      default:
        throw new IllegalArgumentException("Unknown format: " + format);
    }
  }

  /**
   * Used to parse data type into string. Override this to change the string representation.
   *
   * @return String representation of data.
   */
  public abstract String stringParse();

  /** @return Binary representation of string data. */
  protected byte[] stringBinaryParse() {
    return this.stringParse().getBytes(UTF8);
  }

  /**
   * Used to parse data type onto spanner format. Override this to change spanner representation.
   *
   * @return Spanner string representation of data.
   */
  protected String spannerParse() {
    return this.stringParse();
  }

  /** @return Binary representation of spanner string data. */
  protected byte[] spannerBinaryParse() {
    return this.spannerParse().getBytes(UTF8);
  }

  /** Used to parse data type onto binary. Override this to change binary representation. */
  protected abstract byte[] binaryParse();

  public abstract void bind(Statement.Builder statementBuilder, String name);
}<|MERGE_RESOLUTION|>--- conflicted
+++ resolved
@@ -60,22 +60,13 @@
    * @return The {@link Oid} type code that is guessed for the value or {@link Oid#UNSPECIFIED} if
    *     no type could be guessed.
    */
-<<<<<<< HEAD
   private static int guessType(Set<Integer> guessTypes, byte[] item, FormatCode formatCode) {
-=======
-  private static int guessType(byte[] item, FormatCode formatCode) {
-    // TODO: Put 'guessType' behind a session setting so it is only enabled when wanted.
->>>>>>> 0cedf15a
     if (formatCode == FormatCode.TEXT && item != null) {
       String value = new String(item, StandardCharsets.UTF_8);
       if (guessTypes.contains(Oid.TIMESTAMPTZ) && TimestampParser.isTimestamp(value)) {
         return Oid.TIMESTAMPTZ;
       }
-<<<<<<< HEAD
       if (guessTypes.contains(Oid.DATE) && DateParser.isDate(value)) {
-=======
-      if (DateParser.isDate(value)) {
->>>>>>> 0cedf15a
         return Oid.DATE;
       }
     }
