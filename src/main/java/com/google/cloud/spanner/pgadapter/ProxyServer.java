// Copyright 2020 Google LLC
//
// Licensed under the Apache License, Version 2.0 (the "License");
// you may not use this file except in compliance with the License.
// You may obtain a copy of the License at
//
//      http://www.apache.org/licenses/LICENSE-2.0
//
// Unless required by applicable law or agreed to in writing, software
// distributed under the License is distributed on an "AS IS" BASIS,
// WITHOUT WARRANTIES OR CONDITIONS OF ANY KIND, either express or implied.
// See the License for the specific language governing permissions and
// limitations under the License.

package com.google.cloud.spanner.pgadapter;

import com.google.api.core.AbstractApiService;
import com.google.cloud.spanner.Dialect;
import com.google.cloud.spanner.ErrorCode;
import com.google.cloud.spanner.SpannerException;
import com.google.cloud.spanner.SpannerExceptionFactory;
import com.google.cloud.spanner.pgadapter.ConnectionHandler.QueryMode;
import com.google.cloud.spanner.pgadapter.metadata.OptionsMetadata;
import com.google.cloud.spanner.pgadapter.metadata.OptionsMetadata.TextFormat;
import com.google.cloud.spanner.pgadapter.statements.IntermediateStatement;
<<<<<<< HEAD
import com.google.cloud.spanner.pgadapter.wireoutput.ErrorResponse;
import com.google.cloud.spanner.pgadapter.wireoutput.ErrorResponse.Severity;
import com.google.common.base.Preconditions;
import java.io.BufferedOutputStream;
import java.io.DataOutputStream;
=======
>>>>>>> c35bc026
import java.io.IOException;
import java.net.ServerSocket;
import java.net.Socket;
import java.net.SocketException;
import java.util.LinkedList;
import java.util.List;
import java.util.Map;
import java.util.Properties;
import java.util.logging.Level;
import java.util.logging.Logger;

/**
 * The proxy server listens for incoming client connections and starts a new {@link
 * ConnectionHandler} for each incoming connection.
 */
public class ProxyServer extends AbstractApiService {

  private static final Logger logger = Logger.getLogger(ProxyServer.class.getName());
  private final OptionsMetadata options;
  private final Properties properties;
  private final List<ConnectionHandler> handlers = new LinkedList<>();

  private ServerSocket serverSocket;
  private int localPort;

  /**
   * Instantiates the ProxyServer from CLI-gathered metadata.
   *
   * @param optionsMetadata Resulting metadata from CLI.
   */
  public ProxyServer(OptionsMetadata optionsMetadata) {
    this.options = optionsMetadata;
    this.localPort = optionsMetadata.getProxyPort();
    this.properties = new Properties();
    addConnectionProperties();
  }

  /**
   * Instantiates the ProxyServer from metadata and properties. For use with in-process invocations.
   *
   * @param optionsMetadata Resulting metadata from CLI.
   * @param properties Properties for specificying additional information to JDBC like an external
   *     channel provider (see ConnectionOptions in Java Spanner client library for more details on
   *     supported properties).
   */
  public ProxyServer(OptionsMetadata optionsMetadata, Properties properties) {
    this.options = optionsMetadata;
    this.localPort = optionsMetadata.getProxyPort();
    this.properties = properties;
    addConnectionProperties();
  }

  private void addConnectionProperties() {
    for (Map.Entry<String, String> entry : options.getPropertyMap().entrySet()) {
      properties.setProperty(entry.getKey(), entry.getValue());
    }
  }

  /** Starts the server by running the thread runnable and setting status. */
  public void startServer() {
    startAsync();
    awaitRunning();
    logger.log(Level.INFO, "Server started on port {0}", String.valueOf(getLocalPort()));
  }

  @Override
  protected void doStart() {
    Thread listenerThread =
        new Thread("spanner-postgres-adapter-proxy-listener") {
          @Override
          public void run() {
            try {
              runServer();
            } catch (IOException e) {
              logger.log(
                  Level.WARNING,
                  "Server on port {0} stopped by exception: {1}",
                  new Object[] {getLocalPort(), e});
            }
          }
        };
    listenerThread.start();
  }

  @Override
  protected void doStop() {
    try {
      logger.log(Level.INFO, "Server on port {0} is stopping", String.valueOf(getLocalPort()));
      this.serverSocket.close();
      logger.log(Level.INFO, "Server socket on port {0} closed", String.valueOf(getLocalPort()));
    } catch (IOException exception) {
      logger.log(
          Level.WARNING,
          "Closing server socket on port {0} failed: {1}",
          new Object[] {String.valueOf(getLocalPort()), exception});
    }
  }

  /** Safely stops the server (iff started), closing specific socket and cleaning up. */
  public void stopServer() {
    stopAsync();
    awaitTerminated();
  }

  public void run() {
    try {
      runServer();
    } catch (IOException e) {
      logger.log(
          Level.WARNING,
          "Server on port {0} stopped by exception: {1}",
          new Object[] {getLocalPort(), e});
    }
  }

  /**
   * Thread logic: opens the listening socket and instantiates the connection handler.
   *
   * @throws IOException if ServerSocket cannot start.
   */
  void runServer() throws IOException {
    this.serverSocket = new ServerSocket(this.options.getProxyPort());
    this.localPort = serverSocket.getLocalPort();
    notifyStarted();
    try {
<<<<<<< HEAD
      while (this.status == ServerStatus.STARTED) {
        Socket socket = serverSocket.accept();
        try {
          createConnectionHandler(socket);
        } catch (SpannerException exception) {
          handleConnectionError(exception, socket);
        }
      }
    } catch (SocketException e) {
      // This is a normal exception, as this will occur when Server#stopServer() is called.
      logger.log(
          Level.INFO,
          "Socket exception on port {0}: {1}. This is normal when the server is stopped.",
          new Object[] {getLocalPort(), e});
    } finally {
      for (ConnectionHandler handler : this.handlers) {
        handler.terminate();
      }
      this.status = ServerStatus.STOPPED;
=======
      while (isRunning()) {
        createConnectionHandler(this.serverSocket.accept());
      }
    } catch (SocketException e) {
      if (state() == State.STOPPING) {
        // This is a normal exception, as this will occur when Server#stopServer() is called.
        logger.log(
            Level.FINE,
            "Socket exception on port {0}: {1} while stopping the server. This is normal.",
            new Object[] {getLocalPort(), e});
      } else {
        logger.log(
            Level.SEVERE, "Socket exception on port {0}: {1}.", new Object[] {getLocalPort(), e});
      }
    } catch (SpannerException e) {
      logger.log(
          Level.SEVERE,
          "Something went wrong in establishing a Spanner connection: {0}",
          e.getMessage());
    } finally {
>>>>>>> c35bc026
      logger.log(Level.INFO, "Socket on port {0} stopped", getLocalPort());
      notifyStopped();
    }
  }

  /**
   * Sends a message to the client that the connection could not be established.
   *
   * @param exception The exception that caused the connection request to fail.
   * @param socket The socket that was created for the connection.
   */
  private void handleConnectionError(SpannerException exception, Socket socket) {
    logger.log(
        Level.SEVERE,
        "Something went wrong in establishing a Spanner connection: {0}",
        exception.getMessage());
    try {
      DataOutputStream output =
          new DataOutputStream(new BufferedOutputStream(socket.getOutputStream()));
      new ErrorResponse(output, exception, ErrorResponse.State.ConnectionException, Severity.FATAL)
          .send();
      output.flush();
    } catch (Exception e) {
      logger.log(
          Level.WARNING,
          "Failed to send fatal error message to client: {0}",
          exception.getMessage());
    }
  }

  /**
   * Creates and runs the {@link ConnectionHandler}, saving an instance of it locally.
   *
   * @param socket The socket the {@link ConnectionHandler} will read from.
   * @throws SpannerException if the {@link ConnectionHandler} is unable to connect to Cloud Spanner
   *     or if the dialect of the database is not PostgreSQL.
   */
  void createConnectionHandler(Socket socket) {
    ConnectionHandler handler = new ConnectionHandler(this, socket);
    try {
      // Note: Calling getDialect() will cause a SpannerException if the connection itself is
      // invalid, for example as a result of the credentials being wrong.
      if (handler.getSpannerConnection().getDialect() != Dialect.POSTGRESQL) {
        throw SpannerExceptionFactory.newSpannerException(
            ErrorCode.INVALID_ARGUMENT,
            String.format(
                "The database uses dialect %s. Currently PGAdapter only supports connections to PostgreSQL dialect databases. "
                    + "These can be created using https://cloud.google.com/spanner/docs/quickstart-console#postgresql",
                handler.getSpannerConnection().getDialect()));
      }
      register(handler);
      handler.start();
    } catch (Exception e) {
      handler.getSpannerConnection().close();
      throw e;
    }
  }

  /**
   * Saves the handler locally
   *
   * @param handler The handler currently in use.
   */
  private void register(ConnectionHandler handler) {
    this.handlers.add(handler);
  }

  /**
   * Revokes the currently saved handler.
   *
   * @param handler The handler to revoke.
   */
  void deregister(ConnectionHandler handler) {
    this.handlers.remove(handler);
  }

  public OptionsMetadata getOptions() {
    return this.options;
  }

  public Properties getProperties() {
    return this.properties;
  }

  public int getNumberOfConnections() {
    return this.handlers.size();
  }

  public int getLocalPort() {
    return localPort;
  }

  @Override
  public String toString() {
    return String.format("ProxyServer[port: %d]", getLocalPort());
  }

  /**
   * The PostgreSQL wire protocol can send data in both binary and text format. When using text
   * format, the {@link Server} will normally send output back to the client using a format
   * understood by PostgreSQL clients. If you are using the server with a text-only client that does
   * not try to interpret the data that is returned by the server, such as for example psql, then it
   * is advisable to use Cloud Spanner formatting. The server will then return all data in a format
   * understood by Cloud Spanner.
   *
   * <p>The default format used by the server is {@link DataFormat#POSTGRESQL_TEXT}.
   */
  public enum DataFormat {
    /**
     * Data is returned to the client in binary form. This is the most compact format, but it is not
     * supported by all clients for all data types. Only when the client specifically requests that
     * the data should be returned in binary format, will the server do so.
     */
    POSTGRESQL_BINARY((short) 1),
    /**
     * The default format. Data is returned to the client in a format that PostgreSQL clients should
     * be able to understand and stringParse. Use this format if you are using the {@link Server}
     * with a client that tries to interpret the data that is returned by the server, such as for
     * example the PostgreSQL JDBC driver.
     */
    POSTGRESQL_TEXT((short) 0),
    /**
     * Data is returned to the client in Cloud Spanner format. Use this format if you are using the
     * server with a text-only client, such as psql, that does not try to interpret and stringParse
     * the data that is returned.
     */
    SPANNER((short) 0);

    /**
     * The internal code used by the PostgreSQL wire protocol to determine whether the data should
     * be interpreted as text or binary.
     */
    private final short code;

    DataFormat(short code) {
      this.code = code;
    }

    public static DataFormat getDataFormat(
        int index, IntermediateStatement statement, QueryMode mode, OptionsMetadata options) {
      if (options.isBinaryFormat()) {
        return DataFormat.POSTGRESQL_BINARY;
      }
      if (mode == QueryMode.SIMPLE) {
        // Simple query mode is always text.
        return DataFormat.fromTextFormat(options.getTextFormat());
      } else {
        short resultFormatCode = statement == null ? 0 : statement.getResultFormatCode(index);
        return DataFormat.byCode(resultFormatCode, options.getTextFormat());
      }
    }

    public static DataFormat fromTextFormat(TextFormat textFormat) {
      switch (textFormat) {
        case POSTGRESQL:
          return POSTGRESQL_TEXT;
        case SPANNER:
          return DataFormat.SPANNER;
        default:
          throw new IllegalArgumentException();
      }
    }

    public static DataFormat byCode(short code, TextFormat textFormat) {
      return code == 0 ? fromTextFormat(textFormat) : POSTGRESQL_BINARY;
    }

    public short getCode() {
      return code;
    }
  }
}<|MERGE_RESOLUTION|>--- conflicted
+++ resolved
@@ -23,14 +23,10 @@
 import com.google.cloud.spanner.pgadapter.metadata.OptionsMetadata;
 import com.google.cloud.spanner.pgadapter.metadata.OptionsMetadata.TextFormat;
 import com.google.cloud.spanner.pgadapter.statements.IntermediateStatement;
-<<<<<<< HEAD
 import com.google.cloud.spanner.pgadapter.wireoutput.ErrorResponse;
 import com.google.cloud.spanner.pgadapter.wireoutput.ErrorResponse.Severity;
-import com.google.common.base.Preconditions;
 import java.io.BufferedOutputStream;
 import java.io.DataOutputStream;
-=======
->>>>>>> c35bc026
 import java.io.IOException;
 import java.net.ServerSocket;
 import java.net.Socket;
@@ -156,8 +152,7 @@
     this.localPort = serverSocket.getLocalPort();
     notifyStarted();
     try {
-<<<<<<< HEAD
-      while (this.status == ServerStatus.STARTED) {
+      while (isRunning()) {
         Socket socket = serverSocket.accept();
         try {
           createConnectionHandler(socket);
@@ -175,29 +170,6 @@
       for (ConnectionHandler handler : this.handlers) {
         handler.terminate();
       }
-      this.status = ServerStatus.STOPPED;
-=======
-      while (isRunning()) {
-        createConnectionHandler(this.serverSocket.accept());
-      }
-    } catch (SocketException e) {
-      if (state() == State.STOPPING) {
-        // This is a normal exception, as this will occur when Server#stopServer() is called.
-        logger.log(
-            Level.FINE,
-            "Socket exception on port {0}: {1} while stopping the server. This is normal.",
-            new Object[] {getLocalPort(), e});
-      } else {
-        logger.log(
-            Level.SEVERE, "Socket exception on port {0}: {1}.", new Object[] {getLocalPort(), e});
-      }
-    } catch (SpannerException e) {
-      logger.log(
-          Level.SEVERE,
-          "Something went wrong in establishing a Spanner connection: {0}",
-          e.getMessage());
-    } finally {
->>>>>>> c35bc026
       logger.log(Level.INFO, "Socket on port {0} stopped", getLocalPort());
       notifyStopped();
     }
