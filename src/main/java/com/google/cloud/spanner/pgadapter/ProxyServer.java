// Copyright 2020 Google LLC
//
// Licensed under the Apache License, Version 2.0 (the "License");
// you may not use this file except in compliance with the License.
// You may obtain a copy of the License at
//
//      http://www.apache.org/licenses/LICENSE-2.0
//
// Unless required by applicable law or agreed to in writing, software
// distributed under the License is distributed on an "AS IS" BASIS,
// WITHOUT WARRANTIES OR CONDITIONS OF ANY KIND, either express or implied.
// See the License for the specific language governing permissions and
// limitations under the License.

package com.google.cloud.spanner.pgadapter;

import com.google.cloud.spanner.Dialect;
import com.google.cloud.spanner.ErrorCode;
import com.google.cloud.spanner.SpannerException;
import com.google.cloud.spanner.SpannerExceptionFactory;
import com.google.cloud.spanner.pgadapter.ConnectionHandler.QueryMode;
import com.google.cloud.spanner.pgadapter.metadata.OptionsMetadata;
import com.google.cloud.spanner.pgadapter.metadata.OptionsMetadata.TextFormat;
import com.google.cloud.spanner.pgadapter.statements.IntermediateStatement;
import com.google.common.base.Preconditions;
import java.io.IOException;
import java.net.ServerSocket;
import java.net.Socket;
import java.net.SocketException;
import java.util.LinkedList;
import java.util.List;
import java.util.Map;
import java.util.Properties;
import java.util.logging.Level;
import java.util.logging.Logger;
import javax.annotation.concurrent.GuardedBy;

/**
 * The proxy server listens for incoming client connections and starts a new {@link
 * ConnectionHandler} for each incoming connection.
 */
public class ProxyServer extends Thread {

  private static final Logger logger = Logger.getLogger(ProxyServer.class.getName());
  private final OptionsMetadata options;
  private final Properties properties;
  private final List<ConnectionHandler> handlers = new LinkedList<>();

  @GuardedBy("itself")
  private volatile ServerStatus status = ServerStatus.NEW;

  private ServerSocket serverSocket;

  /**
   * Instantiates the ProxyServer from CLI-gathered metadata.
   *
   * @param optionsMetadata Resulting metadata from CLI.
   */
  public ProxyServer(OptionsMetadata optionsMetadata) {
    super("spanner-postgres-adapter-proxy-port-" + optionsMetadata.getProxyPort());
    this.options = optionsMetadata;
    this.properties = new Properties();
    addConnectionProperties();
  }

  /**
   * Instantiates the ProxyServer from metadata and properties. For use with in-process invocations.
   *
   * @param optionsMetadata Resulting metadata from CLI.
   * @param properties Properties for specificying additional information to JDBC like an external
   *     channel provider (see ConnectionOptions in Java Spanner client library for more details on
   *     supported properties).
   */
  public ProxyServer(OptionsMetadata optionsMetadata, Properties properties) {
    super("spanner-postgres-adapter-proxy-port-" + optionsMetadata.getProxyPort());
    this.options = optionsMetadata;
    this.properties = properties;
    addConnectionProperties();
  }

  private void addConnectionProperties() {
    for (Map.Entry<String, String> entry : options.getPropertyMap().entrySet()) {
      properties.setProperty(entry.getKey(), entry.getValue());
    }
  }

  /** Starts the server by running the thread runnable and setting status. */
  public void startServer() {
    synchronized (this.status) {
      Preconditions.checkState(this.status == ServerStatus.NEW);
      logger.log(
          Level.INFO,
          "Server is starting on port {0}",
          String.valueOf(this.options.getProxyPort()));
      this.status = ServerStatus.STARTING;
      start();
      // TODO: Consider changing the server to use ApiService, so we don't have to manage the state
      //  of the server manually.
      while (this.status == ServerStatus.STARTING) {
        Thread.yield();
      }
      logger.log(Level.INFO, "Server started on port {0}", String.valueOf(getLocalPort()));
    }
  }

  /** Safely stops the server (iff started), closing specific socket and cleaning up. */
  public void stopServer() {
    synchronized (status) {
      Preconditions.checkState(status == ServerStatus.STARTED, "Server is not in state Started");
      try {
        logger.log(
            Level.INFO,
            "Server on port {0} is stopping",
            String.valueOf(this.options.getProxyPort()));
        this.status = ServerStatus.STOPPING;
        this.serverSocket.close();
        logger.log(
            Level.INFO,
            "Server socket on port {0} closed",
            String.valueOf(this.options.getProxyPort()));
      } catch (IOException e) {
        logger.log(
            Level.WARNING,
            "Closing server socket on port {0} failed: {1}",
            new Object[] {String.valueOf(this.options.getProxyPort()), e});
      }
    }
  }

  @Override
  public void run() {
    try {
      runServer();
    } catch (IOException e) {
      logger.log(
          Level.WARNING,
          "Server on port {0} stopped by exception: {1}",
          new Object[] {this.options.getProxyPort(), e});
    }
  }

  /**
   * Thread logic: opens the listening socket and instantiates the connection handler.
   *
   * @throws IOException if ServerSocket cannot start.
   */
  void runServer() throws IOException {
    this.serverSocket = new ServerSocket(this.options.getProxyPort());
    this.status = ServerStatus.STARTED;
    try {
      while (this.status == ServerStatus.STARTED) {
        createConnectionHandler(this.serverSocket.accept());
      }
    } catch (SocketException e) {
      // This is a normal exception, as this will occur when Server#stopServer() is called.
      logger.log(
          Level.INFO,
          "Socket exception on port {0}: {1}. This is normal when the server is stopped.",
          new Object[] {getLocalPort(), e});
    } catch (SpannerException e) {
      logger.log(
          Level.SEVERE,
          "Something went wrong in establishing a Spanner connection: {0}",
          e.getMessage());
    } finally {
      this.status = ServerStatus.STOPPED;
      logger.log(Level.INFO, "Socket on port {0} stopped", getLocalPort());
    }
  }

  /**
   * Creates and runs the {@link ConnectionHandler}, saving an instance of it locally.
   *
   * @param socket The socket the {@link ConnectionHandler} will read from.
<<<<<<< HEAD
   * @throws SpannerException if the {@link ConnectionHandler} is unable to Connect.
=======
   * @throws SpannerException if the {@link ConnectionHandler} is unable to connect to Cloud Spanner
   *     or if the dialect of the database is not PostgreSQL.
>>>>>>> 5dd9c30d
   */
  void createConnectionHandler(Socket socket) {
    ConnectionHandler handler = new ConnectionHandler(this, socket);
    // Note: Calling getDialect() will cause a SpannerException if the connection itself is
    // invalid, for example as a result of the credentials being wrong.
    if (handler.getSpannerConnection().getDialect() != Dialect.POSTGRESQL) {
      throw SpannerExceptionFactory.newSpannerException(
          ErrorCode.INVALID_ARGUMENT,
          String.format(
<<<<<<< HEAD
              "The database uses dialect %s. Only databases using dialect %s are allowed.",
=======
              "The database uses dialect %s. Currently PGAdapter only supports connections to %s dialect databases. "
                  + "These can be created using https://cloud.google.com/spanner/docs/quickstart-console#postgresql",
>>>>>>> 5dd9c30d
              handler.getSpannerConnection().getDialect(), Dialect.POSTGRESQL));
    }
    register(handler);
    handler.start();
  }

  /**
   * Saves the handler locally
   *
   * @param handler The handler currently in use.
   */
  private void register(ConnectionHandler handler) {
    this.handlers.add(handler);
  }

  /**
   * Revokes the currently saved handler.
   *
   * @param handler The handler to revoke.
   */
  void deregister(ConnectionHandler handler) {
    this.handlers.remove(handler);
  }

  public OptionsMetadata getOptions() {
    return this.options;
  }

  public Properties getProperties() {
    return this.properties;
  }

  public int getNumberOfConnections() {
    return this.handlers.size();
  }

  public int getLocalPort() {
    if (this.serverSocket != null) {
      return this.serverSocket.getLocalPort();
    }
    return -1;
  }

  public ServerStatus getServerStatus() {
    synchronized (this.status) {
      return this.status;
    }
  }

  @Override
  public String toString() {
    return "ProxyServer[" + getName() + "]";
  }

  /**
   * The PostgreSQL wire protocol can send data in both binary and text format. When using text
   * format, the {@link Server} will normally send output back to the client using a format
   * understood by PostgreSQL clients. If you are using the server with a text-only client that does
   * not try to interpret the data that is returned by the server, such as for example psql, then it
   * is advisable to use Cloud Spanner formatting. The server will then return all data in a format
   * understood by Cloud Spanner.
   *
   * <p>The default format used by the server is {@link DataFormat#POSTGRESQL_TEXT}.
   */
  public enum DataFormat {
    /**
     * Data is returned to the client in binary form. This is the most compact format, but it is not
     * supported by all clients for all data types. Only when the client specifically requests that
     * the data should be returned in binary format, will the server do so.
     */
    POSTGRESQL_BINARY((short) 1),
    /**
     * The default format. Data is returned to the client in a format that PostgreSQL clients should
     * be able to understand and stringParse. Use this format if you are using the {@link Server}
     * with a client that tries to interpret the data that is returned by the server, such as for
     * example the PostgreSQL JDBC driver.
     */
    POSTGRESQL_TEXT((short) 0),
    /**
     * Data is returned to the client in Cloud Spanner format. Use this format if you are using the
     * server with a text-only client, such as psql, that does not try to interpret and stringParse
     * the data that is returned.
     */
    SPANNER((short) 0);

    /**
     * The internal code used by the PostgreSQL wire protocol to determine whether the data should
     * be interpreted as text or binary.
     */
    private final short code;

    DataFormat(short code) {
      this.code = code;
    }

    public static DataFormat getDataFormat(
        int index, IntermediateStatement statement, QueryMode mode, OptionsMetadata options) {
      if (options.isBinaryFormat()) {
        return DataFormat.POSTGRESQL_BINARY;
      }
      if (mode == QueryMode.SIMPLE) {
        // Simple query mode is always text.
        return DataFormat.fromTextFormat(options.getTextFormat());
      } else {
        short resultFormatCode = statement == null ? 0 : statement.getResultFormatCode(index);
        return DataFormat.byCode(resultFormatCode, options.getTextFormat());
      }
    }

    public static DataFormat fromTextFormat(TextFormat textFormat) {
      switch (textFormat) {
        case POSTGRESQL:
          return POSTGRESQL_TEXT;
        case SPANNER:
          return DataFormat.SPANNER;
        default:
          throw new IllegalArgumentException();
      }
    }

    public static DataFormat byCode(short code, TextFormat textFormat) {
      return code == 0 ? fromTextFormat(textFormat) : POSTGRESQL_BINARY;
    }

    public short getCode() {
      return code;
    }
  }

  /** Possible states of a {@link Server}. */
  public enum ServerStatus {
    NEW,
    STARTING,
    STARTED,
    STOPPING,
    STOPPED
  }
}<|MERGE_RESOLUTION|>--- conflicted
+++ resolved
@@ -172,12 +172,8 @@
    * Creates and runs the {@link ConnectionHandler}, saving an instance of it locally.
    *
    * @param socket The socket the {@link ConnectionHandler} will read from.
-<<<<<<< HEAD
-   * @throws SpannerException if the {@link ConnectionHandler} is unable to Connect.
-=======
    * @throws SpannerException if the {@link ConnectionHandler} is unable to connect to Cloud Spanner
    *     or if the dialect of the database is not PostgreSQL.
->>>>>>> 5dd9c30d
    */
   void createConnectionHandler(Socket socket) {
     ConnectionHandler handler = new ConnectionHandler(this, socket);
@@ -187,12 +183,8 @@
       throw SpannerExceptionFactory.newSpannerException(
           ErrorCode.INVALID_ARGUMENT,
           String.format(
-<<<<<<< HEAD
-              "The database uses dialect %s. Only databases using dialect %s are allowed.",
-=======
               "The database uses dialect %s. Currently PGAdapter only supports connections to %s dialect databases. "
                   + "These can be created using https://cloud.google.com/spanner/docs/quickstart-console#postgresql",
->>>>>>> 5dd9c30d
               handler.getSpannerConnection().getDialect(), Dialect.POSTGRESQL));
     }
     register(handler);
