--- conflicted
+++ resolved
@@ -14,15 +14,11 @@
 
 package com.google.cloud.spanner.pgadapter.statements;
 
-<<<<<<< HEAD
+import com.google.api.core.InternalApi;
 import com.google.cloud.spanner.Statement;
 import com.google.cloud.spanner.Value;
+import com.google.common.base.Preconditions;
 import com.google.common.base.Strings;
-=======
-import com.google.api.client.util.Strings;
-import com.google.api.core.InternalApi;
-import com.google.common.base.Preconditions;
->>>>>>> 9afac3c4
 import com.google.common.collect.ImmutableList;
 import java.util.ArrayList;
 import java.util.List;
@@ -230,7 +226,8 @@
       String expression =
           parseExpressionUntilKeyword(
               keyword == null ? ImmutableList.of() : ImmutableList.of(keyword),
-              sameParensLevelAsStart);
+              sameParensLevelAsStart,
+              true);
       if (expression == null) {
         return null;
       }
@@ -250,61 +247,26 @@
   }
 
   String parseExpressionUntilKeyword(ImmutableList<String> keywords) {
-<<<<<<< HEAD
-    return parseExpressionUntilKeyword(keywords, true);
+    return parseExpressionUntilKeyword(keywords, false, true);
   }
 
   String parseExpressionUntilKeyword(
-      ImmutableList<String> keywords, boolean stopAtEndOfExpression) {
-    // TODO: Skip dollar-quoted strings
-    // TODO: Skip comments
-=======
-    return parseExpressionUntilKeyword(keywords, false);
-  }
-
-  String parseExpressionUntilKeyword(
-      ImmutableList<String> keywords, boolean sameParensLevelAsStart) {
->>>>>>> 9afac3c4
+      ImmutableList<String> keywords,
+      boolean sameParensLevelAsStart,
+      boolean stopAtEndOfExpression) {
     skipWhitespaces();
     int start = pos;
     boolean valid;
     int parens = 0;
-<<<<<<< HEAD
-    while (pos < sql.length()) {
-      if (quoted) {
-        if (sql.charAt(pos) == startQuote) {
-          if (pos == (sql.length() - 1) || sql.charAt(pos + 1) != startQuote) {
-            quoted = false;
-          } else {
-            pos++;
-          }
-        }
-      } else {
-        if (sql.charAt(pos) == '\'' || sql.charAt(pos) == '"') {
-          quoted = true;
-          startQuote = sql.charAt(pos);
-        } else if (sql.charAt(pos) == '(') {
-          parens++;
-        } else if (sql.charAt(pos) == ')') {
-          parens--;
-          if (stopAtEndOfExpression && parens < 0) {
-            break;
-          }
-        } else if (stopAtEndOfExpression && parens == 0 && sql.charAt(pos) == ',') {
-          break;
-        }
-        if (!quoted && keywords.stream().anyMatch(this::peekKeyword)) {
-=======
     while ((valid = skipCommentsAndLiterals()) && pos < sql.length()) {
       if (sql.charAt(pos) == '(') {
         parens++;
       } else if (sql.charAt(pos) == ')') {
         parens--;
-        if (parens < 0) {
->>>>>>> 9afac3c4
+        if (stopAtEndOfExpression && parens < 0) {
           break;
         }
-      } else if (parens == 0 && sql.charAt(pos) == ',') {
+      } else if (stopAtEndOfExpression && parens == 0 && sql.charAt(pos) == ',') {
         break;
       }
       if ((!sameParensLevelAsStart || parens == 0)
