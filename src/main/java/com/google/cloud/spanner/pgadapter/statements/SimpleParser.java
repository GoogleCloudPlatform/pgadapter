--- conflicted
+++ resolved
@@ -233,14 +233,9 @@
    *   <li>The 'for update' clause is on the outermost expression
    *   <li>The clause does not include NOWAIT or SKIP LOCKED
    *   <li>The clause does not use any other lock mode than 'UPDATE'
-<<<<<<< HEAD
-   *   <li>The clause does not contain an 'OF table_name' clause
-   * </ol>
-=======
    * </ol>
    *
    * Any 'OF table_name[, ...]' clauses in the expression are ignored.
->>>>>>> 08b567c8
    */
   static Statement replaceForUpdate(Statement statement, String lowerCaseSql) {
     // If there is no 'for' clause, then we know that we don't have to analyze any further.
