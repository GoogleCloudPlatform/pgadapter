// Copyright 2022 Google LLC
//
// Licensed under the Apache License, Version 2.0 (the "License");
// you may not use this file except in compliance with the License.
// You may obtain a copy of the License at
//
//      http://www.apache.org/licenses/LICENSE-2.0
//
// Unless required by applicable law or agreed to in writing, software
// distributed under the License is distributed on an "AS IS" BASIS,
// WITHOUT WARRANTIES OR CONDITIONS OF ANY KIND, either express or implied.
// See the License for the specific language governing permissions and
// limitations under the License.

package com.google.cloud.spanner.pgadapter.statements;

<<<<<<< HEAD
import com.google.api.core.InternalApi;
import com.google.cloud.spanner.Statement;
import com.google.cloud.spanner.Value;
import com.google.common.base.Preconditions;
import com.google.common.base.Strings;
=======
import com.google.api.client.util.Strings;
import com.google.api.core.InternalApi;
import com.google.common.base.Preconditions;
>>>>>>> 8a587af8
import com.google.common.collect.ImmutableList;
import java.util.ArrayList;
import java.util.List;
import java.util.Map;
import java.util.Map.Entry;
import java.util.Objects;
import javax.annotation.Nonnull;
import javax.annotation.Nullable;

/** A very simple parser that can interpret SQL statements to find specific parts in the string. */
@InternalApi
public class SimpleParser {
  private static final char STATEMENT_DELIMITER = ';';
  private static final char SINGLE_QUOTE = '\'';
  private static final char DOUBLE_QUOTE = '"';
  private static final char HYPHEN = '-';
  private static final char SLASH = '/';
  private static final char ASTERISK = '*';
  private static final char DOLLAR = '$';

  /** Name of table or index. */
  static class TableOrIndexName {
    /** Schema is an optional schema name prefix. */
    final String schema;
    /** Name is the actual object name. */
    final String name;

    TableOrIndexName(String name) {
      this.schema = null;
      this.name = name;
    }

    TableOrIndexName(String schema, String name) {
      this.schema = schema;
      this.name = name;
    }

    @Override
    public String toString() {
      if (schema == null) {
        return name;
      }
      return schema + "." + name;
    }

    @Override
    public boolean equals(Object o) {
      if (!(o instanceof TableOrIndexName)) {
        return false;
      }
      TableOrIndexName other = (TableOrIndexName) o;
      return Objects.equals(
              unquoteOrFoldIdentifier(this.schema), unquoteOrFoldIdentifier(other.schema))
          && Objects.equals(
              unquoteOrFoldIdentifier(this.name), unquoteOrFoldIdentifier(other.name));
    }

    @Override
    public int hashCode() {
      return Objects.hash(unquoteOrFoldIdentifier(this.schema), unquoteOrFoldIdentifier(this.name));
    }
  }

  static String unquoteOrFoldIdentifier(String identifier) {
    if (Strings.isNullOrEmpty(identifier)) {
      return null;
    }
    if (identifier.charAt(0) == '"'
        && identifier.charAt(identifier.length() - 1) == '"'
        && identifier.length() > 1) {
      return identifier.substring(1, identifier.length() - 1);
    }
    return identifier.toLowerCase();
  }

  static Statement copyStatement(Statement original, String sql) {
    Statement.Builder builder = Statement.newBuilder(sql);
    Map<String, Value> parameters = original.getParameters();
    for (Entry<String, Value> param : parameters.entrySet()) {
      builder.bind(param.getKey()).to(param.getValue());
    }
    return builder.build();
  }

  private String sql;
  private int pos;

  SimpleParser(String sql) {
    this.sql = sql;
  }

  String getSql() {
    return sql;
  }

  void setSql(String sql) {
    this.sql = sql;
  }

  int getPos() {
    return pos;
  }

  void setPos(int pos) {
    this.pos = pos;
  }

  /** Returns the command tag of the given SQL string */
  public static String parseCommand(String sql) {
    SimpleParser parser = new SimpleParser(sql);
    if (parser.eatKeyword("with")) {
      do {
        if (!parser.skipCommonTableExpression()) {
          // Return WITH as the command tag if we encounter an invalid CTE. This is for safety, as
          // the chances that we encounter an invalid CTE is a lot larger than encountering any
          // other statement without a logical first keyword.
          return "WITH";
        }
      } while (parser.eatToken(","));
    }
    String keyword = parser.readKeyword();
    if (Strings.isNullOrEmpty(keyword)) {
      keyword = new SimpleParser(sql).readKeyword();
    }
    return keyword.toUpperCase();
  }

  /** Returns true if the given sql string is the given command. */
  public static boolean isCommand(String command, String query) {
    Preconditions.checkNotNull(command);
    Preconditions.checkNotNull(query);
    return new SimpleParser(query).peekKeyword(command);
  }

  /**
   * Splits the given sql string into multiple sql statements. A semi-colon (;) indicates the end of
   * a statement.
   */
  ImmutableList<String> splitStatements() {
    // First check trivial cases with only one statement.
    int firstIndexOfDelimiter = sql.indexOf(STATEMENT_DELIMITER);
    if (firstIndexOfDelimiter == -1) {
      return ImmutableList.of(sql);
    }
    if (firstIndexOfDelimiter == sql.length() - 1) {
      return ImmutableList.of(sql.substring(0, sql.length() - 1));
    }

    ImmutableList.Builder<String> builder = ImmutableList.builder();
    int lastFoundSeparatorPos = 0;
    while (skipCommentsAndLiterals() && pos < sql.length()) {
      if (sql.charAt(pos) == STATEMENT_DELIMITER) {
        String stmt = sql.substring(lastFoundSeparatorPos, pos).trim();
        builder.add(stmt);
        lastFoundSeparatorPos = pos + 1;
      }
      pos++;
    }

    if (lastFoundSeparatorPos < sql.length()) {
      String trimmed = sql.substring(lastFoundSeparatorPos).trim();
      if (trimmed.length() > 0) {
        builder.add(trimmed);
      }
    }
    return builder.build();
  }

  boolean skipCommonTableExpression() {
    if (readIdentifierPart() == null) {
      return false;
    }
    if (eatToken("(")) {
      List<String> columnNames = parseExpressionList();
<<<<<<< HEAD
      if (columnNames.isEmpty()) {
=======
      if (columnNames == null || columnNames.isEmpty()) {
>>>>>>> 8a587af8
        return false;
      }
      if (!eatToken(")")) {
        return false;
      }
    }
    if (!eatKeyword("as")) {
      return false;
    }
    if (!eatToken("(")) {
      return false;
    }
    parseExpressionUntilKeyword(ImmutableList.of());
    if (!eatToken(")")) {
      return false;
    }
    return true;
  }

  List<String> parseExpressionList() {
    return parseExpressionListUntilKeyword(null, false);
  }

  List<String> parseExpressionListUntilKeyword(
      @Nullable String keyword, boolean sameParensLevelAsStart) {
    skipWhitespaces();
    List<String> result = new ArrayList<>();
    int start = pos;
    while (pos < sql.length()) {
      String expression =
          parseExpressionUntilKeyword(
              keyword == null ? ImmutableList.of() : ImmutableList.of(keyword),
<<<<<<< HEAD
              sameParensLevelAsStart,
              true);
=======
              sameParensLevelAsStart);
>>>>>>> 8a587af8
      if (expression == null) {
        return null;
      }
      result.add(expression);
      if (!eatToken(",")) {
        break;
      }
    }
    if (start == pos) {
      return null;
    }
    return result;
  }

  String parseExpression() {
    return parseExpressionUntilKeyword(ImmutableList.of());
  }

  String parseExpressionUntilKeyword(ImmutableList<String> keywords) {
<<<<<<< HEAD
    return parseExpressionUntilKeyword(keywords, false, true);
  }

  String parseExpressionUntilKeyword(
      ImmutableList<String> keywords,
      boolean sameParensLevelAsStart,
      boolean stopAtEndOfExpression) {
=======
    return parseExpressionUntilKeyword(keywords, false);
  }

  String parseExpressionUntilKeyword(
      ImmutableList<String> keywords, boolean sameParensLevelAsStart) {
>>>>>>> 8a587af8
    skipWhitespaces();
    int start = pos;
    boolean valid;
    int parens = 0;
    while ((valid = skipCommentsAndLiterals()) && pos < sql.length()) {
      if (sql.charAt(pos) == '(') {
        parens++;
      } else if (sql.charAt(pos) == ')') {
        parens--;
<<<<<<< HEAD
        if (stopAtEndOfExpression && parens < 0) {
          break;
        }
      } else if (stopAtEndOfExpression && parens == 0 && sql.charAt(pos) == ',') {
=======
        if (parens < 0) {
          break;
        }
      } else if (parens == 0 && sql.charAt(pos) == ',') {
>>>>>>> 8a587af8
        break;
      }
      if ((!sameParensLevelAsStart || parens == 0)
          && keywords.stream().anyMatch(this::peekKeyword)) {
        break;
      }
      pos++;
    }
    if (pos == start || !valid || parens > 0) {
      return null;
    }
    return sql.substring(start, pos).trim();
  }

  @Nonnull
  String readKeyword() {
    skipWhitespaces();
    int startPos = pos;
    while (pos < sql.length() && !isValidEndOfKeyword(pos)) {
      pos++;
    }
    return sql.substring(startPos, pos);
  }

  TableOrIndexName readTableOrIndexName() {
    String nameOrSchema = readIdentifierPart();
    if (nameOrSchema == null) {
      return null;
    }
    if (peekToken(".")) {
      String name = "";
      if (eatDotOperator()) {
        name = readIdentifierPart();
        if (name == null) {
          name = "";
        }
      }
      return new TableOrIndexName(nameOrSchema, name);
    }
    return new TableOrIndexName(nameOrSchema);
  }

  String readIdentifierPart() {
    skipWhitespaces();
    if (pos >= sql.length()) {
      return null;
    }
    boolean quoted = sql.charAt(pos) == '"';
    int start = pos;
    if (quoted) {
      pos++;
    }
    boolean first = true;
    while (pos < sql.length()) {
      if (quoted) {
        if (sql.charAt(pos) == '"') {
          if (pos < (sql.length() - 1) && sql.charAt(pos + 1) == '"') {
            pos++;
          } else {
            return sql.substring(start, ++pos);
          }
        }
      } else {
        if (first) {
          if (!isValidIdentifierFirstChar(sql.charAt(pos))) {
            return null;
          }
          first = false;
        } else {
          if (!isValidIdentifierChar(sql.charAt(pos))) {
            return sql.substring(start, pos);
          }
        }
      }
      pos++;
    }
    if (quoted) {
      return null;
    }
    return sql.substring(start);
  }

  private boolean isValidIdentifierFirstChar(char c) {
    return Character.isLetter(c) || c == '_';
  }

  private boolean isValidIdentifierChar(char c) {
    return isValidIdentifierFirstChar(c) || Character.isDigit(c) || c == '$';
  }

  boolean peekKeyword(String keyword) {
    return peek(true, true, keyword);
  }

  boolean peekToken(String token) {
    return peek(false, false, token);
  }

  boolean peek(boolean skipWhitespaceBefore, boolean requireWhitespaceAfter, String keyword) {
    return internalEat(keyword, skipWhitespaceBefore, requireWhitespaceAfter, false);
  }

  boolean eatKeyword(String... keywords) {
    return eat(true, true, keywords);
  }

  boolean eatToken(String token) {
    return eat(true, false, token);
  }

  boolean eatDotOperator() {
    if (eat(false, false, ".")) {
      if (pos == sql.length() || Character.isWhitespace(sql.charAt(pos))) {
        return false;
      }
      return true;
    }
    return false;
  }

  boolean eat(boolean skipWhitespaceBefore, boolean requireWhitespaceAfter, String... keywords) {
    boolean result = true;
    for (String keyword : keywords) {
      result &= internalEat(keyword, skipWhitespaceBefore, requireWhitespaceAfter, true);
    }
    return result;
  }

  private boolean internalEat(
      String keyword,
      boolean skipWhitespaceBefore,
      boolean requireWhitespaceAfter,
      boolean updatePos) {
    int originalPos = pos;
    if (skipWhitespaceBefore) {
      skipWhitespaces();
    }
    if (pos + keyword.length() > sql.length()) {
      if (!updatePos) {
        pos = originalPos;
      }
      return false;
    }
    if (sql.substring(pos, pos + keyword.length()).equalsIgnoreCase(keyword)
        && (!requireWhitespaceAfter || isValidEndOfKeyword(pos + keyword.length()))) {
      if (updatePos) {
        pos = pos + keyword.length();
      } else {
        pos = originalPos;
      }
      return true;
    }
    if (!updatePos) {
      pos = originalPos;
    }
    return false;
  }

  private boolean isValidEndOfKeyword(int index) {
    if (sql.length() == index) {
      return true;
    }
    return !isValidIdentifierChar(sql.charAt(index));
  }

  boolean skipCommentsAndLiterals() {
    if (pos >= sql.length()) {
      return true;
    }
    if (sql.charAt(pos) == SINGLE_QUOTE || sql.charAt(pos) == DOUBLE_QUOTE) {
      return skipQuotedString();
    } else if (sql.charAt(pos) == HYPHEN
        && sql.length() > (pos + 1)
        && sql.charAt(pos + 1) == HYPHEN) {
      return skipSingleLineComment();
    } else if (sql.charAt(pos) == SLASH
        && sql.length() > (pos + 1)
        && sql.charAt(pos + 1) == ASTERISK) {
      return skipMultiLineComment();
    } else if (sql.charAt(pos) == DOLLAR
        && sql.length() > (pos + 1)
        && (sql.charAt(pos + 1) == DOLLAR || isValidIdentifierFirstChar(sql.charAt(pos + 1)))
        && sql.indexOf(DOLLAR, pos + 1) > -1) {
      return skipDollarQuotedString();
    } else {
      return true;
    }
  }

  boolean skipQuotedString() {
    char quote = sql.charAt(pos);
    pos++;
    while (pos < sql.length()) {
      if (sql.charAt(pos) == quote) {
        if (sql.length() > (pos + 1) && sql.charAt(pos + 1) == quote) {
          // This is an escaped quote. Skip one ahead.
          pos++;
        } else {
          pos++;
          return true;
        }
      }
      pos++;
    }
    pos = sql.length();
    return false;
  }

  void skipWhitespaces() {
    while (pos < sql.length()) {
      if (sql.charAt(pos) == HYPHEN && sql.length() > (pos + 1) && sql.charAt(pos + 1) == HYPHEN) {
        skipSingleLineComment();
      } else if (sql.charAt(pos) == SLASH
          && sql.length() > (pos + 1)
          && sql.charAt(pos + 1) == ASTERISK) {
        skipMultiLineComment();
      } else if (Character.isWhitespace(sql.charAt(pos))) {
        pos++;
      } else {
        break;
      }
    }
  }

  boolean skipSingleLineComment() {
    int endIndex = sql.indexOf('\n', pos + 2);
    if (endIndex == -1) {
      pos = sql.length();
      return true;
    }
    pos = endIndex + 1;
    return true;
  }

  boolean skipMultiLineComment() {
    int level = 1;
    pos += 2;
    while (pos < sql.length()) {
      if (sql.charAt(pos) == SLASH && sql.length() > (pos + 1) && sql.charAt(pos + 1) == ASTERISK) {
        level++;
      }
      if (sql.charAt(pos) == ASTERISK && sql.length() > (pos + 1) && sql.charAt(pos + 1) == SLASH) {
        level--;
        if (level == 0) {
          pos += 2;
          return true;
        }
      }
<<<<<<< HEAD
      pos++;
    }
    pos = sql.length();
    return false;
  }

  String parseDollarQuotedTag() {
    // Look ahead to the next dollar sign (if any). Everything in between is the quote tag.
    StringBuilder tag = new StringBuilder();
    while (pos < sql.length()) {
      char c = sql.charAt(pos);
      if (c == DOLLAR) {
        pos++;
        return tag.toString();
      }
      if (!isValidIdentifierChar(c)) {
        break;
      }
      tag.append(c);
      pos++;
    }
=======
      pos++;
    }
    pos = sql.length();
    return false;
  }

  String parseDollarQuotedTag() {
    // Look ahead to the next dollar sign (if any). Everything in between is the quote tag.
    StringBuilder tag = new StringBuilder();
    while (pos < sql.length()) {
      char c = sql.charAt(pos);
      if (c == DOLLAR) {
        pos++;
        return tag.toString();
      }
      if (!isValidIdentifierChar(c)) {
        break;
      }
      tag.append(c);
      pos++;
    }
>>>>>>> 8a587af8
    return null;
  }

  boolean skipDollarQuotedString() {
    if (sql.charAt(pos) != DOLLAR) {
      return false;
    }
    pos++;
    String tag = parseDollarQuotedTag();
    if (tag == null) {
      return false;
    }
    while (pos < sql.length()) {
      if (sql.charAt(pos++) == DOLLAR) {
        int currentPos = pos;
        String endTag = parseDollarQuotedTag();
        if (Objects.equals(tag, endTag)) {
          return true;
        }
        pos = currentPos;
      }
    }
    return false;
  }
}<|MERGE_RESOLUTION|>--- conflicted
+++ resolved
@@ -14,17 +14,11 @@
 
 package com.google.cloud.spanner.pgadapter.statements;
 
-<<<<<<< HEAD
 import com.google.api.core.InternalApi;
 import com.google.cloud.spanner.Statement;
 import com.google.cloud.spanner.Value;
 import com.google.common.base.Preconditions;
 import com.google.common.base.Strings;
-=======
-import com.google.api.client.util.Strings;
-import com.google.api.core.InternalApi;
-import com.google.common.base.Preconditions;
->>>>>>> 8a587af8
 import com.google.common.collect.ImmutableList;
 import java.util.ArrayList;
 import java.util.List;
@@ -199,11 +193,7 @@
     }
     if (eatToken("(")) {
       List<String> columnNames = parseExpressionList();
-<<<<<<< HEAD
-      if (columnNames.isEmpty()) {
-=======
       if (columnNames == null || columnNames.isEmpty()) {
->>>>>>> 8a587af8
         return false;
       }
       if (!eatToken(")")) {
@@ -236,12 +226,8 @@
       String expression =
           parseExpressionUntilKeyword(
               keyword == null ? ImmutableList.of() : ImmutableList.of(keyword),
-<<<<<<< HEAD
               sameParensLevelAsStart,
               true);
-=======
-              sameParensLevelAsStart);
->>>>>>> 8a587af8
       if (expression == null) {
         return null;
       }
@@ -261,7 +247,6 @@
   }
 
   String parseExpressionUntilKeyword(ImmutableList<String> keywords) {
-<<<<<<< HEAD
     return parseExpressionUntilKeyword(keywords, false, true);
   }
 
@@ -269,13 +254,6 @@
       ImmutableList<String> keywords,
       boolean sameParensLevelAsStart,
       boolean stopAtEndOfExpression) {
-=======
-    return parseExpressionUntilKeyword(keywords, false);
-  }
-
-  String parseExpressionUntilKeyword(
-      ImmutableList<String> keywords, boolean sameParensLevelAsStart) {
->>>>>>> 8a587af8
     skipWhitespaces();
     int start = pos;
     boolean valid;
@@ -285,17 +263,10 @@
         parens++;
       } else if (sql.charAt(pos) == ')') {
         parens--;
-<<<<<<< HEAD
         if (stopAtEndOfExpression && parens < 0) {
           break;
         }
       } else if (stopAtEndOfExpression && parens == 0 && sql.charAt(pos) == ',') {
-=======
-        if (parens < 0) {
-          break;
-        }
-      } else if (parens == 0 && sql.charAt(pos) == ',') {
->>>>>>> 8a587af8
         break;
       }
       if ((!sameParensLevelAsStart || parens == 0)
@@ -544,7 +515,6 @@
           return true;
         }
       }
-<<<<<<< HEAD
       pos++;
     }
     pos = sql.length();
@@ -566,29 +536,6 @@
       tag.append(c);
       pos++;
     }
-=======
-      pos++;
-    }
-    pos = sql.length();
-    return false;
-  }
-
-  String parseDollarQuotedTag() {
-    // Look ahead to the next dollar sign (if any). Everything in between is the quote tag.
-    StringBuilder tag = new StringBuilder();
-    while (pos < sql.length()) {
-      char c = sql.charAt(pos);
-      if (c == DOLLAR) {
-        pos++;
-        return tag.toString();
-      }
-      if (!isValidIdentifierChar(c)) {
-        break;
-      }
-      tag.append(c);
-      pos++;
-    }
->>>>>>> 8a587af8
     return null;
   }
 
