// Copyright 2022 Google LLC
//
// Licensed under the Apache License, Version 2.0 (the "License");
// you may not use this file except in compliance with the License.
// You may obtain a copy of the License at
//
//      http://www.apache.org/licenses/LICENSE-2.0
//
// Unless required by applicable law or agreed to in writing, software
// distributed under the License is distributed on an "AS IS" BASIS,
// WITHOUT WARRANTIES OR CONDITIONS OF ANY KIND, either express or implied.
// See the License for the specific language governing permissions and
// limitations under the License.

package com.google.cloud.spanner.pgadapter.statements;

import static com.google.cloud.spanner.pgadapter.parsers.copy.Copy.parse;
import static com.google.cloud.spanner.pgadapter.parsers.copy.CopyTreeParser.CopyOptions.Format;

import com.google.cloud.spanner.ErrorCode;
import com.google.cloud.spanner.ResultSet;
import com.google.cloud.spanner.SpannerException;
import com.google.cloud.spanner.SpannerExceptionFactory;
import com.google.cloud.spanner.Statement;
import com.google.cloud.spanner.connection.Connection;
import com.google.cloud.spanner.pgadapter.parsers.copy.CopyTreeParser;
import com.google.cloud.spanner.pgadapter.parsers.copy.TokenMgrError;
import com.google.cloud.spanner.pgadapter.utils.MutationWriter;
import com.google.cloud.spanner.pgadapter.utils.StatementParser;
import com.google.common.base.Strings;
import com.google.spanner.v1.TypeCode;
import java.util.LinkedHashMap;
import java.util.List;
import java.util.Map;
import org.apache.commons.csv.CSVFormat;

public class CopyStatement extends IntermediateStatement {

  private static final String COLUMN_NAME = "column_name";
  private static final String DATA_TYPE = "data_type";
  private static final String CSV = "CSV";

  private CopyTreeParser.CopyOptions options = new CopyTreeParser.CopyOptions();
  private CSVFormat format;

  // Table columns read from information schema.
  private Map<String, TypeCode> tableColumns;
  private MutationWriter mutationWriter;

  public CopyStatement(String sql, Connection connection) {
    super(sql);
    this.sql = sql;
    this.command = StatementParser.parseCommand(sql);
    this.connection = connection;
  }

  /** @return Mapping of table column names to column type. */
  public Map<String, TypeCode> getTableColumns() {
    return this.tableColumns;
  }

  /** @return CSVFormat for parsing copy data based on COPY statement options specified. */
  public void setParserFormat(CopyTreeParser.CopyOptions options) {
    this.format = CSVFormat.POSTGRESQL_TEXT;
    if (options.getFormat() == Format.CSV) {
      this.format = CSVFormat.POSTGRESQL_CSV;
    }
    if (!Strings.isNullOrEmpty(options.getNullString())) {
      this.format = this.format.withNullString(options.getNullString());
    }
    if (options.getDelimiter() != '\0') {
      this.format = this.format.withDelimiter(options.getDelimiter());
    }
    if (options.getEscape() != '\0') {
      this.format = this.format.withEscape(options.getEscape());
    }
    if (options.getQuote() != '\0') {
      this.format = this.format.withQuote(options.getQuote());
    }
    this.format = this.format.withHeader(this.tableColumns.keySet().toArray(new String[0]));
  }

  public CSVFormat getParserFormat() {
    return this.format;
  }

  public String getTableName() {
    return options.getTableName();
  }

  /** @return List of column names specified in COPY statement, if provided. */
  public List<String> getCopyColumnNames() {
    return options.getColumnNames();
  }

  /** @return Format type specified in COPY statement, if provided. */
  public String getFormatType() {
    return options.getFormat().toString();
  }

  /** @return True if copy data contains a header, false otherwise. */
  public boolean hasHeader() {
    return options.hasHeader();
  }

  /** @return Null string specified in COPY statement, if provided. */
  public String getNullString() {
    return this.format.getNullString();
  }

  /** @return Delimiter character specified in COPY statement, if provided. */
  public char getDelimiterChar() {
    return this.format.getDelimiter();
  }

  /** @return Escape character specified in COPY statement, if provided. */
  public char getEscapeChar() {
    return this.format.getEscapeCharacter();
  }

  /** @return Quote character specified in COPY statement, if provided. */
  public char getQuoteChar() {
    return this.format.getQuoteCharacter();
  }

  public MutationWriter getMutationWriter() {
    return this.mutationWriter;
  }

  /** @return 0 for text/csv formatting and 1 for binary */
  public int getFormatCode() {
    return (options.getFormat() == CopyTreeParser.CopyOptions.Format.BINARY) ? 1 : 0;
  }

  private void verifyCopyColumns() {
    if (options.getColumnNames().size() == 0) {
      // Use all columns if none were specified.
      return;
    }
    if (options.getColumnNames().size() > this.tableColumns.size()) {
      throw SpannerExceptionFactory.newSpannerException(
          ErrorCode.INVALID_ARGUMENT, "Number of copy columns provided exceed table column count");
    }
    LinkedHashMap<String, TypeCode> tempTableColumns = new LinkedHashMap<>();
    // Verify that every copy column given is a valid table column name
    for (String copyColumn : options.getColumnNames()) {
      if (!this.tableColumns.containsKey(copyColumn)) {
        throw SpannerExceptionFactory.newSpannerException(
            ErrorCode.INVALID_ARGUMENT,
            "Column \"" + copyColumn + "\" of relation \"" + getTableName() + "\" does not exist");
      }
      // Update table column ordering with the copy column ordering
      tempTableColumns.put(copyColumn, tableColumns.get(copyColumn));
    }
    this.tableColumns = tempTableColumns;
  }

  private static TypeCode parsePostgreSQLDataType(String columnType) {
    // Eliminate size modifiers in column type (e.g. character varying(100), etc.)
    int index = columnType.indexOf("(");
    columnType = (index > 0) ? columnType.substring(0, index) : columnType;
    switch (columnType) {
      case "boolean":
        return TypeCode.BOOL;
      case "bigint":
        return TypeCode.INT64;
      case "float8":
        return TypeCode.FLOAT64;
      case "numeric":
        return TypeCode.NUMERIC;
      case "bytea":
        return TypeCode.BYTES;
      case "character varying":
      case "text":
        return TypeCode.STRING;
      case "date":
        return TypeCode.DATE;
      case "timestamp with time zone":
        return TypeCode.TIMESTAMP;
      case "jsonb":
        return TypeCode.JSON;
      default:
        throw new IllegalArgumentException(
            "Unrecognized or unsupported column data type: " + columnType);
    }
  }

  private void queryInformationSchema() {
    Map<String, TypeCode> tableColumns = new LinkedHashMap<>();
    Statement statement =
        Statement.newBuilder(
                "SELECT "
                    + COLUMN_NAME
                    + ", "
                    + DATA_TYPE
                    + " FROM information_schema.columns WHERE table_name = $1")
            .bind("p1")
            .to(getTableName())
            .build();
    try (ResultSet result = connection.executeQuery(statement)) {
      while (result.next()) {
        String columnName = result.getString(COLUMN_NAME);
        TypeCode type = parsePostgreSQLDataType(result.getString(DATA_TYPE));
        tableColumns.put(columnName, type);
      }
    }

    if (tableColumns.isEmpty()) {
      throw SpannerExceptionFactory.newSpannerException(
          ErrorCode.INVALID_ARGUMENT,
          "Table " + getTableName() + " is not found in information_schema");
    }

    this.tableColumns = tableColumns;

    if (options.getColumnNames() != null) {
      verifyCopyColumns();
    }
  }

  @Override
  public void handleExecutionException(SpannerException e) {
    super.handleExecutionException(e);
  }

  @Override
  public void execute() {
    this.executed = true;
    try {
      parseCopyStatement();
      queryInformationSchema();
      setParserFormat(this.options);
      mutationWriter =
          new MutationWriter(
              options.getTableName(), getTableColumns(), getParserFormat(), hasHeader());
      updateCount = (long) mutationWriter.getRowCount();
    } catch (Exception e) {
      SpannerException se =
          SpannerExceptionFactory.newSpannerException(ErrorCode.UNKNOWN, e.getMessage(), e);
      handleExecutionException(se);
    }
  }

  private void parseCopyStatement() throws Exception {
    try {
      parse(sql, this.options);
<<<<<<< HEAD
    } catch (Exception e) {
      throw SpannerExceptionFactory.newSpannerException(
          ErrorCode.INVALID_ARGUMENT, "Invalid COPY statement syntax: " + e);
=======
    } catch (Exception | TokenMgrError e) {
      throw new SQLException("Invalid COPY statement syntax: " + e.toString());
>>>>>>> 7c6530fd
    }
  }
}<|MERGE_RESOLUTION|>--- conflicted
+++ resolved
@@ -244,14 +244,9 @@
   private void parseCopyStatement() throws Exception {
     try {
       parse(sql, this.options);
-<<<<<<< HEAD
-    } catch (Exception e) {
+    } catch (Exception | TokenMgrError e) {
       throw SpannerExceptionFactory.newSpannerException(
           ErrorCode.INVALID_ARGUMENT, "Invalid COPY statement syntax: " + e);
-=======
-    } catch (Exception | TokenMgrError e) {
-      throw new SQLException("Invalid COPY statement syntax: " + e.toString());
->>>>>>> 7c6530fd
     }
   }
 }