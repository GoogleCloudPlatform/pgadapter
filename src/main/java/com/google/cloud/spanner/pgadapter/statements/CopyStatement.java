--- conflicted
+++ resolved
@@ -128,16 +128,12 @@
     return this.mutationWriter;
   }
 
-<<<<<<< HEAD
-  private void verifyCopyColumns() {
-=======
   /** @return 0 for text/csv formatting and 1 for binary */
   public int getFormatCode() {
     return (options.getFormat() == CopyTreeParser.CopyOptions.Format.BINARY) ? 1 : 0;
   }
 
-  private void verifyCopyColumns() throws SQLException {
->>>>>>> 24eeedcb
+  private void verifyCopyColumns() {
     if (options.getColumnNames().size() == 0) {
       // Use all columns if none were specified.
       return;
