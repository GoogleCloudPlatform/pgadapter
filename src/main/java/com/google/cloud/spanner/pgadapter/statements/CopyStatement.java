--- conflicted
+++ resolved
@@ -17,17 +17,14 @@
 import static com.google.cloud.spanner.pgadapter.parsers.copy.Copy.parse;
 import static com.google.cloud.spanner.pgadapter.parsers.copy.CopyTreeParser.CopyOptions.Format;
 
-<<<<<<< HEAD
-import com.google.cloud.spanner.connection.AutocommitDmlMode;
-import com.google.cloud.spanner.jdbc.CloudSpannerJdbcConnection;
-=======
 import com.google.cloud.spanner.ErrorCode;
 import com.google.cloud.spanner.ResultSet;
 import com.google.cloud.spanner.SpannerException;
 import com.google.cloud.spanner.SpannerExceptionFactory;
 import com.google.cloud.spanner.Statement;
+import com.google.cloud.spanner.connection.AutocommitDmlMode;
 import com.google.cloud.spanner.connection.Connection;
->>>>>>> 634f5220
+import com.google.cloud.spanner.connection.StatementResult.ResultType;
 import com.google.cloud.spanner.pgadapter.parsers.copy.CopyTreeParser;
 import com.google.cloud.spanner.pgadapter.parsers.copy.TokenMgrError;
 import com.google.cloud.spanner.pgadapter.utils.MutationWriter;
@@ -44,6 +41,7 @@
 import java.util.concurrent.Executors;
 import java.util.concurrent.Future;
 import java.util.stream.Collectors;
+import java.util.stream.IntStream;
 import org.apache.commons.csv.CSVFormat;
 
 public class CopyStatement extends IntermediateStatement {
@@ -89,11 +87,9 @@
     try {
       return updateCount.get();
     } catch (ExecutionException e) {
-      // TODO: Switch to SpannerException when connection API is used
-      throw new RuntimeException(e.getCause());
+      throw SpannerExceptionFactory.asSpannerException(e.getCause());
     } catch (InterruptedException e) {
-      // TODO: Switch to SpannerException when connection API is used
-      throw new RuntimeException(e);
+      throw SpannerExceptionFactory.propagateInterrupt(e);
     }
   }
 
@@ -268,35 +264,34 @@
     this.indexedColumnsCount = queryIndexedColumnsCount(tableColumns.keySet());
   }
 
-  private int queryIndexedColumnsCount(Set<String> columnNames) throws SQLException {
+  private int queryIndexedColumnsCount(Set<String> columnNames) {
     String sql =
         "SELECT COUNT(*) FROM information_schema.index_columns "
             + "WHERE table_schema='public' "
-            + "and table_name=? "
+            + "and table_name=$1 "
             + "and column_name in "
-            + columnNames.stream().map(s -> "?").collect(Collectors.joining(", ", "(", ")"));
-    try (PreparedStatement statement = connection.prepareStatement(sql)) {
-      statement.setString(1, getTableName());
-      int index = 1;
-      for (String column : columnNames) {
-        statement.setString(++index, column);
+            + IntStream.rangeClosed(2, columnNames.size() + 1)
+                .mapToObj(i -> String.format("$%d", i))
+                .collect(Collectors.joining(", ", "(", ")"));
+    Statement.Builder builder = Statement.newBuilder(sql);
+    builder.bind("p1").to(getTableName());
+    int paramIndex = 2;
+    for (String columnName : columnNames) {
+      builder.bind(String.format("p%d", paramIndex)).to(columnName);
+      paramIndex++;
+    }
+    Statement statement = builder.build();
+    try (ResultSet resultSet = connection.executeQuery(statement)) {
+      if (resultSet.next()) {
+        return (int) resultSet.getLong(0);
       }
-      try (ResultSet resultSet = statement.executeQuery()) {
-        if (resultSet.next()) {
-          return resultSet.getInt(1);
-        }
-      }
     }
     return 0;
   }
 
   @Override
-<<<<<<< HEAD
-  public void handleExecutionException(SQLException e) {
+  public void handleExecutionException(SpannerException e) {
     executor.shutdownNow();
-=======
-  public void handleExecutionException(SpannerException e) {
->>>>>>> 634f5220
     super.handleExecutionException(e);
   }
 
@@ -309,35 +304,25 @@
       setParserFormat(this.options);
       mutationWriter =
           new MutationWriter(
-<<<<<<< HEAD
               getTransactionMode(),
-              connection.unwrap(CloudSpannerJdbcConnection.class),
+              connection,
               options.getTableName(),
               getTableColumns(),
               indexedColumnsCount,
               getParserFormat(),
               hasHeader());
       updateCount = executor.submit(mutationWriter);
-      updateResultCount(); // Gets update count, set hasMoreData false and statement result
-=======
-              options.getTableName(), getTableColumns(), getParserFormat(), hasHeader());
-      updateCount = (long) mutationWriter.getRowCount();
->>>>>>> 634f5220
     } catch (Exception e) {
-      SpannerException se =
-          SpannerExceptionFactory.newSpannerException(ErrorCode.UNKNOWN, e.getMessage(), e);
-      handleExecutionException(se);
-    }
-  }
-
-  private CopyTransactionMode getTransactionMode() throws SQLException {
-    CloudSpannerJdbcConnection spannerJdbcConnection =
-        this.connection.unwrap(CloudSpannerJdbcConnection.class);
-    if (spannerJdbcConnection.isInTransaction()) {
+      SpannerException spannerException = SpannerExceptionFactory.asSpannerException(e);
+      handleExecutionException(spannerException);
+    }
+  }
+
+  private CopyTransactionMode getTransactionMode() {
+    if (connection.isInTransaction()) {
       return CopyTransactionMode.Explicit;
     } else {
-      if (spannerJdbcConnection.getAutocommitDmlMode()
-          == AutocommitDmlMode.PARTITIONED_NON_ATOMIC) {
+      if (connection.getAutocommitDmlMode() == AutocommitDmlMode.PARTITIONED_NON_ATOMIC) {
         return CopyTransactionMode.ImplicitNonAtomic;
       }
       return CopyTransactionMode.ImplicitAtomic;
