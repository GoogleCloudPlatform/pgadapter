--- conflicted
+++ resolved
@@ -109,23 +109,14 @@
 
   @Override
   public DescribeMetadata describe() {
-<<<<<<< HEAD
-    Statement statement = Statement.of(this.parsedStatement.getSqlWithoutComments());
-    try (ResultSet resultSet = connection.analyzeQuery(statement, QueryAnalyzeMode.PLAN)) {
-      // TODO: Remove ResultSet.next() call once this is supported in the client library.
-      // See https://github.com/googleapis/java-spanner/pull/1691
-      resultSet.next();
-      return new DescribeStatementMetadata(getParameterTypes(), resultSet);
-=======
-    if (PARSER.isQuery(this.sql)) {
-      Statement statement = Statement.of(this.sql);
+    if (this.parsedStatement.isQuery()) {
+      Statement statement = Statement.of(this.parsedStatement.getSqlWithoutComments());
       try (ResultSet resultSet = connection.analyzeQuery(statement, QueryAnalyzeMode.PLAN)) {
         // TODO: Remove ResultSet.next() call once this is supported in the client library.
         // See https://github.com/googleapis/java-spanner/pull/1691
         resultSet.next();
         return new DescribeStatementMetadata(getParameterTypes(), resultSet);
       }
->>>>>>> ffd1a310
     }
     return new DescribeStatementMetadata(getParameterTypes(), null);
   }
