// Copyright 2020 Google LLC
//
// Licensed under the Apache License, Version 2.0 (the "License");
// you may not use this file except in compliance with the License.
// You may obtain a copy of the License at
//
//      http://www.apache.org/licenses/LICENSE-2.0
//
// Unless required by applicable law or agreed to in writing, software
// distributed under the License is distributed on an "AS IS" BASIS,
// WITHOUT WARRANTIES OR CONDITIONS OF ANY KIND, either express or implied.
// See the License for the specific language governing permissions and
// limitations under the License.

package com.google.cloud.spanner.pgadapter.statements;

import com.google.api.core.InternalApi;
import com.google.cloud.spanner.ReadContext.QueryAnalyzeMode;
import com.google.cloud.spanner.ResultSet;
import com.google.cloud.spanner.SpannerException;
import com.google.cloud.spanner.Statement;
import com.google.cloud.spanner.Type.StructField;
import com.google.cloud.spanner.connection.AbstractStatementParser.ParsedStatement;
import com.google.cloud.spanner.connection.Connection;
import com.google.cloud.spanner.pgadapter.ConnectionHandler;
import com.google.cloud.spanner.pgadapter.metadata.DescribeMetadata;
import com.google.cloud.spanner.pgadapter.metadata.DescribeStatementMetadata;
import com.google.cloud.spanner.pgadapter.metadata.OptionsMetadata;
import com.google.cloud.spanner.pgadapter.parsers.Parser;
import com.google.cloud.spanner.pgadapter.parsers.Parser.FormatCode;
import com.google.cloud.spanner.pgadapter.statements.SimpleParser.TableOrIndexName;
import com.google.common.annotations.VisibleForTesting;
import com.google.common.base.Strings;
import com.google.common.collect.ImmutableSortedSet;
import java.util.ArrayList;
import java.util.Arrays;
import java.util.Comparator;
import java.util.List;
import java.util.Set;
import java.util.stream.Collectors;
import javax.annotation.Nullable;
import org.postgresql.core.Oid;

/**
 * Intermediate representation for prepared statements (i.e.: statements before they become portals)
 */
@InternalApi
public class IntermediatePreparedStatement extends IntermediateStatement {
  private final String name;
  protected int[] parameterDataTypes;
  protected Statement statement;

  public IntermediatePreparedStatement(
      ConnectionHandler connectionHandler,
      OptionsMetadata options,
      String name,
      ParsedStatement parsedStatement,
      Statement originalStatement) {
    super(connectionHandler, options, parsedStatement, originalStatement);
    this.name = name;
    this.parameterDataTypes = null;
  }

  /**
   * Given a set of parameters in byte format, return the designated type if stored by the user,
   * otherwise guess that type.
   *
   * @param parameters Array of all parameters in byte format.
   * @param index Index of the desired item.
   * @return The type of the item specified.
   */
  private int parseType(byte[][] parameters, int index) throws IllegalArgumentException {
    if (this.parameterDataTypes.length > index) {
      return this.parameterDataTypes[index];
    } else {
      return Oid.UNSPECIFIED;
    }
  }

  public int[] getParameterDataTypes() {
    return this.parameterDataTypes;
  }

  public void setParameterDataTypes(int[] parameterDataTypes) {
    this.parameterDataTypes = parameterDataTypes;
  }

  @Override
  public void executeAsync(BackendConnection backendConnection) {
    // If the portal has already been described, the statement has already been executed, and we
    // don't need to do that once more.
    if (futureStatementResult == null && getStatementResult() == null) {
      this.executed = true;
      setFutureStatementResult(backendConnection.execute(parsedStatement, statement));
    }
  }

  /**
   * Bind this statement (that is to say, transform it into a portal by giving it the data items to
   * complete the statement.
   *
   * @param parameters The array of parameters to be bound in byte format.
   * @param parameterFormatCodes A list of the format of each parameter.
   * @param resultFormatCodes A list of the desired format of each result.
   * @return An Intermediate Portal Statement (or rather a bound version of this statement)
   */
  public IntermediatePortalStatement bind(
      String name,
      byte[][] parameters,
      List<Short> parameterFormatCodes,
      List<Short> resultFormatCodes) {
    IntermediatePortalStatement portal =
        new IntermediatePortalStatement(
            this.connectionHandler,
            this.options,
            name,
            this.parsedStatement,
            this.originalStatement);
    portal.setParameterFormatCodes(parameterFormatCodes);
    portal.setResultFormatCodes(resultFormatCodes);
    Statement.Builder builder = this.originalStatement.toBuilder();
    for (int index = 0; index < parameters.length; index++) {
      short formatCode = portal.getParameterFormatCode(index);
      int type = this.parseType(parameters, index);
      Parser<?> parser = Parser.create(parameters[index], type, FormatCode.of(formatCode));
      parser.bind(builder, "p" + (index + 1));
    }
    this.statement = builder.build();
    portal.setBoundStatement(statement);

    return portal;
  }

  @Override
  public DescribeMetadata<?> describe() {
<<<<<<< HEAD
    Set<String> parameters =
        ImmutableSortedSet.<String>orderedBy(
                Comparator.comparing(o -> Integer.valueOf(o.substring(1))))
            .addAll(PARSER.getQueryParameters(this.parsedStatement.getSqlWithoutComments()))
            .build();
=======
    Set<String> parameters = extractParameters(this.parsedStatement.getSqlWithoutComments());
>>>>>>> d4726396

    ResultSet columnsResultSet = null;
    try {
      if (this.parsedStatement.isQuery()) {
        Statement statement = Statement.of(this.parsedStatement.getSqlWithoutComments());
        columnsResultSet = connection.analyzeQuery(statement, QueryAnalyzeMode.PLAN);
      }

      boolean describeFailed = false;
      if (parameters.isEmpty()) {
        ensureParameterLength(0);
      } else if (parameters.size() != this.parameterDataTypes.length
          || Arrays.stream(this.parameterDataTypes).anyMatch(p -> p == 0)) {
        // Note: We are only asking the backend to parse the types if there is at least one
        // parameter with unspecified type. Otherwise, we will rely on the types given in PARSE.

        // Transform the statement into a select statement that selects the parameters, and then
        // extract the types from the result set metadata.
        Statement selectParamsStatement = transformToSelectParams(parameters);
        if (selectParamsStatement == null) {
          // The transformation failed. Just rely on the types given in the PARSE message. If the
          // transformation failed because the statement was malformed, the backend will catch that
          // at a later stage.
          describeFailed = true;
          ensureParameterLength(parameters.size());
        } else {
          try (ResultSet paramsResultSet =
              connection.analyzeQuery(selectParamsStatement, QueryAnalyzeMode.PLAN)) {
            extractParameterTypes(paramsResultSet);
          } catch (SpannerException exception) {
            // Ignore here and rely on the types given in PARSE.
            describeFailed = true;
            ensureParameterLength(parameters.size());
          }
        }
      }
      if (columnsResultSet != null) {
        return new DescribeStatementMetadata(this.parameterDataTypes, columnsResultSet);
      }

      if (this.parsedStatement.isUpdate()
          && (describeFailed || !Strings.isNullOrEmpty(this.name))) {
        // Let the backend analyze the statement if it is a named prepared statement or if the query
        // that was used to determine the parameter types failed, so we can return a reasonable
        // error message if the statement is invalid. If it is the unnamed statement or getting the
        // param types succeeded, we will let the following EXECUTE message handle that, instead of
        // sending the statement twice to the backend.
        connection.analyzeUpdate(
            Statement.of(this.parsedStatement.getSqlWithoutComments()), QueryAnalyzeMode.PLAN);
      }
      return new DescribeStatementMetadata(this.parameterDataTypes, null);
    } finally {
      if (columnsResultSet != null) {
        columnsResultSet.close();
      }
    }
  }

  /**
   * Extracts the statement parameters from the given sql string and returns these as a sorted set.
   * The parameters are ordered by their index and not by the textual value (i.e. "$9" comes before
   * "$10").
   */
  @VisibleForTesting
  static ImmutableSortedSet<String> extractParameters(String sql) {
    return ImmutableSortedSet.<String>orderedBy(
            Comparator.comparing(o -> Integer.valueOf(o.substring(1))))
        .addAll(PARSER.getQueryParameters(sql))
        .build();
  }

  /**
   * Transforms a query or DML statement into a SELECT statement that selects the parameters in the
   * statements. Examples:
   *
   * <ul>
   *   <li><code>select * from foo where id=$1</code> is transformed to <code>
   *       select $1 from (select * from foo where id=$1) p</code>
   *   <li><code>insert into foo (id, value) values ($1, $2)</code> is transformed to <code>
   *       select $1, $2 from (select id=$1, value=$2 from foo) p</code>
   * </ul>
   */
  @VisibleForTesting
  Statement transformToSelectParams(Set<String> parameters) {
    switch (this.parsedStatement.getType()) {
      case QUERY:
        return transformSelectToSelectParams(
            this.parsedStatement.getSqlWithoutComments(), parameters);
      case UPDATE:
        return transformDmlToSelectParams(parameters);
      case CLIENT_SIDE:
      case DDL:
      case UNKNOWN:
      default:
        return Statement.of(this.parsedStatement.getSqlWithoutComments());
    }
  }

  /**
   * Transforms a query into one that selects the parameters in the query.
   *
   * <p>Example: <code>select id, value from foo where value like $1</code> is transformed to <code>
   * select $1, $2 from (select id, value from foo where value like $1) p</code>
   */
  private static Statement transformSelectToSelectParams(String sql, Set<String> parameters) {
    return Statement.of(String.format("select %s from (%s) p", String.join(", ", parameters), sql));
  }

  /**
   * Transforms a DML statement into a SELECT statement that selects the parameters in the DML
   * statement.
   */
  private Statement transformDmlToSelectParams(Set<String> parameters) {
    switch (getCommand()) {
      case "INSERT":
        return transformInsertToSelectParams(
            this.connection, this.parsedStatement.getSqlWithoutComments(), parameters);
      case "UPDATE":
        return transformUpdateToSelectParams(
            this.parsedStatement.getSqlWithoutComments(), parameters);
      case "DELETE":
        return transformDeleteToSelectParams(
            this.parsedStatement.getSqlWithoutComments(), parameters);
      default:
        return null;
    }
  }

  /**
   * Transforms an INSERT statement into a SELECT statement that selects the parameters in the
   * insert statement. The way this is done depends on whether the INSERT statement uses a VALUES
   * clause or a SELECT statement. If the INSERT statement uses a SELECT clause, the same strategy
   * is used as for normal SELECT statements. For INSERT statements with a VALUES clause, a SELECT
   * statement is created that selects a comparison between the column where a value is inserted and
   * the expression that is used to insert a value in the column.
   *
   * <p>Examples:
   *
   * <ul>
   *   <li><code>insert into foo (id, value) values ($1, $2)</code> is transformed to <code>
   *       select $1, $2 from (select id=$1, value=$2 from foo) p</code>
   *   <li><code>
   *       insert into bar (id, value, created_at) values (1, $1 + sqrt($2), current_timestamp())
   *       </code> is transformed to <code>
   *       select $1, $2 from (select value=$1 + sqrt($2) from bar) p</code>
   *   <li><code>insert into foo values ($1, $2)</code> is transformed to <code>
   *       select $1, $2 from (select id=$1, value=$2 from foo) p</code>
   * </ul>
   */
  @VisibleForTesting
  static @Nullable Statement transformInsertToSelectParams(
      Connection connection, String sql, Set<String> parameters) {
    SimpleParser parser = new SimpleParser(sql);
    if (!parser.eat("insert")) {
      return null;
    }
    parser.eat("into");
    TableOrIndexName table = parser.readTableOrIndexName();
    if (table == null) {
      return null;
    }
    parser.skipWhitespaces();

    List<String> columnsList = null;
    if (parser.eat("(")) {
      columnsList = parser.parseExpressionList();
      if (!parser.eat(")")) {
        return null;
      }
    }

    parser.skipWhitespaces();
    int potentialSelectStart = parser.getPos();
    if (parser.eat("select")) {
      // This is an `insert into <table> [(...)] select ...` statement. Then we can just use the
      // select statement as the result.
      return transformSelectToSelectParams(
          parser.getSql().substring(potentialSelectStart), parameters);
    } else if (!parser.eat("values")) {
      return null;
    }

    if (columnsList == null || columnsList.isEmpty()) {
      columnsList = getAllColumns(connection, table);
    }
    List<List<String>> rows = new ArrayList<>();
    while (parser.eat("(")) {
      List<String> row = parser.parseExpressionList();
      if (row == null || row.isEmpty() || !parser.eat(")") || row.size() != columnsList.size()) {
        return null;
      }
      rows.add(row);
      if (!parser.eat(",")) {
        break;
      }
    }
    if (rows.isEmpty()) {
      return null;
    }
    StringBuilder select = new StringBuilder("select ");
    select.append(String.join(", ", parameters)).append(" from (select ");

    int columnIndex = 0;
    int colCount = rows.size() * columnsList.size();
    for (List<String> row : rows) {
      for (int index = 0; index < row.size(); index++) {
        select.append(columnsList.get(index)).append("=").append(row.get(index));
        columnIndex++;
        if (columnIndex < colCount) {
          select.append(", ");
        }
      }
    }
    select.append(" from ").append(table).append(") p");

    return Statement.of(select.toString());
  }

  /**
   * Returns a list of all columns in the given table. This is used to transform insert statements
   * without a column list. The query that is used does not use the INFORMATION_SCHEMA, but queries
   * the table directly, so it can use the same transaction as the actual insert statement.
   */
  static List<String> getAllColumns(Connection connection, TableOrIndexName table) {
    try (ResultSet resultSet =
        connection.analyzeQuery(
            Statement.of("SELECT * FROM " + table + " LIMIT 1"), QueryAnalyzeMode.PLAN)) {
      return resultSet.getType().getStructFields().stream()
          .map(StructField::getName)
          .collect(Collectors.toList());
    }
  }

  /**
   * Transforms an UPDATE statement into a SELECT statement that selects the parameters in the
   * update statement. This is done by creating a SELECT statement that selects the assignment
   * expressions in the UPDATE statement, followed by the WHERE clause of the UPDATE statement.
   *
   * <p>Examples:
   *
   * <ul>
   *   <li><code>update foo set value=$1 where id=$2</code> is transformed to <code>
   *       select $1, $2 from (select value=$1 from foo where id=$2) p</code>
   *   <li><code>update bar set value=$1+sqrt($2), updated_at=current_timestamp()</code> is
   *       transformed to <code>select $1, $2 from (select value=$1+sqrt($2) from foo) p</code>
   * </ul>
   */
  @VisibleForTesting
  static Statement transformUpdateToSelectParams(String sql, Set<String> parameters) {
    SimpleParser parser = new SimpleParser(sql);
    if (!parser.eat("update")) {
      return null;
    }
    parser.eat("only");
    TableOrIndexName table = parser.readTableOrIndexName();
    if (table == null) {
      return null;
    }
    if (!parser.eat("set")) {
      return null;
    }
    List<String> assignmentsList = parser.parseExpressionListUntil("where");
    if (assignmentsList == null || assignmentsList.isEmpty()) {
      return null;
    }
    int whereStart = parser.getPos();
    if (!parser.eat("where")) {
      whereStart = -1;
    }

    StringBuilder select = new StringBuilder("select ");
    select
        .append(String.join(", ", parameters))
        .append(" from (select ")
        .append(String.join(", ", assignmentsList))
        .append(" from ")
        .append(table);
    if (whereStart > -1) {
      select.append(" ").append(sql.substring(whereStart));
    }
    select.append(") p");

    return Statement.of(select.toString());
  }

  /**
   * Transforms a DELETE statement into a SELECT statement that selects the parameters of the DELETE
   * statement. This is done by creating a SELECT 1 FROM table_name WHERE ... statement from the
   * DELETE statement.
   *
   * <p>Example:
   *
   * <ul>
   *   <li><code>DELETE FROM foo WHERE id=$1</code> is transformed to <code>
   *       SELECT $1 FROM (SELECT 1 FROM foo WHERE id=$1) p</code>
   * </ul>
   */
  @VisibleForTesting
  static Statement transformDeleteToSelectParams(String sql, Set<String> parameters) {
    SimpleParser parser = new SimpleParser(sql);
    if (!parser.eat("delete")) {
      return null;
    }
    parser.eat("from");
    TableOrIndexName table = parser.readTableOrIndexName();
    if (table == null) {
      return null;
    }
    parser.skipWhitespaces();
    int whereStart = parser.getPos();
    if (!parser.eat("where")) {
      // Deletes must have a where clause, otherwise there cannot be any parameters.
      return null;
    }

    StringBuilder select =
        new StringBuilder("select ")
            .append(String.join(", ", parameters))
            .append(" from (select 1 from ")
            .append(table)
            .append(" ")
            .append(sql.substring(whereStart))
            .append(") p");

    return Statement.of(select.toString());
  }

  /**
   * Returns the parameter types in the SQL string of this statement. The current implementation
   * always returns any parameters that may have been specified in the PARSE message, and
   * OID.Unspecified for all other parameters.
   */
  private void extractParameterTypes(ResultSet paramsResultSet) {
    ensureParameterLength(paramsResultSet.getColumnCount());
    for (int i = 0; i < paramsResultSet.getColumnCount(); i++) {
      // Only override parameter types that were not specified by the frontend.
      if (this.parameterDataTypes[i] == 0) {
        this.parameterDataTypes[i] = Parser.toOid(paramsResultSet.getColumnType(i));
      }
    }
  }

  /**
   * Enlarges the size of the parameter types of this statement to match the given count. Existing
   * parameter types are preserved. New parameters are set to OID.Unspecified.
   */
  private void ensureParameterLength(int parameterCount) {
    if (this.parameterDataTypes == null) {
      this.parameterDataTypes = new int[parameterCount];
    } else if (this.parameterDataTypes.length != parameterCount) {
      this.parameterDataTypes = Arrays.copyOf(this.parameterDataTypes, parameterCount);
    }
  }
}<|MERGE_RESOLUTION|>--- conflicted
+++ resolved
@@ -133,15 +133,7 @@
 
   @Override
   public DescribeMetadata<?> describe() {
-<<<<<<< HEAD
-    Set<String> parameters =
-        ImmutableSortedSet.<String>orderedBy(
-                Comparator.comparing(o -> Integer.valueOf(o.substring(1))))
-            .addAll(PARSER.getQueryParameters(this.parsedStatement.getSqlWithoutComments()))
-            .build();
-=======
     Set<String> parameters = extractParameters(this.parsedStatement.getSqlWithoutComments());
->>>>>>> d4726396
 
     ResultSet columnsResultSet = null;
     try {
