--- conflicted
+++ resolved
@@ -41,12 +41,9 @@
 import java.util.Comparator;
 import java.util.List;
 import java.util.Set;
-<<<<<<< HEAD
+import java.util.logging.Logger;
 import java.util.stream.Collectors;
 import javax.annotation.Nullable;
-=======
-import java.util.logging.Logger;
->>>>>>> d66e0e61
 import org.postgresql.core.Oid;
 
 /**
@@ -54,12 +51,10 @@
  */
 @InternalApi
 public class IntermediatePreparedStatement extends IntermediateStatement {
-<<<<<<< HEAD
-  private final String name;
-=======
   private static final Logger logger =
       Logger.getLogger(IntermediatePreparedStatement.class.getName());
->>>>>>> d66e0e61
+
+  private final String name;
   protected int[] parameterDataTypes;
   protected Statement statement;
 
@@ -181,7 +176,6 @@
 
   @Override
   public DescribeMetadata describe() {
-<<<<<<< HEAD
     Set<String> parameters =
         ImmutableSortedSet.<String>orderedBy(Comparator.comparing(o -> o.substring(1)))
             .addAll(PARSER.getQueryParameters(this.parsedStatement.getSqlWithoutComments()))
@@ -433,23 +427,6 @@
             .append(") p");
 
     return Statement.of(select.toString());
-=======
-    try {
-      if (this.parsedStatement.isQuery()) {
-        Statement statement = Statement.of(this.parsedStatement.getSqlWithoutComments());
-        try (ResultSet resultSet = connection.analyzeQuery(statement, QueryAnalyzeMode.PLAN)) {
-          // TODO: Remove ResultSet.next() call once this is supported in the client library.
-          // See https://github.com/googleapis/java-spanner/pull/1691
-          resultSet.next();
-          return new DescribeStatementMetadata(getParameterTypes(), resultSet);
-        }
-      }
-      return new DescribeStatementMetadata(getParameterTypes(), null);
-    } catch (SpannerException exception) {
-      this.handleExecutionExceptionAndTransactionStatus(0, exception);
-      throw exception;
-    }
->>>>>>> d66e0e61
   }
 
   /**
