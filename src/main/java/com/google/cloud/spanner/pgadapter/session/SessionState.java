--- conflicted
+++ resolved
@@ -21,15 +21,13 @@
 import com.google.cloud.spanner.SpannerException;
 import com.google.cloud.spanner.SpannerExceptionFactory;
 import com.google.cloud.spanner.pgadapter.metadata.OptionsMetadata;
-<<<<<<< HEAD
-import com.google.cloud.spanner.pgadapter.parsers.BooleanParser;
-=======
 import com.google.cloud.spanner.pgadapter.metadata.OptionsMetadata.DdlTransactionMode;
 import com.google.cloud.spanner.pgadapter.parsers.BooleanParser;
 import com.google.cloud.spanner.pgadapter.session.PGSetting.Context;
 import com.google.common.annotations.VisibleForTesting;
 import com.google.common.base.MoreObjects;
->>>>>>> 808217ea
+import com.google.common.base.Preconditions;
+import com.google.common.collect.ImmutableMap;
 import com.google.common.collect.ImmutableSet;
 import com.google.common.collect.Sets;
 import java.util.ArrayList;
@@ -89,28 +87,29 @@
   private Map<String, PGSetting> localSettings;
 
   public SessionState(OptionsMetadata options) {
-    this(SERVER_SETTINGS, options);
+    this(ImmutableMap.of(), options);
   }
 
   @VisibleForTesting
-  SessionState(Map<String, PGSetting> serverSettings, OptionsMetadata options) {
-    this.settings = new HashMap<>(serverSettings.size());
-    for (Entry<String, PGSetting> entry : serverSettings.entrySet()) {
+  SessionState(Map<String, PGSetting> extraServerSettings, OptionsMetadata options) {
+    Preconditions.checkNotNull(extraServerSettings);
+    Preconditions.checkNotNull(options);
+    this.settings = new HashMap<>(SERVER_SETTINGS.size() + extraServerSettings.size());
+    for (Entry<String, PGSetting> entry : SERVER_SETTINGS.entrySet()) {
       this.settings.put(entry.getKey(), entry.getValue().copy());
     }
-<<<<<<< HEAD
+    for (Entry<String, PGSetting> entry : extraServerSettings.entrySet()) {
+      this.settings.put(entry.getKey(), entry.getValue().copy());
+    }
     this.settings.get("server_version").initSettingValue(options.getServerVersion());
     this.settings.get("server_version_num").initSettingValue(options.getServerVersionNum());
-
-    initCopySettings(this.settings);
-=======
-    initSettingValue("server_version", options.getServerVersion());
-    initSettingValue("server_version_num", options.getServerVersionNum());
     initSettingValue(
         "spanner.ddl_transaction_mode",
         MoreObjects.firstNonNull(options.getDdlTransactionMode(), DdlTransactionMode.Batch).name());
     initSettingValue(
         "spanner.replace_pg_catalog_tables", Boolean.toString(options.replacePgCatalogTables()));
+
+    initCopySettings(this.settings);
   }
 
   void initSettingValue(String key, String value) {
@@ -118,7 +117,6 @@
     if (setting != null) {
       setting.initSettingValue(value);
     }
->>>>>>> 808217ea
   }
 
   /**
@@ -268,7 +266,6 @@
       throw unknownParamError(key);
     }
     return null;
-<<<<<<< HEAD
   }
 
   boolean getBoolSetting(String extension, String name, boolean defaultValue) {
@@ -302,8 +299,6 @@
       }
     }
     return defaultValue;
-=======
->>>>>>> 808217ea
   }
 
   /** Returns all settings and their current values. */
