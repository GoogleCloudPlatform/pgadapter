--- conflicted
+++ resolved
@@ -395,8 +395,6 @@
         () -> DdlTransactionMode.valueOf(setting.getBootVal()));
   }
 
-<<<<<<< HEAD
-=======
   /** Returns the {@link ZoneId} of the current timezone for this session. */
   public ZoneId getTimezone() {
     PGSetting setting = internalGet(toKey(null, "timezone"), false);
@@ -421,44 +419,6 @@
     }
   }
 
-  /**
-   * Returns a set of OIDs that PGAdapter should try to guess if it receives an untyped parameter
-   * value. This is needed because some clients (JDBC) deliberately send parameters without a type
-   * code to force the server to infer the type. This specifically applies to date/timestamp
-   * parameters.
-   */
-  public Set<Integer> getGuessTypes() {
-    PGSetting setting = internalGet(toKey("spanner", "guess_types"), false);
-    if (setting == null || Strings.isNullOrEmpty(setting.getSetting())) {
-      return ImmutableSet.of();
-    }
-    return convertOidListToSet(setting.getSetting());
-  }
-
-  /** Keep a cache of 1 element ready as the setting is not likely to change often. */
-  private final Map<String, Set<Integer>> cachedGuessTypes = new HashMap<>(1);
-
-  Set<Integer> convertOidListToSet(@Nonnull String value) {
-    if (cachedGuessTypes.containsKey(value)) {
-      return cachedGuessTypes.get(value);
-    }
-
-    Builder<Integer> builder = ImmutableSet.builder();
-    String[] oids = value.split(",");
-    for (String oid : oids) {
-      try {
-        builder.add(Integer.valueOf(oid));
-      } catch (Exception ignore) {
-        // ignore invalid oids.
-      }
-    }
-    cachedGuessTypes.clear();
-    cachedGuessTypes.put(value, builder.build());
-
-    return cachedGuessTypes.get(value);
-  }
-
->>>>>>> ec219060
   @SafeVarargs
   static <T> T tryGetFirstNonNull(T defaultResult, Callable<T>... callables) {
     T value;
