// Copyright 2022 Google LLC
//
// Licensed under the Apache License, Version 2.0 (the "License");
// you may not use this file except in compliance with the License.
// You may obtain a copy of the License at
//
//      http://www.apache.org/licenses/LICENSE-2.0
//
// Unless required by applicable law or agreed to in writing, software
// distributed under the License is distributed on an "AS IS" BASIS,
// WITHOUT WARRANTIES OR CONDITIONS OF ANY KIND, either express or implied.
// See the License for the specific language governing permissions and
// limitations under the License.

package com.google.cloud.spanner.pgadapter.session;

import static com.google.cloud.spanner.pgadapter.session.CopySettings.initCopySettings;

import com.google.api.core.InternalApi;
import com.google.cloud.spanner.ErrorCode;
import com.google.cloud.spanner.SpannerException;
import com.google.cloud.spanner.SpannerExceptionFactory;
import com.google.cloud.spanner.pgadapter.metadata.OptionsMetadata;
import com.google.cloud.spanner.pgadapter.metadata.OptionsMetadata.DdlTransactionMode;
import com.google.cloud.spanner.pgadapter.parsers.BooleanParser;
import com.google.cloud.spanner.pgadapter.session.PGSetting.Context;
import com.google.common.annotations.VisibleForTesting;
import com.google.common.base.MoreObjects;
import com.google.common.base.Preconditions;
import com.google.common.collect.ImmutableMap;
import com.google.common.collect.ImmutableSet;
import com.google.common.collect.Sets;
import java.time.ZoneId;
import java.util.ArrayList;
import java.util.Collections;
import java.util.Comparator;
import java.util.HashMap;
import java.util.List;
import java.util.Locale;
import java.util.Map;
import java.util.Map.Entry;
import java.util.Objects;
import java.util.Set;
import java.util.concurrent.Callable;
import java.util.stream.Collectors;

/** {@link SessionState} contains all session variables for a connection. */
@InternalApi
public class SessionState {
  /**
   * This set contains the settings that show up in the pg_settings CTE. Not all settings are
   * included in the CTE because Cloud Spanner has a limit of max 60 union all clauses in a
   * sub-select.
   */
  private static final ImmutableSet<String> SUPPORTED_PG_SETTINGS_KEYS =
      ImmutableSet.of(
          "application_name",
          "bytea_output",
          "DateStyle",
          "default_transaction_isolation",
          "default_transaction_read_only",
          "extra_float_digits",
          "max_connections",
          "max_index_keys",
          "port",
          "search_path",
          "server_version",
          "server_version_num",
          "TimeZone",
          "transaction_isolation",
          "transaction_read_only",
          "spanner.ddl_transaction_mode",
          "spanner.replace_pg_catalog_tables");

  static final Map<String, PGSetting> SERVER_SETTINGS = new HashMap<>();

  static {
    for (PGSetting setting : PGSetting.read()) {
      SERVER_SETTINGS.put(toKey(null, setting.getName()), setting);
    }
  }

  private final Map<String, PGSetting> settings;

  /** transactionSettings are the modified session settings during a transaction. */
  private Map<String, PGSetting> transactionSettings;
  /** localSettings are the modified local settings during a transaction. */
  private Map<String, PGSetting> localSettings;

  public SessionState(OptionsMetadata options) {
    this(ImmutableMap.of(), options);
  }

  @VisibleForTesting
  SessionState(Map<String, PGSetting> extraServerSettings, OptionsMetadata options) {
    Preconditions.checkNotNull(extraServerSettings);
    Preconditions.checkNotNull(options);
    this.settings = new HashMap<>(SERVER_SETTINGS.size() + extraServerSettings.size());
    for (Entry<String, PGSetting> entry : SERVER_SETTINGS.entrySet()) {
      this.settings.put(entry.getKey(), entry.getValue().copy());
    }
    for (Entry<String, PGSetting> entry : extraServerSettings.entrySet()) {
      this.settings.put(entry.getKey(), entry.getValue().copy());
    }
    this.settings.get("server_version").initSettingValue(options.getServerVersion());
    this.settings.get("server_version_num").initSettingValue(options.getServerVersionNum());
    initSettingValue(
        "spanner.ddl_transaction_mode",
        MoreObjects.firstNonNull(options.getDdlTransactionMode(), DdlTransactionMode.Batch).name());
    initSettingValue(
        "spanner.replace_pg_catalog_tables", Boolean.toString(options.replacePgCatalogTables()));

    initCopySettings(this.settings);
  }

  void initSettingValue(String key, String value) {
    PGSetting setting = this.settings.get(key);
    if (setting != null) {
      setting.initSettingValue(value);
    }
  }

  /**
   * Generates a Common Table Expression that represents the pg_settings table. Note that the
   * generated query adds two additional CTEs that could in theory hide existing user tables. It is
   * however strongly recommended that user tables never start with 'pg_', as all system tables in
   * PostgreSQL start with 'pg_' and 'pg_catalog' is by design always included in the search_path
   * and is by default the first entry on the search_path. This means that user tables that start
   * with 'pg_' always risk being hidden by user tables, unless pg_catalog has been explicitly added
   * to the search_path after one or more user schemas.
   */
  public String generatePGSettingsCte() {
    return "pg_settings_inmem_ as (\n"
        + getAll().stream()
            .filter(setting -> SUPPORTED_PG_SETTINGS_KEYS.contains(setting.getCasePreservingKey()))
            .map(PGSetting::getSelectStatement)
            .collect(Collectors.joining("\nunion all\n"))
        + "\n),\n"
        + "pg_settings_names_ as (\n"
        + "select name from pg_settings_inmem_\n"
        + "union\n"
        + "select name from pg_catalog.pg_settings\n"
        + "),\n"
        + "pg_settings as (\n"
        + "select n.name, "
        + generatePgSettingsColumnExpressions()
        + "\n"
        + "from pg_settings_names_ n\n"
        + "left join pg_settings_inmem_ s1 using (name)\n"
        + "left join pg_catalog.pg_settings s2 using (name)\n"
        + "order by name\n"
        + ")\n";
  }

  /**
   * Generates a string of `coalesce(s1.col, s2.col) as col` for all column names (except `name`) in
   * pg_settings.
   */
  private static String generatePgSettingsColumnExpressions() {
    return PGSetting.getColumnNames().stream()
        .skip(1)
        .map(column -> "coalesce(s1." + column + ", s2." + column + ") as " + column)
        .collect(Collectors.joining(","));
  }

  private static String toKey(String extension, String name) {
    if (extension == null && "timezone".equalsIgnoreCase(name)) {
      // TimeZone is the only special setting that uses CamelCase.
      return "TimeZone";
    }
    return extension == null
        ? name.toLowerCase(Locale.ROOT)
        : extension.toLowerCase(Locale.ROOT) + "." + name.toLowerCase(Locale.ROOT);
  }

  /** Sets the value of the specified setting at connection startup. */
  public void setConnectionStartupValue(String extension, String name, String value) {
    String key = toKey(extension, name);
    PGSetting setting = this.settings.get(key);
    if (setting == null && extension == null) {
      // Ignore unknown settings.
      return;
    }
    if (setting == null) {
      setting = new PGSetting(extension, name);
      this.settings.put(key, setting);
    }
    try {
      setting.initConnectionValue(value);
      // Also update server_version_num if the server_version is set in the connection startup
      // message. This is something that is not supported by PostgreSQL, but for PGAdapter the
      // minimum context needed for setting the server_version is BACKEND.
      if (key.equals(toKey(null, "server_version"))) {
        setting = this.settings.get(toKey(null, "server_version_num"));
        setting.setSetting(Context.INTERNAL, OptionsMetadata.toServerVersionNum(value));
      }
    } catch (Exception ignore) {
      // ignore errors in startup values to prevent unknown or invalid settings from stopping a
      // connection from being made.
    }
  }

  /**
   * Sets the value of the specified setting. The new value will be persisted if the current
   * transaction is committed. The value will be lost if the transaction is rolled back.
   */
  public void set(String extension, String name, String setting) {
    if (transactionSettings == null) {
      transactionSettings = new HashMap<>();
    }
    internalSet(extension, name, setting, transactionSettings);
    // Remove the setting from the local settings if it's there, as the new transaction setting is
    // the one that should be used.
    if (localSettings != null) {
      localSettings.remove(toKey(extension, name));
    }
  }

  /**
   * Sets the value of the specified setting for the current transaction. This value is lost when
   * the transaction is committed or rolled back.
   */
  public void setLocal(String extension, String name, String setting) {
    if (localSettings == null) {
      localSettings = new HashMap<>();
    }
    // Note that setting a local setting does not remove it from the transaction settings. This
    // means that a commit will persist the setting in transactionSettings.
    internalSet(extension, name, setting, localSettings);
  }

  private void internalSet(
      String extension, String name, String setting, Map<String, PGSetting> currentSettings) {
    String key = toKey(extension, name);
    PGSetting newSetting = currentSettings.get(key);
    if (newSetting == null) {
      PGSetting existingSetting = settings.get(key);
      if (existingSetting == null) {
        if (extension == null) {
          throw unknownParamError(key);
        }
        newSetting = new PGSetting(extension, name);
      } else {
        newSetting = existingSetting.copy();
      }
    }
    if (setting == null) {
      setting = newSetting.getResetVal();
    }
    // Consider all users as SUPERUSER.
    newSetting.setSetting(Context.SUPERUSER, setting);
    currentSettings.put(key, newSetting);
  }

  /** Returns the current value of the specified setting. */
  public PGSetting get(String extension, String name) {
    return internalGet(toKey(extension, name), true);
  }

  private PGSetting internalGet(String key, boolean throwForUnknownParam) {
    if (localSettings != null && localSettings.containsKey(key)) {
      return localSettings.get(key);
    }
    if (transactionSettings != null && transactionSettings.containsKey(key)) {
      return transactionSettings.get(key);
    }
    if (settings.containsKey(key)) {
      return settings.get(key);
    }
    if (throwForUnknownParam) {
      throw unknownParamError(key);
    }
    return null;
  }

  String getStringSetting(String extension, String name, String defaultValue) {
    PGSetting setting = internalGet(toKey(extension, name), false);
    return setting != null ? setting.getSetting() : defaultValue;
  }

  boolean getBoolSetting(String extension, String name, boolean defaultValue) {
    PGSetting setting = internalGet(toKey(extension, name), false);
    if (setting != null) {
      try {
        return BooleanParser.toBoolean(setting.getSetting());
      } catch (Exception ignore) {
      }
    }
    return defaultValue;
  }

  int getIntegerSetting(String extension, String name, int defaultValue) {
    PGSetting setting = internalGet(toKey(extension, name), false);
    if (setting != null) {
      try {
        return Integer.parseInt(setting.getSetting());
      } catch (Exception ignore) {
      }
    }
    return defaultValue;
  }

  float getFloatSetting(String extension, String name, float defaultValue) {
    PGSetting setting = internalGet(toKey(extension, name), false);
    if (setting != null) {
      try {
        return Float.parseFloat(setting.getSetting());
      } catch (Exception ignore) {
      }
    }
    return defaultValue;
  }

  /** Returns all settings and their current values. */
  public List<PGSetting> getAll() {
    List<PGSetting> result =
        new ArrayList<>(
            (localSettings == null ? 0 : localSettings.size())
                + (transactionSettings == null ? 0 : transactionSettings.size())
                + settings.size());
    Set<String> keys =
        Sets.union(
            settings.keySet(),
            Sets.union(
                localSettings == null ? Collections.emptySet() : localSettings.keySet(),
                transactionSettings == null
                    ? Collections.emptySet()
                    : transactionSettings.keySet()));
    for (String key : keys) {
      result.add(internalGet(key, true));
    }
    result.sort(Comparator.comparing(PGSetting::getCasePreservingKey));
    return result;
  }

  /** Resets all values to their 'reset' value. */
  public void resetAll() {
    for (PGSetting setting : getAll()) {
      if (setting.isSettable(Context.SUPERUSER)
          && !Objects.equals(setting.getSetting(), setting.getResetVal())) {
        set(setting.getExtension(), setting.getName(), setting.getResetVal());
      }
    }
  }

  static SpannerException unknownParamError(String key) {
    return SpannerExceptionFactory.newSpannerException(
        ErrorCode.INVALID_ARGUMENT,
        String.format("unrecognized configuration parameter \"%s\"", key));
  }

  /**
   * Commits the current transaction and persists any changes to the settings (except local
   * changes).
   */
  public void commit() {
    if (transactionSettings != null) {
      for (PGSetting setting : transactionSettings.values()) {
        settings.put(toKey(setting.getExtension(), setting.getName()), setting);
      }
    }
    this.localSettings = null;
    this.transactionSettings = null;
  }

  /** Rolls back the current transaction and abandons any pending changes to the settings. */
  public void rollback() {
    this.localSettings = null;
    this.transactionSettings = null;
  }

  /** Returns the current setting for replacing pg_catalog tables with common table expressions. */
  public boolean isReplacePgCatalogTables() {
    PGSetting setting = internalGet(toKey("spanner", "replace_pg_catalog_tables"), false);
    if (setting == null) {
      return true;
    }
    return tryGetFirstNonNull(
        true,
        () -> BooleanParser.toBoolean(setting.getSetting()),
        () -> BooleanParser.toBoolean(setting.getResetVal()),
        () -> BooleanParser.toBoolean(setting.getBootVal()));
  }

  /** Returns the {@link DdlTransactionMode} that is used for this connection at this time. */
  public DdlTransactionMode getDdlTransactionMode() {
    PGSetting setting = internalGet(toKey("spanner", "ddl_transaction_mode"), false);
    if (setting == null) {
      return DdlTransactionMode.Batch;
    }
    return tryGetFirstNonNull(
        DdlTransactionMode.Batch,
        () -> DdlTransactionMode.valueOf(setting.getSetting()),
        () -> DdlTransactionMode.valueOf(setting.getResetVal()),
        () -> DdlTransactionMode.valueOf(setting.getBootVal()));
  }

<<<<<<< HEAD
=======
  /** Returns the {@link ZoneId} of the current timezone for this session. */
  public ZoneId getTimezone() {
    PGSetting setting = internalGet(toKey(null, "timezone"), false);
    if (setting == null) {
      return ZoneId.systemDefault();
    }
    String id =
        tryGetFirstNonNull(
            ZoneId.systemDefault().getId(),
            setting::getSetting,
            setting::getResetVal,
            setting::getBootVal);

    return zoneIdFromString(id);
  }

  private ZoneId zoneIdFromString(String value) {
    try {
      return ZoneId.of(value);
    } catch (Throwable ignore) {
      return ZoneId.systemDefault();
    }
  }

>>>>>>> 84244c78
  @SafeVarargs
  static <T> T tryGetFirstNonNull(T defaultResult, Callable<T>... callables) {
    T value;
    for (Callable<T> callable : callables) {
      if ((value = tryGet(callable)) != null) {
        return value;
      }
    }
    return defaultResult;
  }

  static <T> T tryGet(Callable<T> callable) {
    try {
      return callable.call();
    } catch (Throwable ignored) {
      return null;
    }
  }
}<|MERGE_RESOLUTION|>--- conflicted
+++ resolved
@@ -395,8 +395,6 @@
         () -> DdlTransactionMode.valueOf(setting.getBootVal()));
   }
 
-<<<<<<< HEAD
-=======
   /** Returns the {@link ZoneId} of the current timezone for this session. */
   public ZoneId getTimezone() {
     PGSetting setting = internalGet(toKey(null, "timezone"), false);
@@ -421,7 +419,6 @@
     }
   }
 
->>>>>>> 84244c78
   @SafeVarargs
   static <T> T tryGetFirstNonNull(T defaultResult, Callable<T>... callables) {
     T value;
