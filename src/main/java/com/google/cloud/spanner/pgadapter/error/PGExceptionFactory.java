// Copyright 2022 Google LLC
//
// Licensed under the Apache License, Version 2.0 (the "License");
// you may not use this file except in compliance with the License.
// You may obtain a copy of the License at
//
//      http://www.apache.org/licenses/LICENSE-2.0
//
// Unless required by applicable law or agreed to in writing, software
// distributed under the License is distributed on an "AS IS" BASIS,
// WITHOUT WARRANTIES OR CONDITIONS OF ANY KIND, either express or implied.
// See the License for the specific language governing permissions and
// limitations under the License.

package com.google.cloud.spanner.pgadapter.error;

import static com.google.cloud.spanner.pgadapter.statements.BackendConnection.TRANSACTION_ABORTED_ERROR;

import com.google.api.core.InternalApi;
import com.google.cloud.spanner.SpannerException;
import io.grpc.StatusRuntimeException;

/** Factory class for {@link PGException} instances. */
@InternalApi
public class PGExceptionFactory {
  private PGExceptionFactory() {}

  /**
   * Throws a {@link PGException} with the given message and {@link SQLState#InvalidParameterValue}
   * if valid is false. Otherwise, returns the given value.
   */
  public static <T> T checkArgument(T value, boolean valid, String message) {
    if (!valid) {
      throw newPGException(message, SQLState.InvalidParameterValue);
    }
    return value;
  }

  /**
   * Creates a basic {@link PGException} with {@link Severity#ERROR} and {@link
   * SQLState#RaiseException}.
   */
  public static PGException newPGException(String message) {
    return newPGException(message, SQLState.RaiseException);
  }

  /**
   * Creates a basic {@link PGException} with {@link Severity#ERROR} and the specified {@link
   * SQLState}.
   */
  public static PGException newPGException(String message, SQLState sqlState) {
    return PGException.newBuilder(message)
        .setSeverity(Severity.ERROR)
        .setSQLState(sqlState)
        .build();
  }

  /** Creates a new exception that indicates that the current query was cancelled by the client. */
  public static PGException newQueryCancelledException() {
    return newPGException("Query cancelled", SQLState.QueryCanceled);
  }

  /**
   * Creates a new exception that indicates that the current transaction is in the aborted state.
   */
  public static PGException newTransactionAbortedException() {
    return newPGException(TRANSACTION_ABORTED_ERROR, SQLState.InFailedSqlTransaction);
  }

  /** Converts the given {@link SpannerException} to a {@link PGException}. */
  public static PGException toPGException(SpannerException spannerException) {
    return newPGException(extractMessage(spannerException));
  }

<<<<<<< HEAD
  /** Converts the given {@link Throwable} to a {@link PGException}. */
  public static PGException toPGException(Throwable exception) {
    if (exception instanceof SpannerException) {
      return toPGException((SpannerException) exception);
=======
  /** Converts the given {@link Exception} to a {@link PGException}. */
  public static PGException toPGException(Throwable throwable) {
    if (throwable instanceof SpannerException) {
      return toPGException((SpannerException) throwable);
    }
    if (throwable instanceof PGException) {
      return (PGException) throwable;
>>>>>>> e6ffe032
    }
    return newPGException(
        throwable.getMessage() == null ? throwable.getClass().getName() : throwable.getMessage());
  }

  private static final String NOT_FOUND_PREFIX =
      "NOT_FOUND: com.google.api.gax.rpc.NotFoundException: io.grpc.StatusRuntimeException: NOT_FOUND: ";
  private static final String INVALID_ARGUMENT_PREFIX =
      "INVALID_ARGUMENT: com.google.api.gax.rpc.InvalidArgumentException: io.grpc.StatusRuntimeException: INVALID_ARGUMENT: ";

  /** Extracts the base error message from a {@link SpannerException}. */
  static String extractMessage(SpannerException spannerException) {
    String result;
    if (spannerException.getMessage().startsWith(NOT_FOUND_PREFIX)) {
      result = spannerException.getMessage().substring(NOT_FOUND_PREFIX.length());
    } else if (spannerException.getMessage().startsWith(INVALID_ARGUMENT_PREFIX)) {
      result = spannerException.getMessage().substring(INVALID_ARGUMENT_PREFIX.length());
    } else {
      String grpcPrefix =
          spannerException.getErrorCode().name()
              + ": "
              + StatusRuntimeException.class.getName()
              + ": "
              + spannerException.getErrorCode().name()
              + ": ";
      if (spannerException.getMessage().startsWith(grpcPrefix)) {
        result = spannerException.getMessage().substring(grpcPrefix.length());
      } else {
        String spannerPrefix = spannerException.getErrorCode().name() + ": ";
        result =
            spannerException.getMessage().startsWith(spannerPrefix)
                ? spannerException.getMessage().substring(spannerPrefix.length())
                : spannerException.getMessage();
      }
    }
    if (result.startsWith("[ERROR] ")) {
      result = result.substring("[ERROR] ".length());
    }
    return result;
  }
}<|MERGE_RESOLUTION|>--- conflicted
+++ resolved
@@ -72,12 +72,6 @@
     return newPGException(extractMessage(spannerException));
   }
 
-<<<<<<< HEAD
-  /** Converts the given {@link Throwable} to a {@link PGException}. */
-  public static PGException toPGException(Throwable exception) {
-    if (exception instanceof SpannerException) {
-      return toPGException((SpannerException) exception);
-=======
   /** Converts the given {@link Exception} to a {@link PGException}. */
   public static PGException toPGException(Throwable throwable) {
     if (throwable instanceof SpannerException) {
@@ -85,7 +79,6 @@
     }
     if (throwable instanceof PGException) {
       return (PGException) throwable;
->>>>>>> e6ffe032
     }
     return newPGException(
         throwable.getMessage() == null ? throwable.getClass().getName() : throwable.getMessage());
