--- conflicted
+++ resolved
@@ -28,7 +28,6 @@
    * SQLState#RaiseException}.
    */
   public static PGException newPGException(String message) {
-<<<<<<< HEAD
     return newPGException(message, SQLState.RaiseException);
   }
 
@@ -37,15 +36,9 @@
    * SQLState}.
    */
   public static PGException newPGException(String message, SQLState sqlState) {
-    return PGException.newBuilder()
+    return PGException.newBuilder(message)
         .setSeverity(Severity.ERROR)
         .setSQLState(sqlState)
-        .setMessage(message)
-=======
-    return PGException.newBuilder(message)
-        .setSeverity(Severity.ERROR)
-        .setSQLState(SQLState.RaiseException)
->>>>>>> afcd59e8
         .build();
   }
 
