// Copyright 2020 Google LLC
//
// Licensed under the Apache License, Version 2.0 (the "License");
// you may not use this file except in compliance with the License.
// You may obtain a copy of the License at
//
//      http://www.apache.org/licenses/LICENSE-2.0
//
// Unless required by applicable law or agreed to in writing, software
// distributed under the License is distributed on an "AS IS" BASIS,
// WITHOUT WARRANTIES OR CONDITIONS OF ANY KIND, either express or implied.
// See the License for the specific language governing permissions and
// limitations under the License.

package com.google.cloud.spanner.pgadapter.wireoutput;

import java.io.DataOutputStream;
import java.nio.charset.Charset;
import java.nio.charset.StandardCharsets;
import java.text.MessageFormat;
import java.util.logging.Level;
import java.util.logging.Logger;

/**
 * Classes inheriting WireOutput concern themselves with sending data back to the client using PG
 * wire protocol. These classes function similarly to {@link
 * com.google.cloud.spanner.pgadapter.wireprotocol.WireMessage} in that they use the constructor to
 * instantiate items, but require send to be called to actually send data. Here, you must override
 * postSend with data you wish to send. Note that this subclass will handle sending the identifier
 * and length (provided you initialize them correctly through getIdentifier and he constructor
 * respectively) via send, so you just have to implement payload sending.
 */
public abstract class WireOutput {

  private static final Logger logger = Logger.getLogger(WireOutput.class.getName());

  protected static final Charset UTF8 = StandardCharsets.UTF_8;

  protected DataOutputStream outputStream;
  protected int length;

  public WireOutput(DataOutputStream output, int length) {
    this.outputStream = output;
    this.length = length;
  }

  /**
   * This is the method which must be called to actually send data. Here we log information, send
   * the protocol identifier and length automatically (provided those items were instantiated
   * correctly). For most WireOutput subclasses this should be unchanged; there are however
   * exceptions (such as where length) need not be sent for very specific protocols: for those,
   * override this and you will need to send the identifier and log yourself.
   *
   * @throws Exception
   */
  public void send() throws Exception {
<<<<<<< HEAD
=======
    send(true);
  }

  /**
   * Same as {@link #send()}, but with the option to skip the flush at the end. This is more
   * efficient for responses that contain multiple parts, such as query results.
   */
  public void send(boolean flush) throws Exception {
>>>>>>> 4871bc52
    logger.log(Level.FINE, this::toString);
    this.outputStream.writeByte(this.getIdentifier());
    if (this.isCompoundResponse()) {
      this.outputStream.writeInt(this.length);
    }
    sendPayload();
    if (flush) {
      this.outputStream.flush();
    }
  }

  /**
   * Override this method to include post-processing and metadata in the sending process. Template
   * method for send.
   *
   * @throws Exception
   */
  protected abstract void sendPayload() throws Exception;

  /**
   * Override this to specify the byte which represents the protocol for the specific message. Used
   * for logging and by send.
   *
   * @return
   */
  public abstract byte getIdentifier();

  /**
   * Used for logging.
   *
   * @return The official name of the wire message.
   */
  protected abstract String getMessageName();

  /**
   * Used for logging.
   *
   * @return Payload metadata.
   */
  protected abstract String getPayloadString();

  /**
   * Whether this response sends more data than just the identifier (i.e.: length). WireOutput items
   * are convoluted in that some do send a large payload, and other (such as {@link
   * DeclineSSLResponse}) send only one byte back. Override with false if that is the case.
   *
   * @return True if compound, false otherwise.
   */
  protected boolean isCompoundResponse() {
    return true;
  }

  @Override
  public String toString() {
    return new MessageFormat("< Sending Message: ({0}) {1}, with Payload: '{'{2}'}'")
        .format(
            new Object[] {
              (char) this.getIdentifier(), this.getMessageName(), this.getPayloadString()
            });
  }
}<|MERGE_RESOLUTION|>--- conflicted
+++ resolved
@@ -54,8 +54,6 @@
    * @throws Exception
    */
   public void send() throws Exception {
-<<<<<<< HEAD
-=======
     send(true);
   }
 
@@ -64,7 +62,6 @@
    * efficient for responses that contain multiple parts, such as query results.
    */
   public void send(boolean flush) throws Exception {
->>>>>>> 4871bc52
     logger.log(Level.FINE, this::toString);
     this.outputStream.writeByte(this.getIdentifier());
     if (this.isCompoundResponse()) {
