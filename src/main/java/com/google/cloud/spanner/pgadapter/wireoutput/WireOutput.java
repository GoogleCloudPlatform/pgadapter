// Copyright 2020 Google LLC
//
// Licensed under the Apache License, Version 2.0 (the "License");
// you may not use this file except in compliance with the License.
// You may obtain a copy of the License at
//
//      http://www.apache.org/licenses/LICENSE-2.0
//
// Unless required by applicable law or agreed to in writing, software
// distributed under the License is distributed on an "AS IS" BASIS,
// WITHOUT WARRANTIES OR CONDITIONS OF ANY KIND, either express or implied.
// See the License for the specific language governing permissions and
// limitations under the License.

package com.google.cloud.spanner.pgadapter.wireoutput;

import java.io.DataOutputStream;
import java.nio.charset.Charset;
import java.nio.charset.StandardCharsets;
import java.text.MessageFormat;
import java.util.logging.Level;
import java.util.logging.Logger;

/**
 * Classes inheriting WireOutput concern themselves with sending data back to the client using PG
 * wire protocol. These classes function similarly to {@link
 * com.google.cloud.spanner.pgadapter.wireprotocol.WireMessage} in that they use the constructor to
 * instantiate items, but require send to be called to actually send data. Here, you must override
 * postSend with data you wish to send. Note that this subclass will handle sending the identifier
 * and length (provided you initialize them correctly through getIdentifier and he constructor
 * respectively) via send, so you just have to implement payload sending.
 */
public abstract class WireOutput {

  private static final Logger logger = Logger.getLogger(WireOutput.class.getName());

  protected static final Charset UTF8 = StandardCharsets.UTF_8;

  protected DataOutputStream outputStream;
  protected int length;

  public WireOutput(DataOutputStream output, int length) {
    this.outputStream = output;
    this.length = length;
  }

  /**
   * This is the method which must be called to actually send data. Here we log information, send
   * the protocol identifier and length automatically (provided those items were instantiated
   * correctly). For most WireOutput subclasses this should be unchanged; there are however
   * exceptions (such as where length) need not be sent for very specific protocols: for those,
   * override this and you will need to send the identifier and log yourself.
   *
   * @throws Exception
   */
  public void send() throws Exception {
    send(true);
  }

  /**
<<<<<<< HEAD
   * Same as {@link #send()}, but with the option not to flush the buffer. This is more efficient
   * for responses that contains multiple messages.
   */
  public void send(boolean flush) throws Exception {
    logger.log(Level.FINE, this.toString());
=======
   * Same as {@link #send()}, but with the option to skip the flush at the end. This is more
   * efficient for responses that contain multiple parts, such as query results.
   */
  public void send(boolean flush) throws Exception {
    logger.log(Level.FINE, this::toString);
>>>>>>> 40ae66d5
    this.outputStream.writeByte(this.getIdentifier());
    if (this.isCompoundResponse()) {
      this.outputStream.writeInt(this.length);
    }
    sendPayload();
    if (flush) {
      this.outputStream.flush();
    }
  }

  /**
   * Override this method to include post-processing and metadata in the sending process. Template
   * method for send.
   *
   * @throws Exception
   */
  protected abstract void sendPayload() throws Exception;

  /**
   * Override this to specify the byte which represents the protocol for the specific message. Used
   * for logging and by send.
   *
   * @return
   */
  public abstract byte getIdentifier();

  /**
   * Used for logging.
   *
   * @return The official name of the wire message.
   */
  protected abstract String getMessageName();

  /**
   * Used for logging.
   *
   * @return Payload metadata.
   */
  protected abstract String getPayloadString();

  /**
   * Whether this response sends more data than just the identifier (i.e.: length). WireOutput items
   * are convoluted in that some do send a large payload, and other (such as {@link
   * DeclineSSLResponse}) send only one byte back. Override with false if that is the case.
   *
   * @return True if compound, false otherwise.
   */
  protected boolean isCompoundResponse() {
    return true;
  }

  @Override
  public String toString() {
    return new MessageFormat("< Sending Message: ({0}) {1}, with Payload: '{'{2}'}'")
        .format(
            new Object[] {
              (char) this.getIdentifier(), this.getMessageName(), this.getPayloadString()
            });
  }
}<|MERGE_RESOLUTION|>--- conflicted
+++ resolved
@@ -58,19 +58,11 @@
   }
 
   /**
-<<<<<<< HEAD
-   * Same as {@link #send()}, but with the option not to flush the buffer. This is more efficient
-   * for responses that contains multiple messages.
-   */
-  public void send(boolean flush) throws Exception {
-    logger.log(Level.FINE, this.toString());
-=======
    * Same as {@link #send()}, but with the option to skip the flush at the end. This is more
    * efficient for responses that contain multiple parts, such as query results.
    */
   public void send(boolean flush) throws Exception {
     logger.log(Level.FINE, this::toString);
->>>>>>> 40ae66d5
     this.outputStream.writeByte(this.getIdentifier());
     if (this.isCompoundResponse()) {
       this.outputStream.writeInt(this.length);
