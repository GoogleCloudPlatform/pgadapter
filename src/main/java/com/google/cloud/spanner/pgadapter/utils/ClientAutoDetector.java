// Copyright 2022 Google LLC
//
// Licensed under the Apache License, Version 2.0 (the "License");
// you may not use this file except in compliance with the License.
// You may obtain a copy of the License at
//
//      http://www.apache.org/licenses/LICENSE-2.0
//
// Unless required by applicable law or agreed to in writing, software
// distributed under the License is distributed on an "AS IS" BASIS,
// WITHOUT WARRANTIES OR CONDITIONS OF ANY KIND, either express or implied.
// See the License for the specific language governing permissions and
// limitations under the License.

package com.google.cloud.spanner.pgadapter.utils;

import com.google.api.core.InternalApi;
import com.google.cloud.spanner.Statement;
import com.google.cloud.spanner.pgadapter.ConnectionHandler;
import com.google.cloud.spanner.pgadapter.error.PGException;
import com.google.cloud.spanner.pgadapter.error.SQLState;
import com.google.cloud.spanner.pgadapter.statements.PgCatalog.EmptyPgAttribute;
import com.google.cloud.spanner.pgadapter.statements.PgCatalog.PgCatalogTable;
import com.google.cloud.spanner.pgadapter.statements.local.DjangoGetTableNamesStatement;
import com.google.cloud.spanner.pgadapter.statements.local.ListDatabasesStatement;
import com.google.cloud.spanner.pgadapter.statements.local.LocalStatement;
import com.google.cloud.spanner.pgadapter.statements.local.SelectCurrentCatalogStatement;
import com.google.cloud.spanner.pgadapter.statements.local.SelectCurrentDatabaseStatement;
import com.google.cloud.spanner.pgadapter.statements.local.SelectCurrentSchemaStatement;
import com.google.cloud.spanner.pgadapter.statements.local.SelectVersionStatement;
import com.google.cloud.spanner.pgadapter.wireoutput.NoticeResponse;
import com.google.cloud.spanner.pgadapter.wireoutput.NoticeResponse.NoticeSeverity;
import com.google.cloud.spanner.pgadapter.wireprotocol.ParseMessage;
import com.google.common.annotations.VisibleForTesting;
import com.google.common.base.Suppliers;
import com.google.common.collect.ImmutableList;
import com.google.common.collect.ImmutableMap;
import com.google.common.collect.ImmutableSet;
import java.time.Duration;
import java.util.List;
import java.util.Map;
import java.util.function.Supplier;
import java.util.regex.Pattern;
import javax.annotation.Nonnull;
import org.postgresql.core.Oid;

/**
 * Utility class that tries to automatically detect well-known clients and drivers that are
 * connecting to PGAdapter.
 */
@InternalApi
public class ClientAutoDetector {
  public static final ImmutableList<LocalStatement> EMPTY_LOCAL_STATEMENTS = ImmutableList.of();
  public static final ImmutableList<LocalStatement> DEFAULT_LOCAL_STATEMENTS =
      ImmutableList.of(
          SelectCurrentSchemaStatement.INSTANCE,
          SelectCurrentDatabaseStatement.INSTANCE,
          SelectCurrentCatalogStatement.INSTANCE,
          SelectVersionStatement.INSTANCE,
          DjangoGetTableNamesStatement.INSTANCE);
  private static final ImmutableSet<String> DEFAULT_CHECK_PG_CATALOG_PREFIXES =
      ImmutableSet.of("pg_", "information_schema.");
  public static final String PGBENCH_USAGE_HINT =
      "See https://github.com/GoogleCloudPlatform/pgadapter/blob/-/docs/pgbench.md for how to use pgbench with PGAdapter";

  public enum WellKnownClient {
    PSQL {

      @Override
      boolean isClient(List<String> orderedParameterKeys, Map<String, String> parameters) {
        // PSQL makes it easy for us, as it sends its own name in the application_name parameter.
        return parameters.containsKey("application_name")
            && parameters.get("application_name").equals("psql");
      }

      @Override
      public ImmutableList<LocalStatement> getLocalStatements(ConnectionHandler connectionHandler) {
        if (connectionHandler.getServer().getOptions().useDefaultLocalStatements()) {
          return ImmutableList.<LocalStatement>builder()
              .addAll(DEFAULT_LOCAL_STATEMENTS)
              .add(new ListDatabasesStatement(connectionHandler))
              .build();
        }
        return ImmutableList.of(new ListDatabasesStatement(connectionHandler));
      }
    },
    PGBENCH {
      final ImmutableList<String> errorHints = ImmutableList.of(PGBENCH_USAGE_HINT);
      volatile long lastHintTimestampMillis = 0L;

      @Override
      public void reset() {
        lastHintTimestampMillis = 0L;
      }

      @Override
      boolean isClient(List<String> orderedParameterKeys, Map<String, String> parameters) {
        // PGBENCH makes it easy for us, as it sends its own name in the application_name parameter.
        return parameters.containsKey("application_name")
            && parameters.get("application_name").equals("pgbench");
      }

      @Override
      public ImmutableList<NoticeResponse> createStartupNoticeResponses(
          ConnectionHandler connection) {
        synchronized (PGBENCH) {
          // Only send the hint at most once every 30 seconds, to prevent benchmark runs that open
          // multiple connections from showing the hint every time.
          if (Duration.ofMillis(System.currentTimeMillis() - lastHintTimestampMillis).getSeconds()
              > 30L) {
            lastHintTimestampMillis = System.currentTimeMillis();
            return ImmutableList.of(
                new NoticeResponse(
                    connection.getConnectionMetadata().getOutputStream(),
                    SQLState.Success,
                    NoticeSeverity.INFO,
                    "Detected connection from pgbench",
                    PGBENCH_USAGE_HINT + "\n"));
          }
        }
        return super.createStartupNoticeResponses(connection);
      }

      @Override
      public ImmutableList<String> getErrorHints(PGException exception) {
        return errorHints;
      }
    },
    JDBC {
      @Override
      boolean isClient(List<String> orderedParameterKeys, Map<String, String> parameters) {
        // JDBC always sends the following startup parameters as the first five parameters (and has
        // done so for more than 5 years):
        // paramList.add(new String[]{"user", user});
        // paramList.add(new String[]{"database", database});
        // paramList.add(new String[]{"client_encoding", "UTF8"});
        // paramList.add(new String[]{"DateStyle", "ISO"});
        // paramList.add(new String[]{"TimeZone", createPostgresTimeZone()});
        if (orderedParameterKeys.size() < 5) {
          return false;
        }
        if (!orderedParameterKeys.get(0).equals("user")) {
          return false;
        }
        if (!orderedParameterKeys.get(1).equals("database")) {
          return false;
        }
        if (!orderedParameterKeys.get(2).equals("client_encoding")) {
          return false;
        }
        if (!orderedParameterKeys.get(3).equals("DateStyle")) {
          return false;
        }
        if (!orderedParameterKeys.get(4).equals("TimeZone")) {
          return false;
        }
        if (!parameters.get("client_encoding").equals("UTF8")) {
          return false;
        }
        return parameters.get("DateStyle").equals("ISO");
      }

      @Override
      public ImmutableMap<String, String> getDefaultParameters() {
        return ImmutableMap.of(
            "spanner.guess_types", String.format("%d,%d", Oid.TIMESTAMPTZ, Oid.DATE));
      }
    },
    PGX {
      @Override
      boolean isClient(List<String> orderedParameterKeys, Map<String, String> parameters) {
        // pgx does not send enough unique parameters for it to be auto-detected.
        return false;
      }

      @Override
      boolean isClient(List<ParseMessage> skippedParseMessages, ParseMessage parseMessage) {
        // pgx uses a relatively unique naming scheme for prepared statements (and uses prepared
        // statements for everything by default).
        return parseMessage.getName() != null && parseMessage.getName().startsWith("lrupsc_");
      }
    },
    NPGSQL {
      final ImmutableMap<String, String> tableReplacements =
          ImmutableMap.of(
              "pg_catalog.pg_attribute", "pg_attribute", "pg_attribute", "pg_attribute");
      final ImmutableMap<String, PgCatalogTable> pgCatalogTables =
          ImmutableMap.of("pg_attribute", new EmptyPgAttribute());

      final ImmutableMap<Pattern, Supplier<String>> functionReplacements =
          ImmutableMap.of(
              Pattern.compile("elemproc\\.oid = elemtyp\\.typreceive"),
<<<<<<< HEAD
                  Suppliers.ofInstance("false"),
              Pattern.compile("proc\\.oid = typ\\.typreceive"), Suppliers.ofInstance("false"),
              Pattern.compile("WHEN proc\\.proname='array_recv' THEN typ\\.typelem"),
                  Suppliers.ofInstance("WHEN substr(typ.typname, 1, 1)='_' THEN typ.typelem"),
              Pattern.compile(
                      "WHEN proc\\.proname='array_recv' THEN 'a' ELSE typ\\.typtype END AS typtype"),
                  Suppliers.ofInstance(
                      "WHEN substr(typ.typname, 1, 1)='_' THEN 'a' ELSE typ.typtype END AS typtype"));
=======
              Suppliers.ofInstance("false"),
              Pattern.compile("proc\\.oid = typ\\.typreceive"),
              Suppliers.ofInstance("false"),
              Pattern.compile("WHEN proc\\.proname='array_recv' THEN typ\\.typelem"),
              Suppliers.ofInstance("WHEN substr(typ.typname, 1, 1)='_' THEN typ.typelem"),
              Pattern.compile(
                  "WHEN proc\\.proname='array_recv' THEN 'a' ELSE typ\\.typtype END AS typtype"),
              Suppliers.ofInstance(
                  "WHEN substr(typ.typname, 1, 1)='_' THEN 'a' ELSE typ.typtype END AS typtype"));
>>>>>>> b67e9da7

      @Override
      boolean isClient(List<String> orderedParameterKeys, Map<String, String> parameters) {
        // npgsql does not send enough unique parameters for it to be auto-detected.
        return false;
      }

      @Override
      boolean isClient(List<ParseMessage> skippedParseMessages, List<Statement> statements) {
        // The npgsql client always starts with sending a query that contains multiple statements
        // and that starts with the following prefix.
        return statements.size() == 1
            && statements
                .get(0)
                .getSql()
                .startsWith(
                    "SELECT version();\n"
                        + "\n"
                        + "SELECT ns.nspname, t.oid, t.typname, t.typtype, t.typnotnull, t.elemtypoid\n");
      }

      @Override
      public ImmutableMap<String, String> getTableReplacements() {
        return tableReplacements;
      }

      @Override
      public ImmutableMap<String, PgCatalogTable> getPgCatalogTables() {
        return pgCatalogTables;
      }

      @Override
      public ImmutableMap<Pattern, Supplier<String>> getFunctionReplacements() {
        return functionReplacements;
      }
    },
    SQLALCHEMY2 {
      final ImmutableMap<Pattern, Supplier<String>> functionReplacements =
          ImmutableMap.of(
              Pattern.compile("oid::regtype::text AS regtype"),
              Suppliers.ofInstance("'' as regtype"),
              Pattern.compile("WHERE t\\.oid = to_regtype\\(\\$1\\)"),
              Suppliers.ofInstance("WHERE t.typname = \\$1"));

      @Override
      boolean isClient(List<String> orderedParameterKeys, Map<String, String> parameters) {
        // SQLAlchemy 2.x does not send enough unique parameters for it to be auto-detected.
        return false;
      }

      @Override
      boolean isClient(List<ParseMessage> skippedParseMessages, List<Statement> statements) {
        // SQLAlchemy always starts with the following (relatively unique) combination of queries:
        // 1. 'BEGIN' using the extended query protocol.
        // 2. 'select pg_catalog.version()' using the simple query protocol.
        return skippedParseMessages.size() == 1
            && skippedParseMessages.get(0).getSql().equals("BEGIN")
            && statements.size() == 1
            && statements.get(0).getSql().equals("select pg_catalog.version()");
      }

      @Override
      public ImmutableMap<Pattern, Supplier<String>> getFunctionReplacements() {
        return functionReplacements;
      }
    },
    UNSPECIFIED {
      @Override
      boolean isClient(List<String> orderedParameterKeys, Map<String, String> parameters) {
        // Use UNSPECIFIED as default to prevent null checks everywhere and to ease the use of any
        // defaults defined in this enum.
        return true;
      }

      @Override
      boolean isClient(List<ParseMessage> skippedParseMessages, List<Statement> statements) {
        // Use UNSPECIFIED as default to prevent null checks everywhere and to ease the use of any
        // defaults defined in this enum.
        return true;
      }

      @Override
      boolean isClient(List<ParseMessage> skippedParseMessages, ParseMessage parseMessage) {
        // Use UNSPECIFIED as default to prevent null checks everywhere and to ease the use of any
        // defaults defined in this enum.
        return true;
      }
    };

    abstract boolean isClient(List<String> orderedParameterKeys, Map<String, String> parameters);

    /** Resets any cached or temporary settings for the client. */
    @VisibleForTesting
    public void reset() {}

    boolean isClient(List<ParseMessage> skippedParseMessages, List<Statement> statements) {
      return false;
    }

    boolean isClient(List<ParseMessage> skippedParseMessages, ParseMessage parseMessage) {
      return false;
    }

    public ImmutableList<LocalStatement> getLocalStatements(ConnectionHandler connectionHandler) {
      if (connectionHandler.getServer().getOptions().useDefaultLocalStatements()) {
        return DEFAULT_LOCAL_STATEMENTS;
      }
      return EMPTY_LOCAL_STATEMENTS;
    }

    public ImmutableSet<String> getPgCatalogCheckPrefixes() {
      return DEFAULT_CHECK_PG_CATALOG_PREFIXES;
    }

    public ImmutableMap<String, String> getTableReplacements() {
      return ImmutableMap.of();
    }

    public ImmutableMap<String, PgCatalogTable> getPgCatalogTables() {
      return ImmutableMap.of();
    }

    public ImmutableMap<Pattern, Supplier<String>> getFunctionReplacements() {
      return ImmutableMap.of();
    }

    /** Creates specific notice messages for a client after startup. */
    public ImmutableList<NoticeResponse> createStartupNoticeResponses(
        ConnectionHandler connection) {
      return ImmutableList.of();
    }

    /** Returns the client-specific hint(s) that should be included with the given exception. */
    public ImmutableList<String> getErrorHints(PGException exception) {
      return ImmutableList.of();
    }

    public ImmutableMap<String, String> getDefaultParameters() {
      return ImmutableMap.of();
    }
  }

  /**
   * Returns the {@link WellKnownClient} that the detector thinks is connecting to PGAdapter based
   * purely on the list of parameters. It will return UNSPECIFIED if no specific client could be
   * determined.
   */
  public static @Nonnull WellKnownClient detectClient(
      List<String> orderParameterKeys, Map<String, String> parameters) {
    for (WellKnownClient client : WellKnownClient.values()) {
      if (client.isClient(orderParameterKeys, parameters)) {
        return client;
      }
    }
    // The following line should never be reached.
    throw new IllegalStateException("UNSPECIFIED.isClient() should have returned true");
  }

  /**
   * Returns the {@link WellKnownClient} that the detector thinks is connected to PGAdapter based on
   * the given list of SQL statements that have been executed.
   */
  public static @Nonnull WellKnownClient detectClient(
      List<ParseMessage> skippedParseMessages, List<Statement> statements) {
    for (WellKnownClient client : WellKnownClient.values()) {
      if (client.isClient(skippedParseMessages, statements)) {
        return client;
      }
    }
    // The following line should never be reached.
    throw new IllegalStateException("UNSPECIFIED.isClient() should have returned true");
  }

  /**
   * Returns the {@link WellKnownClient} that the detector thinks is connected to PGAdapter based on
   * the Parse message that has been received.
   */
  public static @Nonnull WellKnownClient detectClient(
      List<ParseMessage> skippedParseMessages, ParseMessage parseMessage) {
    for (WellKnownClient client : WellKnownClient.values()) {
      if (client.isClient(skippedParseMessages, parseMessage)) {
        return client;
      }
    }
    // The following line should never be reached.
    throw new IllegalStateException("UNSPECIFIED.isClient() should have returned true");
  }
}<|MERGE_RESOLUTION|>--- conflicted
+++ resolved
@@ -190,16 +190,6 @@
       final ImmutableMap<Pattern, Supplier<String>> functionReplacements =
           ImmutableMap.of(
               Pattern.compile("elemproc\\.oid = elemtyp\\.typreceive"),
-<<<<<<< HEAD
-                  Suppliers.ofInstance("false"),
-              Pattern.compile("proc\\.oid = typ\\.typreceive"), Suppliers.ofInstance("false"),
-              Pattern.compile("WHEN proc\\.proname='array_recv' THEN typ\\.typelem"),
-                  Suppliers.ofInstance("WHEN substr(typ.typname, 1, 1)='_' THEN typ.typelem"),
-              Pattern.compile(
-                      "WHEN proc\\.proname='array_recv' THEN 'a' ELSE typ\\.typtype END AS typtype"),
-                  Suppliers.ofInstance(
-                      "WHEN substr(typ.typname, 1, 1)='_' THEN 'a' ELSE typ.typtype END AS typtype"));
-=======
               Suppliers.ofInstance("false"),
               Pattern.compile("proc\\.oid = typ\\.typreceive"),
               Suppliers.ofInstance("false"),
@@ -209,7 +199,6 @@
                   "WHEN proc\\.proname='array_recv' THEN 'a' ELSE typ\\.typtype END AS typtype"),
               Suppliers.ofInstance(
                   "WHEN substr(typ.typname, 1, 1)='_' THEN 'a' ELSE typ.typtype END AS typtype"));
->>>>>>> b67e9da7
 
       @Override
       boolean isClient(List<String> orderedParameterKeys, Map<String, String> parameters) {
