// Copyright 2022 Google LLC
//
// Licensed under the Apache License, Version 2.0 (the "License");
// you may not use this file except in compliance with the License.
// You may obtain a copy of the License at
//
//      http://www.apache.org/licenses/LICENSE-2.0
//
// Unless required by applicable law or agreed to in writing, software
// distributed under the License is distributed on an "AS IS" BASIS,
// WITHOUT WARRANTIES OR CONDITIONS OF ANY KIND, either express or implied.
// See the License for the specific language governing permissions and
// limitations under the License.

package com.google.cloud.spanner.pgadapter.utils;

import com.google.api.core.InternalApi;
import com.google.cloud.spanner.Statement;
import com.google.cloud.spanner.pgadapter.ConnectionHandler;
import com.google.cloud.spanner.pgadapter.error.PGException;
import com.google.cloud.spanner.pgadapter.error.SQLState;
import com.google.cloud.spanner.pgadapter.statements.local.DjangoGetTableNamesStatement;
import com.google.cloud.spanner.pgadapter.statements.local.ListDatabasesStatement;
import com.google.cloud.spanner.pgadapter.statements.local.LocalStatement;
import com.google.cloud.spanner.pgadapter.statements.local.SelectCurrentCatalogStatement;
import com.google.cloud.spanner.pgadapter.statements.local.SelectCurrentDatabaseStatement;
import com.google.cloud.spanner.pgadapter.statements.local.SelectCurrentSchemaStatement;
import com.google.cloud.spanner.pgadapter.statements.local.SelectVersionStatement;
import com.google.cloud.spanner.pgadapter.wireoutput.NoticeResponse;
import com.google.cloud.spanner.pgadapter.wireoutput.NoticeResponse.NoticeSeverity;
import com.google.common.annotations.VisibleForTesting;
import com.google.common.collect.ImmutableList;
import com.google.common.collect.ImmutableMap;
<<<<<<< HEAD
import com.google.common.collect.ImmutableSet;
=======
import java.time.Duration;
>>>>>>> 5a62bf64
import java.util.List;
import java.util.Map;
import java.util.function.Supplier;
import java.util.regex.Pattern;
import javax.annotation.Nonnull;
import org.postgresql.core.Oid;

/**
 * Utility class that tries to automatically detect well-known clients and drivers that are
 * connecting to PGAdapter.
 */
@InternalApi
public class ClientAutoDetector {
  public static final ImmutableList<LocalStatement> EMPTY_LOCAL_STATEMENTS = ImmutableList.of();
  public static final ImmutableList<LocalStatement> DEFAULT_LOCAL_STATEMENTS =
      ImmutableList.of(
          SelectCurrentSchemaStatement.INSTANCE,
          SelectCurrentDatabaseStatement.INSTANCE,
          SelectCurrentCatalogStatement.INSTANCE,
          SelectVersionStatement.INSTANCE,
          DjangoGetTableNamesStatement.INSTANCE);
<<<<<<< HEAD
  private static final ImmutableSet<String> DEFAULT_CHECK_PG_CATALOG_PREFIXES =
      ImmutableSet.of("pg_");
=======
  public static final String PGBENCH_USAGE_HINT =
      "See https://github.com/GoogleCloudPlatform/pgadapter/blob/-/docs/pgbench.md for how to use pgbench with PGAdapter";
>>>>>>> 5a62bf64

  public enum WellKnownClient {
    PSQL {

      @Override
      boolean isClient(List<String> orderedParameterKeys, Map<String, String> parameters) {
        // PSQL makes it easy for us, as it sends its own name in the application_name parameter.
        return parameters.containsKey("application_name")
            && parameters.get("application_name").equals("psql");
      }

      @Override
      public ImmutableList<LocalStatement> getLocalStatements(ConnectionHandler connectionHandler) {
        if (connectionHandler.getServer().getOptions().useDefaultLocalStatements()) {
          return ImmutableList.<LocalStatement>builder()
              .addAll(DEFAULT_LOCAL_STATEMENTS)
              .add(new ListDatabasesStatement(connectionHandler))
              .build();
        }
        return ImmutableList.of(new ListDatabasesStatement(connectionHandler));
      }
    },
    PGBENCH {
      final ImmutableList<String> errorHints = ImmutableList.of(PGBENCH_USAGE_HINT);
      volatile long lastHintTimestampMillis = 0L;

      @Override
      public void reset() {
        lastHintTimestampMillis = 0L;
      }

      @Override
      boolean isClient(List<String> orderedParameterKeys, Map<String, String> parameters) {
        // PGBENCH makes it easy for us, as it sends its own name in the application_name parameter.
        return parameters.containsKey("application_name")
            && parameters.get("application_name").equals("pgbench");
      }

      @Override
      public ImmutableList<NoticeResponse> createStartupNoticeResponses(
          ConnectionHandler connection) {
        synchronized (PGBENCH) {
          // Only send the hint at most once every 30 seconds, to prevent benchmark runs that open
          // multiple connections from showing the hint every time.
          if (Duration.ofMillis(System.currentTimeMillis() - lastHintTimestampMillis).getSeconds()
              > 30L) {
            lastHintTimestampMillis = System.currentTimeMillis();
            return ImmutableList.of(
                new NoticeResponse(
                    connection.getConnectionMetadata().getOutputStream(),
                    SQLState.Success,
                    NoticeSeverity.INFO,
                    "Detected connection from pgbench",
                    PGBENCH_USAGE_HINT + "\n"));
          }
        }
        return super.createStartupNoticeResponses(connection);
      }

      @Override
      public ImmutableList<String> getErrorHints(PGException exception) {
        return errorHints;
      }
    },
    JDBC {
      @Override
      boolean isClient(List<String> orderedParameterKeys, Map<String, String> parameters) {
        // JDBC always sends the following startup parameters as the first five parameters (and has
        // done so for more than 5 years):
        // paramList.add(new String[]{"user", user});
        // paramList.add(new String[]{"database", database});
        // paramList.add(new String[]{"client_encoding", "UTF8"});
        // paramList.add(new String[]{"DateStyle", "ISO"});
        // paramList.add(new String[]{"TimeZone", createPostgresTimeZone()});
        if (orderedParameterKeys.size() < 5) {
          return false;
        }
        if (!orderedParameterKeys.get(0).equals("user")) {
          return false;
        }
        if (!orderedParameterKeys.get(1).equals("database")) {
          return false;
        }
        if (!orderedParameterKeys.get(2).equals("client_encoding")) {
          return false;
        }
        if (!orderedParameterKeys.get(3).equals("DateStyle")) {
          return false;
        }
        if (!orderedParameterKeys.get(4).equals("TimeZone")) {
          return false;
        }
        if (!parameters.get("client_encoding").equals("UTF8")) {
          return false;
        }
        return parameters.get("DateStyle").equals("ISO");
      }

      @Override
      public ImmutableMap<String, String> getDefaultParameters() {
        return ImmutableMap.of(
            "spanner.guess_types", String.format("%d,%d", Oid.TIMESTAMPTZ, Oid.DATE));
      }
    },
    PGX {
      @Override
      boolean isClient(List<String> orderedParameterKeys, Map<String, String> parameters) {
        // pgx does not send enough unique parameters for it to be auto-detected.
        return false;
      }
    },
    NPGSQL {
      @Override
      boolean isClient(List<String> orderedParameterKeys, Map<String, String> parameters) {
        // npgsql does not send enough unique parameters for it to be auto-detected.
        return false;
      }

      @Override
      boolean isClient(List<Statement> statements) {
        // The npgsql client always starts with sending a query that contains multiple statements
        // and that starts with the following prefix.
        return statements.size() == 1
            && statements
                .get(0)
                .getSql()
                .startsWith(
                    "SELECT version();\n"
                        + "\n"
                        + "SELECT ns.nspname, t.oid, t.typname, t.typtype, t.typnotnull, t.elemtypoid\n");
      }
    },
    UNSPECIFIED {
      @Override
      boolean isClient(List<String> orderedParameterKeys, Map<String, String> parameters) {
        // Use UNSPECIFIED as default to prevent null checks everywhere and to ease the use of any
        // defaults defined in this enum.
        return true;
      }

      @Override
      boolean isClient(List<Statement> statements) {
        // Use UNSPECIFIED as default to prevent null checks everywhere and to ease the use of any
        // defaults defined in this enum.
        return true;
      }
    };

    abstract boolean isClient(List<String> orderedParameterKeys, Map<String, String> parameters);

    /** Resets any cached or temporary settings for the client. */
    @VisibleForTesting
    public void reset() {}

    boolean isClient(List<Statement> statements) {
      return false;
    }

    public ImmutableList<LocalStatement> getLocalStatements(ConnectionHandler connectionHandler) {
      if (connectionHandler.getServer().getOptions().useDefaultLocalStatements()) {
        return DEFAULT_LOCAL_STATEMENTS;
      }
      return EMPTY_LOCAL_STATEMENTS;
    }

<<<<<<< HEAD
    public ImmutableSet<String> getPgCatalogCheckPrefixes() {
      return DEFAULT_CHECK_PG_CATALOG_PREFIXES;
    }

    public ImmutableMap<String, String> getTableReplacements() {
      return ImmutableMap.of();
    }

    public ImmutableMap<Pattern, Supplier<String>> getFunctionReplacements() {
      return ImmutableMap.of();
=======
    /** Creates specific notice messages for a client after startup. */
    public ImmutableList<NoticeResponse> createStartupNoticeResponses(
        ConnectionHandler connection) {
      return ImmutableList.of();
    }

    /** Returns the client-specific hint(s) that should be included with the given exception. */
    public ImmutableList<String> getErrorHints(PGException exception) {
      return ImmutableList.of();
>>>>>>> 5a62bf64
    }

    public ImmutableMap<String, String> getDefaultParameters() {
      return ImmutableMap.of();
    }
  }

  /**
   * Returns the {@link WellKnownClient} that the detector thinks is connecting to PGAdapter based
   * purely on the list of parameters. It will return UNSPECIFIED if no specific client could be
   * determined.
   */
  public static @Nonnull WellKnownClient detectClient(
      List<String> orderParameterKeys, Map<String, String> parameters) {
    for (WellKnownClient client : WellKnownClient.values()) {
      if (client.isClient(orderParameterKeys, parameters)) {
        return client;
      }
    }
    // The following line should never be reached.
    throw new IllegalStateException("UNSPECIFIED.isClient() should have returned true");
  }

  /**
   * Returns the {@link WellKnownClient} that the detector thinks is connected to PGAdapter based on
   * the given list of SQL statements that have been executed.
   */
  public static @Nonnull WellKnownClient detectClient(List<Statement> statements) {
    for (WellKnownClient client : WellKnownClient.values()) {
      if (client.isClient(statements)) {
        return client;
      }
    }
    // The following line should never be reached.
    throw new IllegalStateException("UNSPECIFIED.isClient() should have returned true");
  }
}<|MERGE_RESOLUTION|>--- conflicted
+++ resolved
@@ -31,11 +31,8 @@
 import com.google.common.annotations.VisibleForTesting;
 import com.google.common.collect.ImmutableList;
 import com.google.common.collect.ImmutableMap;
-<<<<<<< HEAD
 import com.google.common.collect.ImmutableSet;
-=======
 import java.time.Duration;
->>>>>>> 5a62bf64
 import java.util.List;
 import java.util.Map;
 import java.util.function.Supplier;
@@ -57,13 +54,10 @@
           SelectCurrentCatalogStatement.INSTANCE,
           SelectVersionStatement.INSTANCE,
           DjangoGetTableNamesStatement.INSTANCE);
-<<<<<<< HEAD
   private static final ImmutableSet<String> DEFAULT_CHECK_PG_CATALOG_PREFIXES =
       ImmutableSet.of("pg_");
-=======
   public static final String PGBENCH_USAGE_HINT =
       "See https://github.com/GoogleCloudPlatform/pgadapter/blob/-/docs/pgbench.md for how to use pgbench with PGAdapter";
->>>>>>> 5a62bf64
 
   public enum WellKnownClient {
     PSQL {
@@ -229,7 +223,6 @@
       return EMPTY_LOCAL_STATEMENTS;
     }
 
-<<<<<<< HEAD
     public ImmutableSet<String> getPgCatalogCheckPrefixes() {
       return DEFAULT_CHECK_PG_CATALOG_PREFIXES;
     }
@@ -240,7 +233,8 @@
 
     public ImmutableMap<Pattern, Supplier<String>> getFunctionReplacements() {
       return ImmutableMap.of();
-=======
+    }
+
     /** Creates specific notice messages for a client after startup. */
     public ImmutableList<NoticeResponse> createStartupNoticeResponses(
         ConnectionHandler connection) {
@@ -250,7 +244,6 @@
     /** Returns the client-specific hint(s) that should be included with the given exception. */
     public ImmutableList<String> getErrorHints(PGException exception) {
       return ImmutableList.of();
->>>>>>> 5a62bf64
     }
 
     public ImmutableMap<String, String> getDefaultParameters() {
