--- conflicted
+++ resolved
@@ -179,13 +179,6 @@
       }
     },
     NPGSQL {
-<<<<<<< HEAD
-      final ImmutableMap<String, String> tableReplacements =
-          ImmutableMap.of(
-              "pg_catalog.pg_attribute", "pg_attribute", "pg_attribute", "pg_attribute");
-      final ImmutableMap<String, PgCatalogTable> pgCatalogTables =
-          ImmutableMap.of("pg_attribute", new EmptyPgAttribute());
-
       final ImmutableList<QueryPartReplacer> functionReplacements =
           ImmutableList.of(
               RegexQueryPartReplacer.replace(
@@ -201,20 +194,6 @@
                       "WHEN proc\\.proname='array_recv' THEN 'a' ELSE typ\\.typtype END AS typtype"),
                   Suppliers.ofInstance(
                       "WHEN substr(typ.typname, 1, 1)='_' THEN 'a' ELSE typ.typtype END AS typtype")));
-=======
-      final ImmutableMap<Pattern, Supplier<String>> functionReplacements =
-          ImmutableMap.of(
-              Pattern.compile("elemproc\\.oid = elemtyp\\.typreceive"),
-              Suppliers.ofInstance("false"),
-              Pattern.compile("proc\\.oid = typ\\.typreceive"),
-              Suppliers.ofInstance("false"),
-              Pattern.compile("WHEN proc\\.proname='array_recv' THEN typ\\.typelem"),
-              Suppliers.ofInstance("WHEN substr(typ.typname, 1, 1)='_' THEN typ.typelem"),
-              Pattern.compile(
-                  "WHEN proc\\.proname='array_recv' THEN 'a' ELSE typ\\.typtype END AS typtype"),
-              Suppliers.ofInstance(
-                  "WHEN substr(typ.typname, 1, 1)='_' THEN 'a' ELSE typ.typtype END AS typtype"));
->>>>>>> e6027507
 
       @Override
       boolean isClient(List<String> orderedParameterKeys, Map<String, String> parameters) {
@@ -237,21 +216,7 @@
       }
 
       @Override
-<<<<<<< HEAD
-      public ImmutableMap<String, String> getTableReplacements() {
-        return tableReplacements;
-      }
-
-      @Override
-      public ImmutableMap<String, PgCatalogTable> getPgCatalogTables() {
-        return pgCatalogTables;
-      }
-
-      @Override
       public ImmutableList<QueryPartReplacer> getQueryPartReplacements() {
-=======
-      public ImmutableMap<Pattern, Supplier<String>> getFunctionReplacements() {
->>>>>>> e6027507
         return functionReplacements;
       }
     },
