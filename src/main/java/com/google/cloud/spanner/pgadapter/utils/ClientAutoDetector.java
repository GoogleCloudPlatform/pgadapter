--- conflicted
+++ resolved
@@ -31,6 +31,7 @@
 import com.google.cloud.spanner.pgadapter.wireoutput.NoticeResponse.NoticeSeverity;
 import com.google.cloud.spanner.pgadapter.wireprotocol.ParseMessage;
 import com.google.common.annotations.VisibleForTesting;
+import com.google.common.base.Suppliers;
 import com.google.common.collect.ImmutableList;
 import com.google.common.collect.ImmutableMap;
 import com.google.common.collect.ImmutableSet;
@@ -181,18 +182,6 @@
       final ImmutableList<QueryPartReplacer> functionReplacements =
           ImmutableList.of(
               RegexQueryPartReplacer.replace(
-<<<<<<< HEAD
-                  Pattern.compile("elemproc\\.oid = elemtyp\\.typreceive"), "false"),
-              RegexQueryPartReplacer.replace(
-                  Pattern.compile("proc\\.oid = typ\\.typreceive"), "false"),
-              RegexQueryPartReplacer.replace(
-                  Pattern.compile("WHEN proc\\.proname='array_recv' THEN typ\\.typelem"),
-                  "WHEN substr(typ.typname, 1, 1)='_' THEN typ.typelem"),
-              RegexQueryPartReplacer.replace(
-                  Pattern.compile(
-                      "WHEN proc\\.proname='array_recv' THEN 'a' ELSE typ\\.typtype END AS typtype"),
-                  "WHEN substr(typ.typname, 1, 1)='_' THEN 'a' ELSE typ.typtype END AS typtype"));
-=======
                   Pattern.compile("elemproc\\.oid = elemtyp\\.typreceive"),
                   Suppliers.ofInstance("false")),
               RegexQueryPartReplacer.replace(
@@ -205,7 +194,6 @@
                       "WHEN proc\\.proname='array_recv' THEN 'a' ELSE typ\\.typtype END AS typtype"),
                   Suppliers.ofInstance(
                       "WHEN substr(typ.typname, 1, 1)='_' THEN 'a' ELSE typ.typtype END AS typtype")));
->>>>>>> b0279f31
 
       @Override
       boolean isClient(List<String> orderedParameterKeys, Map<String, String> parameters) {
@@ -228,11 +216,7 @@
       }
 
       @Override
-<<<<<<< HEAD
-      public ImmutableList<QueryPartReplacer> getFunctionReplacements() {
-=======
       public ImmutableList<QueryPartReplacer> getQueryPartReplacements() {
->>>>>>> b0279f31
         return functionReplacements;
       }
     },
@@ -240,18 +224,11 @@
       final ImmutableList<QueryPartReplacer> functionReplacements =
           ImmutableList.of(
               RegexQueryPartReplacer.replace(
-<<<<<<< HEAD
-                  Pattern.compile("oid::regtype::text AS regtype"), "'' as regtype"),
-              RegexQueryPartReplacer.replace(
-                  Pattern.compile("WHERE t\\.oid = to_regtype\\(\\$1\\)"),
-                  "WHERE t.typname = \\$1"));
-=======
                   Pattern.compile("oid::regtype::text AS regtype"),
                   Suppliers.ofInstance("'' as regtype")),
               RegexQueryPartReplacer.replace(
                   Pattern.compile("WHERE t\\.oid = to_regtype\\(\\$1\\)"),
                   Suppliers.ofInstance("WHERE t.typname = \\$1")));
->>>>>>> b0279f31
 
       @Override
       boolean isClient(List<String> orderedParameterKeys, Map<String, String> parameters) {
@@ -271,8 +248,7 @@
       }
 
       @Override
-<<<<<<< HEAD
-      public ImmutableList<QueryPartReplacer> getFunctionReplacements() {
+      public ImmutableList<QueryPartReplacer> getQueryPartReplacements() {
         return functionReplacements;
       }
     },
@@ -345,10 +321,7 @@
       }
 
       @Override
-      public ImmutableList<QueryPartReplacer> getFunctionReplacements() {
-=======
       public ImmutableList<QueryPartReplacer> getQueryPartReplacements() {
->>>>>>> b0279f31
         return functionReplacements;
       }
 
@@ -432,11 +405,7 @@
       return ImmutableMap.of();
     }
 
-<<<<<<< HEAD
-    public ImmutableList<QueryPartReplacer> getFunctionReplacements() {
-=======
     public ImmutableList<QueryPartReplacer> getQueryPartReplacements() {
->>>>>>> b0279f31
       return ImmutableList.of();
     }
 
