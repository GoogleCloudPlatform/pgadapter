--- conflicted
+++ resolved
@@ -18,10 +18,7 @@
 import com.google.cloud.spanner.pgadapter.ConnectionHandler;
 import com.google.cloud.spanner.pgadapter.statements.local.ListDatabasesStatement;
 import com.google.cloud.spanner.pgadapter.statements.local.LocalStatement;
-<<<<<<< HEAD
-=======
 import com.google.cloud.spanner.pgadapter.statements.local.SelectCurrentCatalogStatement;
->>>>>>> fa7fe135
 import com.google.cloud.spanner.pgadapter.statements.local.SelectCurrentDatabaseStatement;
 import com.google.cloud.spanner.pgadapter.statements.local.SelectCurrentSchemaStatement;
 import com.google.cloud.spanner.pgadapter.statements.local.ShowServerVersionStatement;
@@ -41,10 +38,7 @@
       ImmutableList.of(
           SelectCurrentSchemaStatement.INSTANCE,
           SelectCurrentDatabaseStatement.INSTANCE,
-<<<<<<< HEAD
-=======
           SelectCurrentCatalogStatement.INSTANCE,
->>>>>>> fa7fe135
           ShowServerVersionStatement.INSTANCE);
 
   public enum WellKnownClient {
@@ -140,10 +134,7 @@
         return client;
       }
     }
-<<<<<<< HEAD
-=======
     // The following line should never be reached.
->>>>>>> fa7fe135
     throw new IllegalStateException("UNSPECIFIED.isClient() should have returned true");
   }
 }