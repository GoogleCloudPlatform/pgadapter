--- conflicted
+++ resolved
@@ -15,11 +15,8 @@
 package com.google.cloud.spanner.pgadapter.error;
 
 import com.google.api.core.InternalApi;
-<<<<<<< HEAD
-=======
 import com.google.common.base.Preconditions;
 import java.util.Objects;
->>>>>>> ebd603ae
 
 /**
  * {@link PGException} contains all fields that are needed to send an {@link
@@ -65,13 +62,8 @@
   private final SQLState sqlState;
   private final String hints;
 
-<<<<<<< HEAD
-  private PGException(Severity severity, SQLState sqlState, String message) {
+  private PGException(Severity severity, SQLState sqlState, String message, String hints) {
     super(message == null ? "" : message);
-=======
-  private PGException(Severity severity, SQLState sqlState, String message, String hints) {
-    super(Preconditions.checkNotNull(message));
->>>>>>> ebd603ae
     this.severity = severity;
     this.sqlState = sqlState;
     this.hints = hints;
