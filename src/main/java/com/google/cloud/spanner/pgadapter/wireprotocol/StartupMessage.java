--- conflicted
+++ resolved
@@ -94,9 +94,6 @@
                   .tryGet("spanner", "well_known_client"));
       connection.setWellKnownClient(wellKnownClient);
     }
-<<<<<<< HEAD
-
-=======
     if (connection.getWellKnownClient() != WellKnownClient.UNSPECIFIED) {
       connection
           .getExtendedQueryProtocolHandler()
@@ -105,7 +102,6 @@
           .setConnectionStartupValue(
               "spanner", "well_known_client", connection.getWellKnownClient().name());
     }
->>>>>>> 31b0d817
     sendStartupMessage(
         connection.getConnectionMetadata().getOutputStream(),
         connection.getConnectionId(),
