--- conflicted
+++ resolved
@@ -18,22 +18,15 @@
 import com.google.auth.oauth2.GoogleCredentials;
 import com.google.cloud.spanner.pgadapter.ConnectionHandler;
 import com.google.cloud.spanner.pgadapter.ConnectionHandler.ConnectionStatus;
-<<<<<<< HEAD
-import com.google.cloud.spanner.pgadapter.wireoutput.AuthenticationCleartextPasswordResponse;
-import java.io.IOException;
-import java.text.MessageFormat;
-import java.util.Map;
-import javax.annotation.Nullable;
-=======
 import com.google.cloud.spanner.pgadapter.utils.ClientAutoDetector;
 import com.google.cloud.spanner.pgadapter.utils.ClientAutoDetector.WellKnownClient;
-import com.google.cloud.spanner.pgadapter.wireoutput.MD5AuthenticationRequest;
+import com.google.cloud.spanner.pgadapter.wireoutput.AuthenticationCleartextPasswordResponse;
 import java.io.IOException;
 import java.text.MessageFormat;
 import java.util.Map;
 import java.util.logging.Level;
 import java.util.logging.Logger;
->>>>>>> e3016d14
+import javax.annotation.Nullable;
 
 /**
  * The first (non-encryption, non-admin) message expected in from a client in a connection loop.
@@ -41,13 +34,9 @@
  */
 @InternalApi
 public class StartupMessage extends BootstrapMessage {
-<<<<<<< HEAD
-
+  private static final Logger logger = Logger.getLogger(StartupMessage.class.getName());
   static final String DATABASE_KEY = "database";
-=======
-  private static final Logger logger = Logger.getLogger(StartupMessage.class.getName());
   private static final String USER_KEY = "user";
->>>>>>> e3016d14
   public static final int IDENTIFIER = 196608; // First Hextet: 3 (version), Second Hextet: 0
 
   private final boolean authenticate;
@@ -83,7 +72,6 @@
     }
   }
 
-<<<<<<< HEAD
   static void createConnectionAndSendStartupMessage(
       ConnectionHandler connection, String database, @Nullable GoogleCredentials credentials)
       throws Exception {
@@ -96,16 +84,7 @@
     connection.setStatus(ConnectionStatus.AUTHENTICATED);
   }
 
-  /**
-   * Here we expect the nextHandler to be {@link PasswordMessage} if we authenticate. Otherwise
-   * default.
-   *
-   * @return PasswordMessage if auth is set to true, else default.
-   * @throws Exception
-   */
-=======
   /** Here we expect the nextHandler to be {@link PasswordMessage} if we authenticate. */
->>>>>>> e3016d14
   @Override
   public void nextHandler() throws Exception {
     if (authenticate) {
