// Copyright 2022 Google LLC
//
// Licensed under the Apache License, Version 2.0 (the "License");
// you may not use this file except in compliance with the License.
// You may obtain a copy of the License at
//
//      http://www.apache.org/licenses/LICENSE-2.0
//
// Unless required by applicable law or agreed to in writing, software
// distributed under the License is distributed on an "AS IS" BASIS,
// WITHOUT WARRANTIES OR CONDITIONS OF ANY KIND, either express or implied.
// See the License for the specific language governing permissions and
// limitations under the License.

package com.google.cloud.spanner.pgadapter.statements;

import com.google.api.core.InternalApi;
import com.google.cloud.Tuple;
import com.google.cloud.spanner.Statement;
import com.google.cloud.spanner.Value;
import com.google.cloud.spanner.pgadapter.session.SessionState;
import com.google.cloud.spanner.pgadapter.statements.SimpleParser.TableOrIndexName;
import com.google.cloud.spanner.pgadapter.utils.ClientAutoDetector.WellKnownClient;
import com.google.common.base.Preconditions;
<<<<<<< HEAD
=======
import com.google.common.base.Suppliers;
>>>>>>> 11f38266
import com.google.common.collect.ImmutableList;
import com.google.common.collect.ImmutableMap;
import com.google.common.collect.ImmutableSet;
import java.util.HashSet;
import java.util.Map;
import java.util.Map.Entry;
import java.util.Set;
import java.util.function.Supplier;
import java.util.regex.Pattern;
import javax.annotation.Nonnull;

@InternalApi
public class PgCatalog {
  private static final ImmutableMap<TableOrIndexName, TableOrIndexName> DEFAULT_TABLE_REPLACEMENTS =
      ImmutableMap.<TableOrIndexName, TableOrIndexName>builder()
          .put(
              new TableOrIndexName("pg_catalog", "pg_namespace"),
              new TableOrIndexName(null, "pg_namespace"))
          .put(
              new TableOrIndexName(null, "pg_namespace"),
              new TableOrIndexName(null, "pg_namespace"))
          .put(
              new TableOrIndexName("pg_catalog", "pg_class"),
              new TableOrIndexName(null, "pg_class"))
          .put(new TableOrIndexName(null, "pg_class"), new TableOrIndexName(null, "pg_class"))
          .put(new TableOrIndexName("pg_catalog", "pg_proc"), new TableOrIndexName(null, "pg_proc"))
          .put(new TableOrIndexName(null, "pg_proc"), new TableOrIndexName(null, "pg_proc"))
          .put(new TableOrIndexName("pg_catalog", "pg_enum"), new TableOrIndexName(null, "pg_enum"))
          .put(new TableOrIndexName(null, "pg_enum"), new TableOrIndexName(null, "pg_enum"))
          .put(
              new TableOrIndexName("pg_catalog", "pg_range"),
              new TableOrIndexName(null, "pg_range"))
          .put(new TableOrIndexName(null, "pg_range"), new TableOrIndexName(null, "pg_range"))
          .put(new TableOrIndexName("pg_catalog", "pg_type"), new TableOrIndexName(null, "pg_type"))
          .put(new TableOrIndexName(null, "pg_type"), new TableOrIndexName(null, "pg_type"))
          .put(
              new TableOrIndexName("pg_catalog", "pg_settings"),
              new TableOrIndexName(null, "pg_settings"))
          .put(new TableOrIndexName(null, "pg_settings"), new TableOrIndexName(null, "pg_settings"))
          .put(
              new TableOrIndexName("pg_catalog", "pg_constraint"),
              new TableOrIndexName(null, "pg_constraint"))
          .put(
              new TableOrIndexName(null, "pg_constraint"),
              new TableOrIndexName(null, "pg_constraint"))
          .put(
              new TableOrIndexName("pg_catalog", "pg_attribute"),
              new TableOrIndexName(null, "pg_attribute"))
          .put(
              new TableOrIndexName(null, "pg_attribute"),
              new TableOrIndexName(null, "pg_attribute"))
          .put(
              new TableOrIndexName("pg_catalog", "pg_attrdef"),
              new TableOrIndexName(null, "pg_attrdef"))
          .put(new TableOrIndexName(null, "pg_attrdef"), new TableOrIndexName(null, "pg_attrdef"))
          .build();

<<<<<<< HEAD
  private final ImmutableSet<String> checkPrefixes;

  private final ImmutableMap<TableOrIndexName, TableOrIndexName> tableReplacements;

  private final ImmutableMap<Pattern, Supplier<String>> functionReplacements;
=======
  private static final ImmutableMap<Pattern, Supplier<String>> DEFAULT_FUNCTION_REPLACEMENTS =
      ImmutableMap.of(
          Pattern.compile("pg_catalog.pg_table_is_visible\\s*\\(.+\\)"),
              Suppliers.ofInstance("true"),
          Pattern.compile("pg_table_is_visible\\s*\\(.+\\)"), Suppliers.ofInstance("true"),
          Pattern.compile("=\\s*ANY\\s*\\(current_schemas\\(true\\)\\)"),
              Suppliers.ofInstance(" IN ('pg_catalog', 'public')"));
>>>>>>> 11f38266

  private final ImmutableSet<String> checkPrefixes;

  private final ImmutableMap<TableOrIndexName, TableOrIndexName> tableReplacements;
  private final ImmutableMap<TableOrIndexName, PgCatalogTable> pgCatalogTables;

  private final ImmutableMap<Pattern, Supplier<String>> functionReplacements;

  private static final Map<TableOrIndexName, PgCatalogTable> DEFAULT_PG_CATALOG_TABLES =
      ImmutableMap.of(
          new TableOrIndexName(null, "pg_namespace"), new PgNamespace(),
          new TableOrIndexName(null, "pg_class"), new PgClass(),
          new TableOrIndexName(null, "pg_proc"), new PgProc(),
          new TableOrIndexName(null, "pg_enum"), new PgEnum(),
          new TableOrIndexName(null, "pg_range"), new PgRange(),
<<<<<<< HEAD
          new TableOrIndexName(null, "pg_type"), new PgType(),
          new TableOrIndexName(null, "pg_settings"), new PgSettings(),
          new TableOrIndexName(null, "pg_constraint"), new PgConstraint(),
          new TableOrIndexName(null, "pg_attribute"), new PgAttribute(),
          new TableOrIndexName(null, "pg_attrdef"), new PgAttrdef());
=======
          new TableOrIndexName(null, "pg_type"), new PgType());
>>>>>>> 11f38266
  private final SessionState sessionState;

  public PgCatalog(@Nonnull SessionState sessionState, @Nonnull WellKnownClient wellKnownClient) {
    this.sessionState = Preconditions.checkNotNull(sessionState);
    this.checkPrefixes = wellKnownClient.getPgCatalogCheckPrefixes();
    ImmutableMap.Builder<TableOrIndexName, TableOrIndexName> builder =
        ImmutableMap.<TableOrIndexName, TableOrIndexName>builder()
            .putAll(DEFAULT_TABLE_REPLACEMENTS);
    wellKnownClient
        .getTableReplacements()
<<<<<<< HEAD
        .forEach((k, v) -> builder.put(TableOrIndexName.of(k), TableOrIndexName.of(v)));
    this.tableReplacements = builder.build();
    this.functionReplacements =
        ImmutableMap.<Pattern, Supplier<String>>builder()
            .put(Pattern.compile("pg_catalog.pg_table_is_visible\\(.+\\)"), () -> "true")
            .put(Pattern.compile("pg_table_is_visible\\(.+\\)"), () -> "true")
            .put(Pattern.compile("ANY\\(current_schemas\\(true\\)\\)"), () -> "'public'")
=======
        .forEach((k, v) -> builder.put(TableOrIndexName.parse(k), TableOrIndexName.parse(v)));
    this.tableReplacements = builder.build();

    ImmutableMap.Builder<TableOrIndexName, PgCatalogTable> pgCatalogTablesBuilder =
        ImmutableMap.<TableOrIndexName, PgCatalogTable>builder()
            .putAll(DEFAULT_PG_CATALOG_TABLES)
            .put(new TableOrIndexName(null, "pg_settings"), new PgSettings());
    wellKnownClient
        .getPgCatalogTables()
        .forEach((k, v) -> pgCatalogTablesBuilder.put(TableOrIndexName.parse(k), v));
    this.pgCatalogTables = pgCatalogTablesBuilder.build();

    this.functionReplacements =
        ImmutableMap.<Pattern, Supplier<String>>builder()
            .putAll(DEFAULT_FUNCTION_REPLACEMENTS)
>>>>>>> 11f38266
            .put(
                Pattern.compile("version\\(\\)"), () -> "'" + sessionState.getServerVersion() + "'")
            .putAll(wellKnownClient.getFunctionReplacements())
            .build();
  }

  /** Replace supported pg_catalog tables with Common Table Expressions. */
  public Statement replacePgCatalogTables(Statement statement) {
<<<<<<< HEAD
    // Do a quick check first before doing a full check.
    boolean potentialMatch = false;
    for (String checkPrefix : this.checkPrefixes) {
      if (statement.getSql().contains(checkPrefix)) {
        potentialMatch = true;
        break;
      }
    }
    if (!potentialMatch) {
=======
    // Only replace tables if the statement contains at least one of the known prefixes.
    if (checkPrefixes.stream().noneMatch(prefix -> statement.getSql().contains(prefix))) {
>>>>>>> 11f38266
      return statement;
    }

    Tuple<Set<TableOrIndexName>, Statement> replacedTablesStatement =
        new TableParser(statement).detectAndReplaceTables(tableReplacements);
    if (replacedTablesStatement.x().isEmpty()) {
      return replacedTablesStatement.y();
    }
    // Add Common Table Expressions for the pg_catalog tables that were detected and replaced in the
    // statement.
    Set<TableOrIndexName> alreadyAdded = new HashSet<>();
    ImmutableList.Builder<String> cteBuilder = ImmutableList.builder();
    for (TableOrIndexName table : replacedTablesStatement.x()) {
      addPgCatalogTable(table, getPgCatalogTable(table), cteBuilder, alreadyAdded);
    }

    return addCommonTableExpressions(replacedTablesStatement.y(), cteBuilder.build());
  }

  String replaceKnownUnsupportedFunctions(Statement statement) {
    String sql = statement.getSql();
    for (Entry<Pattern, Supplier<String>> functionReplacement : functionReplacements.entrySet()) {
      sql =
          functionReplacement
              .getKey()
              .matcher(sql)
              .replaceAll(functionReplacement.getValue().get());
    }
    return sql;
  }

  Statement addCommonTableExpressions(Statement statement, ImmutableList<String> tableExpressions) {
<<<<<<< HEAD
    if (tableExpressions.isEmpty()) {
      return statement;
    }

=======
>>>>>>> 11f38266
    String sql = replaceKnownUnsupportedFunctions(statement);
    SimpleParser parser = new SimpleParser(sql);
    boolean hadCommonTableExpressions = parser.eatKeyword("with");
    String tableExpressionsSql = String.join(",\n", tableExpressions);
    Statement.Builder builder =
        Statement.newBuilder("with ")
            .append(tableExpressionsSql)
            .append(hadCommonTableExpressions ? ",\n" : "\n");
    if (hadCommonTableExpressions) {
      // Include the entire original statement except the 'with' keyword.
      builder
          .append(parser.getSql().substring(0, parser.getPos() - 4))
          .append(parser.getSql().substring(parser.getPos()));
    } else {
      // Include the entire original statement (including any comments at the beginning).
      builder.append(parser.getSql());
    }
    Map<String, Value> parameters = statement.getParameters();
    for (Entry<String, Value> param : parameters.entrySet()) {
      builder.bind(param.getKey()).to(param.getValue());
    }
    statement = builder.build();
    return statement;
  }

  void addPgCatalogTable(
      TableOrIndexName tableName,
      PgCatalogTable pgCatalogTable,
      ImmutableList.Builder<String> cteBuilder,
      Set<TableOrIndexName> alreadyAdded) {
    if (pgCatalogTable == null) {
      return;
    }
    for (TableOrIndexName dependency : pgCatalogTable.getDependencies()) {
      addPgCatalogTable(dependency, getPgCatalogTable(dependency), cteBuilder, alreadyAdded);
    }
    if (alreadyAdded.add(tableName)) {
      cteBuilder.add(pgCatalogTable.getTableExpression());
    }
  }

  PgCatalogTable getPgCatalogTable(TableOrIndexName tableOrIndexName) {
    if (pgCatalogTables.containsKey(tableOrIndexName)) {
      return pgCatalogTables.get(tableOrIndexName);
    }
    return null;
  }

  @InternalApi
  public interface PgCatalogTable {
    String getTableExpression();

    default ImmutableSet<TableOrIndexName> getDependencies() {
      return ImmutableSet.of();
    }
  }

  private static class PgNamespace implements PgCatalogTable {
    private static final String PG_NAMESPACE_CTE =
        "pg_namespace as (\n"
            + "  select case schema_name when 'pg_catalog' then 11 when 'public' then 2200 else 0 end as oid,\n"
            + "        schema_name as nspname, null as nspowner, null as nspacl\n"
            + "  from information_schema.schemata\n"
            + ")";

    @Override
    public String getTableExpression() {
      return PG_NAMESPACE_CTE;
    }
  }

  private static class PgType implements PgCatalogTable {
    private static final ImmutableSet<TableOrIndexName> DEPENDENCIES =
        ImmutableSet.of(new TableOrIndexName(null, "pg_namespace"));
    private static final String GENERATION_SQL =
        "select 'select '\n"
            + "  || oid || ' as oid, '\n"
            + "  || '''' || typname || ''' as typname, '\n"
            + "  || '(select oid from pg_namespace where nspname=''pg_catalog'') as typnamespace, '\n"
            + "  || 'null as typowner, '\n"
            + "  || typlen || ' as typlen, '\n"
            + "  || typbyval::text || ' as typbyval, '\n"
            + "  || '''' || typtype || ''' as typtype, '\n"
            + "  || '''' || typcategory || ''' as typcategory, '\n"
            + "  || typispreferred::text || ' as typispreferred, '\n"
            + "  || (case typname\n"
            + "        when 'int2' then 'false'\n"
            + "        when 'int4' then 'false'\n"
            + "        when 'float4' then 'false'\n"
            + "        when 'timestamp' then 'false'\n"
            + "        else 'true'\n"
            + "      end) || ' as typisdefined, '\n"
            + "  || '''' || typdelim || ''' as typdelim, '\n"
            + "  || typrelid || ' as typrelid, '\n"
            + "  || typelem || ' as typelem, '\n"
            + "  || typarray || ' as typarray, '\n"
            + "  || '''' || typinput || ''' as typinput, '\n"
            + "  || '''' || typoutput || ''' as typoutput, '\n"
            + "  || '''' || typreceive || ''' as typreceive, '\n"
            + "  || '''' || typsend || ''' as typsend, '\n"
            + "  || '''' || typmodin || ''' as typmodin, '\n"
            + "  || '''' || typmodout || ''' as typmodout, '\n"
            + "  || '''' || typanalyze || ''' as typanalyze, '\n"
            + "  || '''' || typalign || ''' as typalign, '\n"
            + "  || '''' || typstorage || ''' as typstorage, '\n"
            + "  || typnotnull::text || ' as typnotnull, '\n"
            + "  || typbasetype || ' as typbasetype, '\n"
            + "  || typtypmod || ' as typtypmod, '\n"
            + "  || coalesce(typndims || ' as typndims, ', 'null as typndims, ')\n"
            + "  || coalesce(typcollation || ' as typcollation, ', 'null as typcollation, ')\n"
            + "  || coalesce('''' || typdefaultbin || ''' as typdefaultbin, ', 'null as typdefaultbin, ')\n"
            + "  || coalesce('''' || typdefault || ''' as typdefault, ', 'null as typdefault, ')\n"
            + "  || 'null as typacl '\n"
            + "  || 'union all'\n"
            + "from pg_type\n"
            + "where typname in ('bool', 'bytea', 'int2', 'int4', 'int8', 'float4', 'float8',\n"
            + "                  'numeric', 'varchar', 'text', 'jsonb', 'timestamp', 'timestamptz', 'date')\n"
            + ";\n";
    private static final String PG_TYPE_CTE =
        "pg_type as (\n"
            + "  select 16 as oid, 'bool' as typname, 11 as typnamespace, null as typowner, 1 as typlen, true as typbyval, 'b' as typtype, 'B' as typcategory, true as typispreferred, true as typisdefined, ',' as typdelim, 0 as typrelid, 0 as typelem, 1000 as typarray, 'boolin' as typinput, 'boolout' as typoutput, 'boolrecv' as typreceive, 'boolsend' as typsend, '-' as typmodin, '-' as typmodout, '-' as typanalyze, 'c' as typalign, 'p' as typstorage, false as typnotnull, 0 as typbasetype, -1 as typtypmod, 0 as typndims, 0 as typcollation, null as typdefaultbin, null as typdefault, null as typacl union all\n"
            + "  select 17 as oid, 'bytea' as typname, 11 as typnamespace, null as typowner, -1 as typlen, false as typbyval, 'b' as typtype, 'U' as typcategory, false as typispreferred, true as typisdefined, ',' as typdelim, 0 as typrelid, 0 as typelem, 1001 as typarray, 'byteain' as typinput, 'byteaout' as typoutput, 'bytearecv' as typreceive, 'byteasend' as typsend, '-' as typmodin, '-' as typmodout, '-' as typanalyze, 'i' as typalign, 'x' as typstorage, false as typnotnull, 0 as typbasetype, -1 as typtypmod, 0 as typndims, 0 as typcollation, null as typdefaultbin, null as typdefault, null as typacl union all\n"
            + "  select 20 as oid, 'int8' as typname, 11 as typnamespace, null as typowner, 8 as typlen, true as typbyval, 'b' as typtype, 'N' as typcategory, false as typispreferred, true as typisdefined, ',' as typdelim, 0 as typrelid, 0 as typelem, 1016 as typarray, 'int8in' as typinput, 'int8out' as typoutput, 'int8recv' as typreceive, 'int8send' as typsend, '-' as typmodin, '-' as typmodout, '-' as typanalyze, 'd' as typalign, 'p' as typstorage, false as typnotnull, 0 as typbasetype, -1 as typtypmod, 0 as typndims, 0 as typcollation, null as typdefaultbin, null as typdefault, null as typacl union all\n"
            + "  select 21 as oid, 'int2' as typname, 11 as typnamespace, null as typowner, 2 as typlen, true as typbyval, 'b' as typtype, 'N' as typcategory, false as typispreferred, false as typisdefined, ',' as typdelim, 0 as typrelid, 0 as typelem, 1005 as typarray, 'int2in' as typinput, 'int2out' as typoutput, 'int2recv' as typreceive, 'int2send' as typsend, '-' as typmodin, '-' as typmodout, '-' as typanalyze, 's' as typalign, 'p' as typstorage, false as typnotnull, 0 as typbasetype, -1 as typtypmod, 0 as typndims, 0 as typcollation, null as typdefaultbin, null as typdefault, null as typacl union all\n"
            + "  select 23 as oid, 'int4' as typname, 11 as typnamespace, null as typowner, 4 as typlen, true as typbyval, 'b' as typtype, 'N' as typcategory, false as typispreferred, false as typisdefined, ',' as typdelim, 0 as typrelid, 0 as typelem, 1007 as typarray, 'int4in' as typinput, 'int4out' as typoutput, 'int4recv' as typreceive, 'int4send' as typsend, '-' as typmodin, '-' as typmodout, '-' as typanalyze, 'i' as typalign, 'p' as typstorage, false as typnotnull, 0 as typbasetype, -1 as typtypmod, 0 as typndims, 0 as typcollation, null as typdefaultbin, null as typdefault, null as typacl union all\n"
            + "  select 25 as oid, 'text' as typname, 11 as typnamespace, null as typowner, -1 as typlen, false as typbyval, 'b' as typtype, 'S' as typcategory, true as typispreferred, true as typisdefined, ',' as typdelim, 0 as typrelid, 0 as typelem, 1009 as typarray, 'textin' as typinput, 'textout' as typoutput, 'textrecv' as typreceive, 'textsend' as typsend, '-' as typmodin, '-' as typmodout, '-' as typanalyze, 'i' as typalign, 'x' as typstorage, false as typnotnull, 0 as typbasetype, -1 as typtypmod, 0 as typndims, 100 as typcollation, null as typdefaultbin, null as typdefault, null as typacl union all\n"
            + "  select 700 as oid, 'float4' as typname, 11 as typnamespace, null as typowner, 4 as typlen, true as typbyval, 'b' as typtype, 'N' as typcategory, false as typispreferred, false as typisdefined, ',' as typdelim, 0 as typrelid, 0 as typelem, 1021 as typarray, 'float4in' as typinput, 'float4out' as typoutput, 'float4recv' as typreceive, 'float4send' as typsend, '-' as typmodin, '-' as typmodout, '-' as typanalyze, 'i' as typalign, 'p' as typstorage, false as typnotnull, 0 as typbasetype, -1 as typtypmod, 0 as typndims, 0 as typcollation, null as typdefaultbin, null as typdefault, null as typacl union all\n"
            + "  select 701 as oid, 'float8' as typname, 11 as typnamespace, null as typowner, 8 as typlen, true as typbyval, 'b' as typtype, 'N' as typcategory, true as typispreferred, true as typisdefined, ',' as typdelim, 0 as typrelid, 0 as typelem, 1022 as typarray, 'float8in' as typinput, 'float8out' as typoutput, 'float8recv' as typreceive, 'float8send' as typsend, '-' as typmodin, '-' as typmodout, '-' as typanalyze, 'd' as typalign, 'p' as typstorage, false as typnotnull, 0 as typbasetype, -1 as typtypmod, 0 as typndims, 0 as typcollation, null as typdefaultbin, null as typdefault, null as typacl union all\n"
            + "  select 1043 as oid, 'varchar' as typname, 11 as typnamespace, null as typowner, -1 as typlen, false as typbyval, 'b' as typtype, 'S' as typcategory, false as typispreferred, true as typisdefined, ',' as typdelim, 0 as typrelid, 0 as typelem, 1015 as typarray, 'varcharin' as typinput, 'varcharout' as typoutput, 'varcharrecv' as typreceive, 'varcharsend' as typsend, 'varchartypmodin' as typmodin, 'varchartypmodout' as typmodout, '-' as typanalyze, 'i' as typalign, 'x' as typstorage, false as typnotnull, 0 as typbasetype, -1 as typtypmod, 0 as typndims, 100 as typcollation, null as typdefaultbin, null as typdefault, null as typacl union all\n"
            + "  select 1082 as oid, 'date' as typname, 11 as typnamespace, null as typowner, 4 as typlen, true as typbyval, 'b' as typtype, 'D' as typcategory, false as typispreferred, true as typisdefined, ',' as typdelim, 0 as typrelid, 0 as typelem, 1182 as typarray, 'date_in' as typinput, 'date_out' as typoutput, 'date_recv' as typreceive, 'date_send' as typsend, '-' as typmodin, '-' as typmodout, '-' as typanalyze, 'i' as typalign, 'p' as typstorage, false as typnotnull, 0 as typbasetype, -1 as typtypmod, 0 as typndims, 0 as typcollation, null as typdefaultbin, null as typdefault, null as typacl union all\n"
            + "  select 1114 as oid, 'timestamp' as typname, 11 as typnamespace, null as typowner, 8 as typlen, true as typbyval, 'b' as typtype, 'D' as typcategory, false as typispreferred, false as typisdefined, ',' as typdelim, 0 as typrelid, 0 as typelem, 1115 as typarray, 'timestamp_in' as typinput, 'timestamp_out' as typoutput, 'timestamp_recv' as typreceive, 'timestamp_send' as typsend, 'timestamptypmodin' as typmodin, 'timestamptypmodout' as typmodout, '-' as typanalyze, 'd' as typalign, 'p' as typstorage, false as typnotnull, 0 as typbasetype, -1 as typtypmod, 0 as typndims, 0 as typcollation, null as typdefaultbin, null as typdefault, null as typacl union all\n"
            + "  select 1184 as oid, 'timestamptz' as typname, 11 as typnamespace, null as typowner, 8 as typlen, true as typbyval, 'b' as typtype, 'D' as typcategory, true as typispreferred, true as typisdefined, ',' as typdelim, 0 as typrelid, 0 as typelem, 1185 as typarray, 'timestamptz_in' as typinput, 'timestamptz_out' as typoutput, 'timestamptz_recv' as typreceive, 'timestamptz_send' as typsend, 'timestamptztypmodin' as typmodin, 'timestamptztypmodout' as typmodout, '-' as typanalyze, 'd' as typalign, 'p' as typstorage, false as typnotnull, 0 as typbasetype, -1 as typtypmod, 0 as typndims, 0 as typcollation, null as typdefaultbin, null as typdefault, null as typacl union all\n"
            + "  select 1700 as oid, 'numeric' as typname, 11 as typnamespace, null as typowner, -1 as typlen, false as typbyval, 'b' as typtype, 'N' as typcategory, false as typispreferred, true as typisdefined, ',' as typdelim, 0 as typrelid, 0 as typelem, 1231 as typarray, 'numeric_in' as typinput, 'numeric_out' as typoutput, 'numeric_recv' as typreceive, 'numeric_send' as typsend, 'numerictypmodin' as typmodin, 'numerictypmodout' as typmodout, '-' as typanalyze, 'i' as typalign, 'm' as typstorage, false as typnotnull, 0 as typbasetype, -1 as typtypmod, 0 as typndims, 0 as typcollation, null as typdefaultbin, null as typdefault, null as typacl union all\n"
            + "  select 3802 as oid, 'jsonb' as typname, 11 as typnamespace, null as typowner, -1 as typlen, false as typbyval, 'b' as typtype, 'U' as typcategory, false as typispreferred, true as typisdefined, ',' as typdelim, 0 as typrelid, 0 as typelem, 3807 as typarray, 'jsonb_in' as typinput, 'jsonb_out' as typoutput, 'jsonb_recv' as typreceive, 'jsonb_send' as typsend, '-' as typmodin, '-' as typmodout, '-' as typanalyze, 'i' as typalign, 'x' as typstorage, false as typnotnull, 0 as typbasetype, -1 as typtypmod, 0 as typndims, 0 as typcollation, null as typdefaultbin, null as typdefault, null as typacl union all\n"
            + "  select 1000 as oid, '_bool' as typname, 11 as typnamespace, null as typowner, -1 as typlen, false as typbyval, 'b' as typtype, 'A' as typcategory, false as typispreferred, true as typisdefined, ',' as typdelim, 0 as typrelid, 16 as typelem, 0 as typarray, 'array_in' as typinput, 'array_out' as typoutput, 'array_recv' as typreceive, 'array_send' as typsend, '-' as typmodin, '-' as typmodout, '-' as typanalyze, 'i' as typalign, 'x' as typstorage, false as typnotnull, 0 as typbasetype, -1 as typtypmod, 0 as typndims, 0 as typcollation, null as typdefaultbin, null as typdefault, null as typacl union all\n"
            + "  select 1001 as oid, '_bytea' as typname, 11 as typnamespace, null as typowner, -1 as typlen, false as typbyval, 'b' as typtype, 'A' as typcategory, false as typispreferred, true as typisdefined, ',' as typdelim, 0 as typrelid, 17 as typelem, 0 as typarray, 'array_in' as typinput, 'array_out' as typoutput, 'array_recv' as typreceive, 'array_send' as typsend, '-' as typmodin, '-' as typmodout, '-' as typanalyze, 'i' as typalign, 'x' as typstorage, false as typnotnull, 0 as typbasetype, -1 as typtypmod, 0 as typndims, 0 as typcollation, null as typdefaultbin, null as typdefault, null as typacl union all\n"
            + "  select 1016 as oid, '_int8' as typname, 11 as typnamespace, null as typowner, -1 as typlen, false as typbyval, 'b' as typtype, 'A' as typcategory, false as typispreferred, true as typisdefined, ',' as typdelim, 0 as typrelid, 20 as typelem, 0 as typarray, 'array_in' as typinput, 'array_out' as typoutput, 'array_recv' as typreceive, 'array_send' as typsend, '-' as typmodin, '-' as typmodout, '-' as typanalyze, 'i' as typalign, 'x' as typstorage, false as typnotnull, 0 as typbasetype, -1 as typtypmod, 0 as typndims, 0 as typcollation, null as typdefaultbin, null as typdefault, null as typacl union all\n"
            + "  select 1005 as oid, '_int2' as typname, 11 as typnamespace, null as typowner, -1 as typlen, false as typbyval, 'b' as typtype, 'A' as typcategory, false as typispreferred, false as typisdefined, ',' as typdelim, 0 as typrelid, 21 as typelem, 0 as typarray, 'array_in' as typinput, 'array_out' as typoutput, 'array_recv' as typreceive, 'array_send' as typsend, '-' as typmodin, '-' as typmodout, '-' as typanalyze, 'i' as typalign, 'x' as typstorage, false as typnotnull, 0 as typbasetype, -1 as typtypmod, 0 as typndims, 0 as typcollation, null as typdefaultbin, null as typdefault, null as typacl union all\n"
            + "  select 1007 as oid, '_int4' as typname, 11 as typnamespace, null as typowner, -1 as typlen, false as typbyval, 'b' as typtype, 'A' as typcategory, false as typispreferred, false as typisdefined, ',' as typdelim, 0 as typrelid, 23 as typelem, 0 as typarray, 'array_in' as typinput, 'array_out' as typoutput, 'array_recv' as typreceive, 'array_send' as typsend, '-' as typmodin, '-' as typmodout, '-' as typanalyze, 'i' as typalign, 'x' as typstorage, false as typnotnull, 0 as typbasetype, -1 as typtypmod, 0 as typndims, 0 as typcollation, null as typdefaultbin, null as typdefault, null as typacl union all\n"
            + "  select 1009 as oid, '_text' as typname, 11 as typnamespace, null as typowner, -1 as typlen, false as typbyval, 'b' as typtype, 'A' as typcategory, false as typispreferred, true as typisdefined, ',' as typdelim, 0 as typrelid, 25 as typelem, 0 as typarray, 'array_in' as typinput, 'array_out' as typoutput, 'array_recv' as typreceive, 'array_send' as typsend, '-' as typmodin, '-' as typmodout, '-' as typanalyze, 'i' as typalign, 'x' as typstorage, false as typnotnull, 0 as typbasetype, -1 as typtypmod, 0 as typndims, 100 as typcollation, null as typdefaultbin, null as typdefault, null as typacl union all\n"
            + "  select 1021 as oid, '_float4' as typname, 11 as typnamespace, null as typowner, -1 as typlen, false as typbyval, 'b' as typtype, 'A' as typcategory, false as typispreferred, false as typisdefined, ',' as typdelim, 0 as typrelid, 700 as typelem, 0 as typarray, 'array_in' as typinput, 'array_out' as typoutput, 'array_recv' as typreceive, 'array_send' as typsend, '-' as typmodin, '-' as typmodout, '-' as typanalyze, 'i' as typalign, 'x' as typstorage, false as typnotnull, 0 as typbasetype, -1 as typtypmod, 0 as typndims, 0 as typcollation, null as typdefaultbin, null as typdefault, null as typacl union all\n"
            + "  select 1022 as oid, '_float8' as typname, 11 as typnamespace, null as typowner, -1 as typlen, false as typbyval, 'b' as typtype, 'A' as typcategory, false as typispreferred, true as typisdefined, ',' as typdelim, 0 as typrelid, 701 as typelem, 0 as typarray, 'array_in' as typinput, 'array_out' as typoutput, 'array_recv' as typreceive, 'array_send' as typsend, '-' as typmodin, '-' as typmodout, '-' as typanalyze, 'i' as typalign, 'x' as typstorage, false as typnotnull, 0 as typbasetype, -1 as typtypmod, 0 as typndims, 0 as typcollation, null as typdefaultbin, null as typdefault, null as typacl union all\n"
            + "  select 1015 as oid, '_varchar' as typname, 11 as typnamespace, null as typowner, -1 as typlen, false as typbyval, 'b' as typtype, 'A' as typcategory, false as typispreferred, true as typisdefined, ',' as typdelim, 0 as typrelid, 1043 as typelem, 0 as typarray, 'array_in' as typinput, 'array_out' as typoutput, 'array_recv' as typreceive, 'array_send' as typsend, '-' as typmodin, '-' as typmodout, '-' as typanalyze, 'i' as typalign, 'x' as typstorage, false as typnotnull, 0 as typbasetype, -1 as typtypmod, 0 as typndims, 100 as typcollation, null as typdefaultbin, null as typdefault, null as typacl union all\n"
            + "  select 1182 as oid, '_date' as typname, 11 as typnamespace, null as typowner, -1 as typlen, false as typbyval, 'b' as typtype, 'A' as typcategory, false as typispreferred, true as typisdefined, ',' as typdelim, 0 as typrelid, 1082 as typelem, 0 as typarray, 'array_in' as typinput, 'array_out' as typoutput, 'array_recv' as typreceive, 'array_send' as typsend, '-' as typmodin, '-' as typmodout, '-' as typanalyze, 'i' as typalign, 'x' as typstorage, false as typnotnull, 0 as typbasetype, -1 as typtypmod, 0 as typndims, 0 as typcollation, null as typdefaultbin, null as typdefault, null as typacl union all\n"
            + "  select 1115 as oid, '_timestamp' as typname, 11 as typnamespace, null as typowner, -1 as typlen, false as typbyval, 'b' as typtype, 'A' as typcategory, false as typispreferred, false as typisdefined, ',' as typdelim, 0 as typrelid, 1114 as typelem, 0 as typarray, 'array_in' as typinput, 'array_out' as typoutput, 'array_recv' as typreceive, 'array_send' as typsend, '-' as typmodin, '-' as typmodout, '-' as typanalyze, 'i' as typalign, 'x' as typstorage, false as typnotnull, 0 as typbasetype, -1 as typtypmod, 0 as typndims, 0 as typcollation, null as typdefaultbin, null as typdefault, null as typacl union all\n"
            + "  select 1185 as oid, '_timestamptz' as typname, 11 as typnamespace, null as typowner, -1 as typlen, false as typbyval, 'b' as typtype, 'A' as typcategory, false as typispreferred, true as typisdefined, ',' as typdelim, 0 as typrelid, 1184 as typelem, 0 as typarray, 'array_in' as typinput, 'array_out' as typoutput, 'array_recv' as typreceive, 'array_send' as typsend, '-' as typmodin, '-' as typmodout, '-' as typanalyze, 'i' as typalign, 'x' as typstorage, false as typnotnull, 0 as typbasetype, -1 as typtypmod, 0 as typndims, 0 as typcollation, null as typdefaultbin, null as typdefault, null as typacl union all\n"
            + "  select 1231 as oid, '_numeric' as typname, 11 as typnamespace, null as typowner, -1 as typlen, false as typbyval, 'b' as typtype, 'A' as typcategory, false as typispreferred, true as typisdefined, ',' as typdelim, 0 as typrelid, 1700 as typelem, 0 as typarray, 'array_in' as typinput, 'array_out' as typoutput, 'array_recv' as typreceive, 'array_send' as typsend, '-' as typmodin, '-' as typmodout, '-' as typanalyze, 'i' as typalign, 'x' as typstorage, false as typnotnull, 0 as typbasetype, -1 as typtypmod, 0 as typndims, 0 as typcollation, null as typdefaultbin, null as typdefault, null as typacl union all\n"
            + "  select 3807 as oid, '_jsonb' as typname, 11 as typnamespace, null as typowner, -1 as typlen, false as typbyval, 'b' as typtype, 'A' as typcategory, false as typispreferred, true as typisdefined, ',' as typdelim, 0 as typrelid, 3802 as typelem, 0 as typarray, 'array_in' as typinput, 'array_out' as typoutput, 'array_recv' as typreceive, 'array_send' as typsend, '-' as typmodin, '-' as typmodout, '-' as typanalyze, 'i' as typalign, 'x' as typstorage, false as typnotnull, 0 as typbasetype, -1 as typtypmod, 0 as typndims, 0 as typcollation, null as typdefaultbin, null as typdefault, null as typacl\n"
            + ")";

    @Override
    public String getTableExpression() {
      return PG_TYPE_CTE;
    }

    @Override
    public ImmutableSet<TableOrIndexName> getDependencies() {
      return DEPENDENCIES;
    }
  }

  private class PgSettings implements PgCatalogTable {

    @Override
    public String getTableExpression() {
      return sessionState.generatePGSettingsCte();
    }
  }

  private static class PgClass implements PgCatalogTable {
    private static final String PG_CLASS_CTE =
        "pg_class as (\n"
            + "  select\n"
            + "  -1 as oid,\n"
            + "  table_name as relname,\n"
            + "  case table_schema when 'pg_catalog' then 11 when 'public' then 2200 else 0 end as relnamespace,\n"
            + "  0 as reltype,\n"
            + "  0 as reloftype,\n"
            + "  0 as relowner,\n"
            + "  1 as relam,\n"
            + "  0 as relfilenode,\n"
            + "  0 as reltablespace,\n"
            + "  0 as relpages,\n"
            + "  0.0::float8 as reltuples,\n"
            + "  0 as relallvisible,\n"
            + "  0 as reltoastrelid,\n"
            + "  false as relhasindex,\n"
            + "  false as relisshared,\n"
            + "  'p' as relpersistence,\n"
            + "  'r' as relkind,\n"
            + "  count(*) as relnatts,\n"
            + "  0 as relchecks,\n"
            + "  false as relhasrules,\n"
            + "  false as relhastriggers,\n"
            + "  false as relhassubclass,\n"
            + "  false as relrowsecurity,\n"
            + "  false as relforcerowsecurity,\n"
            + "  true as relispopulated,\n"
            + "  'n' as relreplident,\n"
            + "  false as relispartition,\n"
            + "  0 as relrewrite,\n"
            + "  0 as relfrozenxid,\n"
            + "  0 as relminmxid,\n"
            + "  '{}'::bigint[] as relacl,\n"
            + "  '{}'::text[] as reloptions,\n"
            + "  0 as relpartbound\n"
            + "from information_schema.tables t\n"
            + "inner join information_schema.columns using (table_catalog, table_schema, table_name)\n"
            + "group by t.table_name, t.table_schema\n"
            + "union all\n"
            + "select\n"
            + "    -1 as oid,\n"
            + "    i.index_name as relname,\n"
            + "    case table_schema when 'pg_catalog' then 11 when 'public' then 2200 else 0 end as relnamespace,\n"
            + "    0 as reltype,\n"
            + "    0 as reloftype,\n"
            + "    0 as relowner,\n"
            + "    1 as relam,\n"
            + "    0 as relfilenode,\n"
            + "    0 as reltablespace,\n"
            + "    0 as relpages,\n"
            + "    0.0::float8 as reltuples,\n"
            + "    0 as relallvisible,\n"
            + "    0 as reltoastrelid,\n"
            + "    false as relhasindex,\n"
            + "    false as relisshared,\n"
            + "    'p' as relpersistence,\n"
            + "    'r' as relkind,\n"
            + "    count(*) as relnatts,\n"
            + "    0 as relchecks,\n"
            + "    false as relhasrules,\n"
            + "    false as relhastriggers,\n"
            + "    false as relhassubclass,\n"
            + "    false as relrowsecurity,\n"
            + "    false as relforcerowsecurity,\n"
            + "    true as relispopulated,\n"
            + "    'n' as relreplident,\n"
            + "    false as relispartition,\n"
            + "    0 as relrewrite,\n"
            + "    0 as relfrozenxid,\n"
            + "    0 as relminmxid,\n"
            + "    '{}'::bigint[] as relacl,\n"
            + "    '{}'::text[] as reloptions,\n"
            + "    0 as relpartbound\n"
            + "from information_schema.indexes i\n"
            + "inner join information_schema.index_columns using (table_catalog, table_schema, table_name)\n"
            + "group by i.index_name, i.table_schema\n"
            + ")";

    @Override
    public String getTableExpression() {
      return PG_CLASS_CTE;
    }
  }

  private static class PgProc implements PgCatalogTable {
    private static final String PG_PROC_CTE =
        "pg_proc as (\n"
            + "select * from ("
            + "select 0::bigint as oid, ''::varchar as proname, 0::bigint as pronamespace, 0::bigint as proowner, "
            + "0::bigint as prolang, 0.0::float8 as procost, 0.0::float8 as prorows, 0::bigint as provariadic, "
            + "''::varchar as prosupport, ''::varchar as prokind, false::bool as prosecdef, false::bool as proleakproof, "
            + "false::bool as proisstrict, false::bool as proretset, ''::varchar as provolatile, ''::varchar as proparallel, "
            + "0::bigint as pronargs, 0::bigint as pronargdefaults, 0::bigint as prorettype, 0::bigint as proargtypes, "
            + "'{}'::bigint[] as proallargtypes, '{}'::varchar[] as proargmodes, '{}'::text[] as proargnames, "
            + "''::varchar as proargdefaults, '{}'::bigint[] as protrftypes, ''::text as prosrc, ''::text as probin, "
            + "''::varchar as prosqlbody, '{}'::text[] as proconfig, '{}'::bigint[] as proacl\n"
            + ") proc where false)";

    @Override
    public String getTableExpression() {
      return PG_PROC_CTE;
    }
  }

  private static class PgEnum implements PgCatalogTable {
    private static final String PG_ENUM_CTE =
        "pg_enum as (\n"
            + "select * from ("
            + "select 0::bigint as oid, 0::bigint as enumtypid, 0.0::float8 as enumsortorder, ''::varchar as enumlabel\n"
            + ") e where false)";

    @Override
    public String getTableExpression() {
      return PG_ENUM_CTE;
    }
  }

  private static class PgRange implements PgCatalogTable {
    private static final String PG_RANGE_CTE =
        "pg_range as (\n"
            + "select * from ("
            + "select 0::bigint as rngtypid, 0::bigint as rngsubtype, 0::bigint as rngmultitypid, "
            + "0::bigint as rngcollation, 0::bigint as rngsubopc, ''::varchar as rngcanonical, ''::varchar as rngsubdiff\n"
            + ") range where false)";

    @Override
    public String getTableExpression() {
      return PG_RANGE_CTE;
    }
  }

<<<<<<< HEAD
  private static class PgAttribute implements PgCatalogTable {
=======
  @InternalApi
  public static class EmptyPgAttribute implements PgCatalogTable {
>>>>>>> 11f38266
    private static final String PG_ATTRIBUTE_CTE =
        "pg_attribute as (\n"
            + "select * from ("
            + "select 0::bigint as attrelid, '' as attname, 0::bigint as atttypid, 0::bigint as attstattarget, "
            + "0::bigint as attlen, 0::bigint as attnum, 0::bigint as attndims, -1::bigint as attcacheoff, "
            + "0::bigint as atttypmod, true as attbyval, '' as attalign, '' as attstorage, '' as attcompression, "
            + "false as attnotnull, true as atthasdef, false as atthasmissing, '' as attidentity, '' as attgenerated, "
            + "false as attisdropped, true as attislocal, 0 as attinhcount, 0 as attcollation, '{}'::bigint[] as attacl, "
            + "'{}'::text[] as attoptions, '{}'::text[] as attfdwoptions, null as attmissingval\n"
            + ") a where false)";

    @Override
    public String getTableExpression() {
      return PG_ATTRIBUTE_CTE;
    }
  }

<<<<<<< HEAD
  private static class PgAttrdef implements PgCatalogTable {
    private static final String PG_ATTRDEF_CTE =
        "pg_attrdef as (\n"
            + "select * from ("
            + "select 0::bigint as oid, 0 as adrelid, 0::bigint as adnum, '' as adbin\n"
            + ") a where false)";

    @Override
    public String getTableExpression() {
      return PG_ATTRDEF_CTE;
    }
  }

  private static class PgConstraint implements PgCatalogTable {
    private static final String PG_CONSTRAINT_CTE =
        "pg_constraint as (\n"
            + "select * from ("
            + "select 0::bigint as oid, '' as conname, 0::bigint as connamespace, '' as contype, "
            + "false as condeferrable, false as condeferred, true as convalidated, 0 as conrelid, "
            + "0 as contypid, 0 as conindid, 0 as conparentid, 0 as confrelid, '' as confupdtype, "
            + "'' as confdeltype, '' as confmatchtype, true as conislocal, 0 as coninhcount, "
            + "true as connoinherit, '{}'::bigint[] as conkey, '{}'::bigint[] as confkey, "
            + "'{}'::bigint[] as conpfeqop, '{}'::bigint[] as conppeqop, '{}'::bigint[] as conffeqop, "
            + "'{}'::bigint[] as confdelsetcols, '{}'::bigint[] as conexclop, null as conbin\n"
            + ") c where false)";

    @Override
    public String getTableExpression() {
      return PG_CONSTRAINT_CTE;
=======
  @InternalApi
  public static class EmptyPgEnum implements PgCatalogTable {
    private static final String PG_ENUM_CTE =
        "pg_enum as (\n"
            + "select * from ("
            + "select 0::bigint as oid, 0::bigint as enumtypid, 0.0::float8 as enumsortorder, ''::varchar as enumlabel\n"
            + ") e where false)";

    @Override
    public String getTableExpression() {
      return PG_ENUM_CTE;
>>>>>>> 11f38266
    }
  }
}<|MERGE_RESOLUTION|>--- conflicted
+++ resolved
@@ -22,10 +22,7 @@
 import com.google.cloud.spanner.pgadapter.statements.SimpleParser.TableOrIndexName;
 import com.google.cloud.spanner.pgadapter.utils.ClientAutoDetector.WellKnownClient;
 import com.google.common.base.Preconditions;
-<<<<<<< HEAD
-=======
 import com.google.common.base.Suppliers;
->>>>>>> 11f38266
 import com.google.common.collect.ImmutableList;
 import com.google.common.collect.ImmutableMap;
 import com.google.common.collect.ImmutableSet;
@@ -83,13 +80,6 @@
           .put(new TableOrIndexName(null, "pg_attrdef"), new TableOrIndexName(null, "pg_attrdef"))
           .build();
 
-<<<<<<< HEAD
-  private final ImmutableSet<String> checkPrefixes;
-
-  private final ImmutableMap<TableOrIndexName, TableOrIndexName> tableReplacements;
-
-  private final ImmutableMap<Pattern, Supplier<String>> functionReplacements;
-=======
   private static final ImmutableMap<Pattern, Supplier<String>> DEFAULT_FUNCTION_REPLACEMENTS =
       ImmutableMap.of(
           Pattern.compile("pg_catalog.pg_table_is_visible\\s*\\(.+\\)"),
@@ -97,7 +87,6 @@
           Pattern.compile("pg_table_is_visible\\s*\\(.+\\)"), Suppliers.ofInstance("true"),
           Pattern.compile("=\\s*ANY\\s*\\(current_schemas\\(true\\)\\)"),
               Suppliers.ofInstance(" IN ('pg_catalog', 'public')"));
->>>>>>> 11f38266
 
   private final ImmutableSet<String> checkPrefixes;
 
@@ -113,15 +102,10 @@
           new TableOrIndexName(null, "pg_proc"), new PgProc(),
           new TableOrIndexName(null, "pg_enum"), new PgEnum(),
           new TableOrIndexName(null, "pg_range"), new PgRange(),
-<<<<<<< HEAD
           new TableOrIndexName(null, "pg_type"), new PgType(),
-          new TableOrIndexName(null, "pg_settings"), new PgSettings(),
           new TableOrIndexName(null, "pg_constraint"), new PgConstraint(),
-          new TableOrIndexName(null, "pg_attribute"), new PgAttribute(),
+          new TableOrIndexName(null, "pg_attribute"), new EmptyPgAttribute(),
           new TableOrIndexName(null, "pg_attrdef"), new PgAttrdef());
-=======
-          new TableOrIndexName(null, "pg_type"), new PgType());
->>>>>>> 11f38266
   private final SessionState sessionState;
 
   public PgCatalog(@Nonnull SessionState sessionState, @Nonnull WellKnownClient wellKnownClient) {
@@ -132,15 +116,6 @@
             .putAll(DEFAULT_TABLE_REPLACEMENTS);
     wellKnownClient
         .getTableReplacements()
-<<<<<<< HEAD
-        .forEach((k, v) -> builder.put(TableOrIndexName.of(k), TableOrIndexName.of(v)));
-    this.tableReplacements = builder.build();
-    this.functionReplacements =
-        ImmutableMap.<Pattern, Supplier<String>>builder()
-            .put(Pattern.compile("pg_catalog.pg_table_is_visible\\(.+\\)"), () -> "true")
-            .put(Pattern.compile("pg_table_is_visible\\(.+\\)"), () -> "true")
-            .put(Pattern.compile("ANY\\(current_schemas\\(true\\)\\)"), () -> "'public'")
-=======
         .forEach((k, v) -> builder.put(TableOrIndexName.parse(k), TableOrIndexName.parse(v)));
     this.tableReplacements = builder.build();
 
@@ -156,7 +131,6 @@
     this.functionReplacements =
         ImmutableMap.<Pattern, Supplier<String>>builder()
             .putAll(DEFAULT_FUNCTION_REPLACEMENTS)
->>>>>>> 11f38266
             .put(
                 Pattern.compile("version\\(\\)"), () -> "'" + sessionState.getServerVersion() + "'")
             .putAll(wellKnownClient.getFunctionReplacements())
@@ -165,20 +139,8 @@
 
   /** Replace supported pg_catalog tables with Common Table Expressions. */
   public Statement replacePgCatalogTables(Statement statement) {
-<<<<<<< HEAD
-    // Do a quick check first before doing a full check.
-    boolean potentialMatch = false;
-    for (String checkPrefix : this.checkPrefixes) {
-      if (statement.getSql().contains(checkPrefix)) {
-        potentialMatch = true;
-        break;
-      }
-    }
-    if (!potentialMatch) {
-=======
     // Only replace tables if the statement contains at least one of the known prefixes.
     if (checkPrefixes.stream().noneMatch(prefix -> statement.getSql().contains(prefix))) {
->>>>>>> 11f38266
       return statement;
     }
 
@@ -211,13 +173,10 @@
   }
 
   Statement addCommonTableExpressions(Statement statement, ImmutableList<String> tableExpressions) {
-<<<<<<< HEAD
     if (tableExpressions.isEmpty()) {
       return statement;
     }
 
-=======
->>>>>>> 11f38266
     String sql = replaceKnownUnsupportedFunctions(statement);
     SimpleParser parser = new SimpleParser(sql);
     boolean hadCommonTableExpressions = parser.eatKeyword("with");
@@ -520,12 +479,8 @@
     }
   }
 
-<<<<<<< HEAD
-  private static class PgAttribute implements PgCatalogTable {
-=======
   @InternalApi
   public static class EmptyPgAttribute implements PgCatalogTable {
->>>>>>> 11f38266
     private static final String PG_ATTRIBUTE_CTE =
         "pg_attribute as (\n"
             + "select * from ("
@@ -543,7 +498,6 @@
     }
   }
 
-<<<<<<< HEAD
   private static class PgAttrdef implements PgCatalogTable {
     private static final String PG_ATTRDEF_CTE =
         "pg_attrdef as (\n"
@@ -573,19 +527,6 @@
     @Override
     public String getTableExpression() {
       return PG_CONSTRAINT_CTE;
-=======
-  @InternalApi
-  public static class EmptyPgEnum implements PgCatalogTable {
-    private static final String PG_ENUM_CTE =
-        "pg_enum as (\n"
-            + "select * from ("
-            + "select 0::bigint as oid, 0::bigint as enumtypid, 0.0::float8 as enumsortorder, ''::varchar as enumlabel\n"
-            + ") e where false)";
-
-    @Override
-    public String getTableExpression() {
-      return PG_ENUM_CTE;
->>>>>>> 11f38266
     }
   }
 }