// Copyright 2022 Google LLC
//
// Licensed under the Apache License, Version 2.0 (the "License");
// you may not use this file except in compliance with the License.
// You may obtain a copy of the License at
//
//      http://www.apache.org/licenses/LICENSE-2.0
//
// Unless required by applicable law or agreed to in writing, software
// distributed under the License is distributed on an "AS IS" BASIS,
// WITHOUT WARRANTIES OR CONDITIONS OF ANY KIND, either express or implied.
// See the License for the specific language governing permissions and
// limitations under the License.

package com.google.cloud.spanner.pgadapter.statements;

import com.google.api.core.InternalApi;
import com.google.cloud.Tuple;
import com.google.cloud.spanner.Statement;
import com.google.cloud.spanner.Value;
import com.google.cloud.spanner.pgadapter.session.SessionState;
import com.google.cloud.spanner.pgadapter.statements.SimpleParser.TableOrIndexName;
import com.google.cloud.spanner.pgadapter.utils.ClientAutoDetector.WellKnownClient;
import com.google.common.base.Preconditions;
import com.google.common.base.Suppliers;
import com.google.common.collect.ImmutableList;
import com.google.common.collect.ImmutableMap;
import com.google.common.collect.ImmutableSet;
import java.util.HashSet;
import java.util.Map;
import java.util.Map.Entry;
import java.util.Set;
import java.util.function.Supplier;
import java.util.regex.Pattern;
import javax.annotation.Nonnull;

@InternalApi
public class PgCatalog {
  private static final ImmutableMap<TableOrIndexName, TableOrIndexName> DEFAULT_TABLE_REPLACEMENTS =
      ImmutableMap.<TableOrIndexName, TableOrIndexName>builder()
          .put(
              new TableOrIndexName("pg_catalog", "pg_namespace"),
              new TableOrIndexName(null, "pg_namespace"))
          .put(
              new TableOrIndexName(null, "pg_namespace"),
              new TableOrIndexName(null, "pg_namespace"))
          .put(
              new TableOrIndexName("pg_catalog", "pg_class"),
              new TableOrIndexName(null, "pg_class"))
          .put(new TableOrIndexName(null, "pg_class"), new TableOrIndexName(null, "pg_class"))
          .put(new TableOrIndexName("pg_catalog", "pg_proc"), new TableOrIndexName(null, "pg_proc"))
          .put(new TableOrIndexName(null, "pg_proc"), new TableOrIndexName(null, "pg_proc"))
          .put(new TableOrIndexName("pg_catalog", "pg_enum"), new TableOrIndexName(null, "pg_enum"))
          .put(new TableOrIndexName(null, "pg_enum"), new TableOrIndexName(null, "pg_enum"))
          .put(
              new TableOrIndexName("pg_catalog", "pg_range"),
              new TableOrIndexName(null, "pg_range"))
          .put(new TableOrIndexName(null, "pg_range"), new TableOrIndexName(null, "pg_range"))
          .put(new TableOrIndexName("pg_catalog", "pg_type"), new TableOrIndexName(null, "pg_type"))
          .put(new TableOrIndexName(null, "pg_type"), new TableOrIndexName(null, "pg_type"))
          .put(
              new TableOrIndexName("pg_catalog", "pg_sequence"),
              new TableOrIndexName(null, "pg_sequence"))
          .put(new TableOrIndexName(null, "pg_sequence"), new TableOrIndexName(null, "pg_sequence"))
          .put(
              new TableOrIndexName("pg_catalog", "pg_sequences"),
              new TableOrIndexName(null, "pg_sequences"))
          .put(
              new TableOrIndexName(null, "pg_sequences"),
              new TableOrIndexName(null, "pg_sequences"))
          .put(
              new TableOrIndexName("pg_catalog", "pg_settings"),
              new TableOrIndexName(null, "pg_settings"))
          .put(new TableOrIndexName(null, "pg_settings"), new TableOrIndexName(null, "pg_settings"))
          .put(
              new TableOrIndexName("pg_catalog", "pg_constraint"),
              new TableOrIndexName(null, "pg_constraint"))
          .put(
              new TableOrIndexName(null, "pg_constraint"),
              new TableOrIndexName(null, "pg_constraint"))
          .put(
              new TableOrIndexName("pg_catalog", "pg_attribute"),
              new TableOrIndexName(null, "pg_attribute"))
          .put(
              new TableOrIndexName(null, "pg_attribute"),
              new TableOrIndexName(null, "pg_attribute"))
          .put(
              new TableOrIndexName("pg_catalog", "pg_attrdef"),
              new TableOrIndexName(null, "pg_attrdef"))
          .put(new TableOrIndexName(null, "pg_attrdef"), new TableOrIndexName(null, "pg_attrdef"))
          .build();

  private static final ImmutableMap<Pattern, Supplier<String>> DEFAULT_FUNCTION_REPLACEMENTS =
      ImmutableMap.of(
          Pattern.compile("pg_catalog.pg_table_is_visible\\s*\\(.+\\)"),
              Suppliers.ofInstance("true"),
          Pattern.compile("pg_table_is_visible\\s*\\(.+\\)"), Suppliers.ofInstance("true"),
          Pattern.compile("=\\s*ANY\\s*\\(current_schemas\\(true\\)\\)"),
              Suppliers.ofInstance(" IN ('pg_catalog', 'public')"));

  private final ImmutableSet<String> checkPrefixes;

  private final ImmutableMap<TableOrIndexName, TableOrIndexName> tableReplacements;
  private final ImmutableMap<TableOrIndexName, PgCatalogTable> pgCatalogTables;

  private final ImmutableMap<Pattern, Supplier<String>> functionReplacements;

  private static final Map<TableOrIndexName, PgCatalogTable> DEFAULT_PG_CATALOG_TABLES =
      ImmutableMap.of(
          new TableOrIndexName(null, "pg_namespace"), new PgNamespace(),
          new TableOrIndexName(null, "pg_class"), new PgClass(),
          new TableOrIndexName(null, "pg_proc"), new PgProc(),
          new TableOrIndexName(null, "pg_enum"), new EmptyPgEnum(),
          new TableOrIndexName(null, "pg_range"), new PgRange(),
          new TableOrIndexName(null, "pg_type"), new PgType(),
<<<<<<< HEAD
          new TableOrIndexName(null, "pg_constraint"), new EmptyPgConstraint(),
          new TableOrIndexName(null, "pg_attribute"), new EmptyPgAttribute(),
          new TableOrIndexName(null, "pg_attrdef"), new EmptyPgAttrdef());
=======
          new TableOrIndexName(null, "pg_sequence"), new PgSequence(),
          new TableOrIndexName(null, "pg_sequences"), new PgSequences());
>>>>>>> 37ce3153
  private final SessionState sessionState;

  public PgCatalog(@Nonnull SessionState sessionState, @Nonnull WellKnownClient wellKnownClient) {
    this.sessionState = Preconditions.checkNotNull(sessionState);
    this.checkPrefixes = wellKnownClient.getPgCatalogCheckPrefixes();
    ImmutableMap.Builder<TableOrIndexName, TableOrIndexName> builder =
        ImmutableMap.<TableOrIndexName, TableOrIndexName>builder()
            .putAll(DEFAULT_TABLE_REPLACEMENTS);
    wellKnownClient
        .getTableReplacements()
        .forEach((k, v) -> builder.put(TableOrIndexName.parse(k), TableOrIndexName.parse(v)));
    this.tableReplacements = builder.build();

    ImmutableMap.Builder<TableOrIndexName, PgCatalogTable> pgCatalogTablesBuilder =
        ImmutableMap.<TableOrIndexName, PgCatalogTable>builder()
            .putAll(DEFAULT_PG_CATALOG_TABLES)
            .put(new TableOrIndexName(null, "pg_settings"), new PgSettings());
    wellKnownClient
        .getPgCatalogTables()
        .forEach((k, v) -> pgCatalogTablesBuilder.put(TableOrIndexName.parse(k), v));
    this.pgCatalogTables = pgCatalogTablesBuilder.build();

    this.functionReplacements =
        ImmutableMap.<Pattern, Supplier<String>>builder()
            .putAll(DEFAULT_FUNCTION_REPLACEMENTS)
            .put(
                Pattern.compile("version\\(\\)"), () -> "'" + sessionState.getServerVersion() + "'")
            .putAll(wellKnownClient.getFunctionReplacements())
            .build();
  }

  /** Replace supported pg_catalog tables with Common Table Expressions. */
  public Statement replacePgCatalogTables(Statement statement) {
    // Only replace tables if the statement contains at least one of the known prefixes.
    if (checkPrefixes.stream().noneMatch(prefix -> statement.getSql().contains(prefix))) {
      return statement;
    }

    Tuple<Set<TableOrIndexName>, Statement> replacedTablesStatement =
        new TableParser(statement).detectAndReplaceTables(tableReplacements);
    if (replacedTablesStatement.x().isEmpty()) {
      return replacedTablesStatement.y();
    }
    // Add Common Table Expressions for the pg_catalog tables that were detected and replaced in the
    // statement.
    Set<TableOrIndexName> alreadyAdded = new HashSet<>();
    ImmutableList.Builder<String> cteBuilder = ImmutableList.builder();
    for (TableOrIndexName table : replacedTablesStatement.x()) {
      addPgCatalogTable(table, getPgCatalogTable(table), cteBuilder, alreadyAdded);
    }

    return addCommonTableExpressions(replacedTablesStatement.y(), cteBuilder.build());
  }

  String replaceKnownUnsupportedFunctions(Statement statement) {
    String sql = statement.getSql();
    for (Entry<Pattern, Supplier<String>> functionReplacement : functionReplacements.entrySet()) {
      sql =
          functionReplacement
              .getKey()
              .matcher(sql)
              .replaceAll(functionReplacement.getValue().get());
    }
    return sql;
  }

  Statement addCommonTableExpressions(Statement statement, ImmutableList<String> tableExpressions) {
    if (tableExpressions.isEmpty()) {
      return statement;
    }

    String sql = replaceKnownUnsupportedFunctions(statement);
    SimpleParser parser = new SimpleParser(sql);
    boolean hadCommonTableExpressions = parser.eatKeyword("with");
    String tableExpressionsSql = String.join(",\n", tableExpressions);
    Statement.Builder builder =
        Statement.newBuilder("with ")
            .append(tableExpressionsSql)
            .append(hadCommonTableExpressions ? ",\n" : "\n");
    if (hadCommonTableExpressions) {
      // Include the entire original statement except the 'with' keyword.
      builder
          .append(parser.getSql().substring(0, parser.getPos() - 4))
          .append(parser.getSql().substring(parser.getPos()));
    } else {
      // Include the entire original statement (including any comments at the beginning).
      builder.append(parser.getSql());
    }
    Map<String, Value> parameters = statement.getParameters();
    for (Entry<String, Value> param : parameters.entrySet()) {
      builder.bind(param.getKey()).to(param.getValue());
    }
    statement = builder.build();
    return statement;
  }

  void addPgCatalogTable(
      TableOrIndexName tableName,
      PgCatalogTable pgCatalogTable,
      ImmutableList.Builder<String> cteBuilder,
      Set<TableOrIndexName> alreadyAdded) {
    if (pgCatalogTable == null) {
      return;
    }
    for (TableOrIndexName dependency : pgCatalogTable.getDependencies()) {
      addPgCatalogTable(dependency, getPgCatalogTable(dependency), cteBuilder, alreadyAdded);
    }
    if (alreadyAdded.add(tableName)) {
      cteBuilder.add(pgCatalogTable.getTableExpression());
    }
  }

  PgCatalogTable getPgCatalogTable(TableOrIndexName tableOrIndexName) {
    if (pgCatalogTables.containsKey(tableOrIndexName)) {
      return pgCatalogTables.get(tableOrIndexName);
    }
    return null;
  }

  @InternalApi
  public interface PgCatalogTable {
    String getTableExpression();

    default ImmutableSet<TableOrIndexName> getDependencies() {
      return ImmutableSet.of();
    }
  }

  private static class PgNamespace implements PgCatalogTable {
    private static final String PG_NAMESPACE_CTE =
        "pg_namespace as (\n"
            + "  select case schema_name when 'pg_catalog' then 11 when 'public' then 2200 else 0 end as oid,\n"
            + "        schema_name as nspname, null as nspowner, null as nspacl\n"
            + "  from information_schema.schemata\n"
            + ")";

    @Override
    public String getTableExpression() {
      return PG_NAMESPACE_CTE;
    }
  }

  private static class PgType implements PgCatalogTable {
    private static final ImmutableSet<TableOrIndexName> DEPENDENCIES =
        ImmutableSet.of(new TableOrIndexName(null, "pg_namespace"));
    private static final String GENERATION_SQL =
        "select 'select '\n"
            + "  || oid || ' as oid, '\n"
            + "  || '''' || typname || ''' as typname, '\n"
            + "  || '(select oid from pg_namespace where nspname=''pg_catalog'') as typnamespace, '\n"
            + "  || 'null as typowner, '\n"
            + "  || typlen || ' as typlen, '\n"
            + "  || typbyval::text || ' as typbyval, '\n"
            + "  || '''' || typtype || ''' as typtype, '\n"
            + "  || '''' || typcategory || ''' as typcategory, '\n"
            + "  || typispreferred::text || ' as typispreferred, '\n"
            + "  || (case typname\n"
            + "        when 'int2' then 'false'\n"
            + "        when 'int4' then 'false'\n"
            + "        when 'float4' then 'false'\n"
            + "        when 'timestamp' then 'false'\n"
            + "        else 'true'\n"
            + "      end) || ' as typisdefined, '\n"
            + "  || '''' || typdelim || ''' as typdelim, '\n"
            + "  || typrelid || ' as typrelid, '\n"
            + "  || typelem || ' as typelem, '\n"
            + "  || typarray || ' as typarray, '\n"
            + "  || '''' || typinput || ''' as typinput, '\n"
            + "  || '''' || typoutput || ''' as typoutput, '\n"
            + "  || '''' || typreceive || ''' as typreceive, '\n"
            + "  || '''' || typsend || ''' as typsend, '\n"
            + "  || '''' || typmodin || ''' as typmodin, '\n"
            + "  || '''' || typmodout || ''' as typmodout, '\n"
            + "  || '''' || typanalyze || ''' as typanalyze, '\n"
            + "  || '''' || typalign || ''' as typalign, '\n"
            + "  || '''' || typstorage || ''' as typstorage, '\n"
            + "  || typnotnull::text || ' as typnotnull, '\n"
            + "  || typbasetype || ' as typbasetype, '\n"
            + "  || typtypmod || ' as typtypmod, '\n"
            + "  || coalesce(typndims || ' as typndims, ', 'null as typndims, ')\n"
            + "  || coalesce(typcollation || ' as typcollation, ', 'null as typcollation, ')\n"
            + "  || coalesce('''' || typdefaultbin || ''' as typdefaultbin, ', 'null as typdefaultbin, ')\n"
            + "  || coalesce('''' || typdefault || ''' as typdefault, ', 'null as typdefault, ')\n"
            + "  || 'null as typacl '\n"
            + "  || 'union all'\n"
            + "from pg_type\n"
            + "where typname in ('bool', 'bytea', 'int2', 'int4', 'int8', 'float4', 'float8',\n"
            + "                  'numeric', 'varchar', 'text', 'jsonb', 'timestamp', 'timestamptz', 'date')\n"
            + ";\n";
    private static final String PG_TYPE_CTE =
        "pg_type as (\n"
            + "  select 16 as oid, 'bool' as typname, 11 as typnamespace, null as typowner, 1 as typlen, true as typbyval, 'b' as typtype, 'B' as typcategory, true as typispreferred, true as typisdefined, ',' as typdelim, 0 as typrelid, 0 as typelem, 1000 as typarray, 'boolin' as typinput, 'boolout' as typoutput, 'boolrecv' as typreceive, 'boolsend' as typsend, '-' as typmodin, '-' as typmodout, '-' as typanalyze, 'c' as typalign, 'p' as typstorage, false as typnotnull, 0 as typbasetype, -1 as typtypmod, 0 as typndims, 0 as typcollation, null as typdefaultbin, null as typdefault, null as typacl union all\n"
            + "  select 17 as oid, 'bytea' as typname, 11 as typnamespace, null as typowner, -1 as typlen, false as typbyval, 'b' as typtype, 'U' as typcategory, false as typispreferred, true as typisdefined, ',' as typdelim, 0 as typrelid, 0 as typelem, 1001 as typarray, 'byteain' as typinput, 'byteaout' as typoutput, 'bytearecv' as typreceive, 'byteasend' as typsend, '-' as typmodin, '-' as typmodout, '-' as typanalyze, 'i' as typalign, 'x' as typstorage, false as typnotnull, 0 as typbasetype, -1 as typtypmod, 0 as typndims, 0 as typcollation, null as typdefaultbin, null as typdefault, null as typacl union all\n"
            + "  select 20 as oid, 'int8' as typname, 11 as typnamespace, null as typowner, 8 as typlen, true as typbyval, 'b' as typtype, 'N' as typcategory, false as typispreferred, true as typisdefined, ',' as typdelim, 0 as typrelid, 0 as typelem, 1016 as typarray, 'int8in' as typinput, 'int8out' as typoutput, 'int8recv' as typreceive, 'int8send' as typsend, '-' as typmodin, '-' as typmodout, '-' as typanalyze, 'd' as typalign, 'p' as typstorage, false as typnotnull, 0 as typbasetype, -1 as typtypmod, 0 as typndims, 0 as typcollation, null as typdefaultbin, null as typdefault, null as typacl union all\n"
            + "  select 21 as oid, 'int2' as typname, 11 as typnamespace, null as typowner, 2 as typlen, true as typbyval, 'b' as typtype, 'N' as typcategory, false as typispreferred, false as typisdefined, ',' as typdelim, 0 as typrelid, 0 as typelem, 1005 as typarray, 'int2in' as typinput, 'int2out' as typoutput, 'int2recv' as typreceive, 'int2send' as typsend, '-' as typmodin, '-' as typmodout, '-' as typanalyze, 's' as typalign, 'p' as typstorage, false as typnotnull, 0 as typbasetype, -1 as typtypmod, 0 as typndims, 0 as typcollation, null as typdefaultbin, null as typdefault, null as typacl union all\n"
            + "  select 23 as oid, 'int4' as typname, 11 as typnamespace, null as typowner, 4 as typlen, true as typbyval, 'b' as typtype, 'N' as typcategory, false as typispreferred, false as typisdefined, ',' as typdelim, 0 as typrelid, 0 as typelem, 1007 as typarray, 'int4in' as typinput, 'int4out' as typoutput, 'int4recv' as typreceive, 'int4send' as typsend, '-' as typmodin, '-' as typmodout, '-' as typanalyze, 'i' as typalign, 'p' as typstorage, false as typnotnull, 0 as typbasetype, -1 as typtypmod, 0 as typndims, 0 as typcollation, null as typdefaultbin, null as typdefault, null as typacl union all\n"
            + "  select 25 as oid, 'text' as typname, 11 as typnamespace, null as typowner, -1 as typlen, false as typbyval, 'b' as typtype, 'S' as typcategory, true as typispreferred, true as typisdefined, ',' as typdelim, 0 as typrelid, 0 as typelem, 1009 as typarray, 'textin' as typinput, 'textout' as typoutput, 'textrecv' as typreceive, 'textsend' as typsend, '-' as typmodin, '-' as typmodout, '-' as typanalyze, 'i' as typalign, 'x' as typstorage, false as typnotnull, 0 as typbasetype, -1 as typtypmod, 0 as typndims, 100 as typcollation, null as typdefaultbin, null as typdefault, null as typacl union all\n"
            + "  select 700 as oid, 'float4' as typname, 11 as typnamespace, null as typowner, 4 as typlen, true as typbyval, 'b' as typtype, 'N' as typcategory, false as typispreferred, false as typisdefined, ',' as typdelim, 0 as typrelid, 0 as typelem, 1021 as typarray, 'float4in' as typinput, 'float4out' as typoutput, 'float4recv' as typreceive, 'float4send' as typsend, '-' as typmodin, '-' as typmodout, '-' as typanalyze, 'i' as typalign, 'p' as typstorage, false as typnotnull, 0 as typbasetype, -1 as typtypmod, 0 as typndims, 0 as typcollation, null as typdefaultbin, null as typdefault, null as typacl union all\n"
            + "  select 701 as oid, 'float8' as typname, 11 as typnamespace, null as typowner, 8 as typlen, true as typbyval, 'b' as typtype, 'N' as typcategory, true as typispreferred, true as typisdefined, ',' as typdelim, 0 as typrelid, 0 as typelem, 1022 as typarray, 'float8in' as typinput, 'float8out' as typoutput, 'float8recv' as typreceive, 'float8send' as typsend, '-' as typmodin, '-' as typmodout, '-' as typanalyze, 'd' as typalign, 'p' as typstorage, false as typnotnull, 0 as typbasetype, -1 as typtypmod, 0 as typndims, 0 as typcollation, null as typdefaultbin, null as typdefault, null as typacl union all\n"
            + "  select 1043 as oid, 'varchar' as typname, 11 as typnamespace, null as typowner, -1 as typlen, false as typbyval, 'b' as typtype, 'S' as typcategory, false as typispreferred, true as typisdefined, ',' as typdelim, 0 as typrelid, 0 as typelem, 1015 as typarray, 'varcharin' as typinput, 'varcharout' as typoutput, 'varcharrecv' as typreceive, 'varcharsend' as typsend, 'varchartypmodin' as typmodin, 'varchartypmodout' as typmodout, '-' as typanalyze, 'i' as typalign, 'x' as typstorage, false as typnotnull, 0 as typbasetype, -1 as typtypmod, 0 as typndims, 100 as typcollation, null as typdefaultbin, null as typdefault, null as typacl union all\n"
            + "  select 1082 as oid, 'date' as typname, 11 as typnamespace, null as typowner, 4 as typlen, true as typbyval, 'b' as typtype, 'D' as typcategory, false as typispreferred, true as typisdefined, ',' as typdelim, 0 as typrelid, 0 as typelem, 1182 as typarray, 'date_in' as typinput, 'date_out' as typoutput, 'date_recv' as typreceive, 'date_send' as typsend, '-' as typmodin, '-' as typmodout, '-' as typanalyze, 'i' as typalign, 'p' as typstorage, false as typnotnull, 0 as typbasetype, -1 as typtypmod, 0 as typndims, 0 as typcollation, null as typdefaultbin, null as typdefault, null as typacl union all\n"
            + "  select 1114 as oid, 'timestamp' as typname, 11 as typnamespace, null as typowner, 8 as typlen, true as typbyval, 'b' as typtype, 'D' as typcategory, false as typispreferred, false as typisdefined, ',' as typdelim, 0 as typrelid, 0 as typelem, 1115 as typarray, 'timestamp_in' as typinput, 'timestamp_out' as typoutput, 'timestamp_recv' as typreceive, 'timestamp_send' as typsend, 'timestamptypmodin' as typmodin, 'timestamptypmodout' as typmodout, '-' as typanalyze, 'd' as typalign, 'p' as typstorage, false as typnotnull, 0 as typbasetype, -1 as typtypmod, 0 as typndims, 0 as typcollation, null as typdefaultbin, null as typdefault, null as typacl union all\n"
            + "  select 1184 as oid, 'timestamptz' as typname, 11 as typnamespace, null as typowner, 8 as typlen, true as typbyval, 'b' as typtype, 'D' as typcategory, true as typispreferred, true as typisdefined, ',' as typdelim, 0 as typrelid, 0 as typelem, 1185 as typarray, 'timestamptz_in' as typinput, 'timestamptz_out' as typoutput, 'timestamptz_recv' as typreceive, 'timestamptz_send' as typsend, 'timestamptztypmodin' as typmodin, 'timestamptztypmodout' as typmodout, '-' as typanalyze, 'd' as typalign, 'p' as typstorage, false as typnotnull, 0 as typbasetype, -1 as typtypmod, 0 as typndims, 0 as typcollation, null as typdefaultbin, null as typdefault, null as typacl union all\n"
            + "  select 1700 as oid, 'numeric' as typname, 11 as typnamespace, null as typowner, -1 as typlen, false as typbyval, 'b' as typtype, 'N' as typcategory, false as typispreferred, true as typisdefined, ',' as typdelim, 0 as typrelid, 0 as typelem, 1231 as typarray, 'numeric_in' as typinput, 'numeric_out' as typoutput, 'numeric_recv' as typreceive, 'numeric_send' as typsend, 'numerictypmodin' as typmodin, 'numerictypmodout' as typmodout, '-' as typanalyze, 'i' as typalign, 'm' as typstorage, false as typnotnull, 0 as typbasetype, -1 as typtypmod, 0 as typndims, 0 as typcollation, null as typdefaultbin, null as typdefault, null as typacl union all\n"
            + "  select 3802 as oid, 'jsonb' as typname, 11 as typnamespace, null as typowner, -1 as typlen, false as typbyval, 'b' as typtype, 'U' as typcategory, false as typispreferred, true as typisdefined, ',' as typdelim, 0 as typrelid, 0 as typelem, 3807 as typarray, 'jsonb_in' as typinput, 'jsonb_out' as typoutput, 'jsonb_recv' as typreceive, 'jsonb_send' as typsend, '-' as typmodin, '-' as typmodout, '-' as typanalyze, 'i' as typalign, 'x' as typstorage, false as typnotnull, 0 as typbasetype, -1 as typtypmod, 0 as typndims, 0 as typcollation, null as typdefaultbin, null as typdefault, null as typacl union all\n"
            + "  select 1000 as oid, '_bool' as typname, 11 as typnamespace, null as typowner, -1 as typlen, false as typbyval, 'b' as typtype, 'A' as typcategory, false as typispreferred, true as typisdefined, ',' as typdelim, 0 as typrelid, 16 as typelem, 0 as typarray, 'array_in' as typinput, 'array_out' as typoutput, 'array_recv' as typreceive, 'array_send' as typsend, '-' as typmodin, '-' as typmodout, '-' as typanalyze, 'i' as typalign, 'x' as typstorage, false as typnotnull, 0 as typbasetype, -1 as typtypmod, 0 as typndims, 0 as typcollation, null as typdefaultbin, null as typdefault, null as typacl union all\n"
            + "  select 1001 as oid, '_bytea' as typname, 11 as typnamespace, null as typowner, -1 as typlen, false as typbyval, 'b' as typtype, 'A' as typcategory, false as typispreferred, true as typisdefined, ',' as typdelim, 0 as typrelid, 17 as typelem, 0 as typarray, 'array_in' as typinput, 'array_out' as typoutput, 'array_recv' as typreceive, 'array_send' as typsend, '-' as typmodin, '-' as typmodout, '-' as typanalyze, 'i' as typalign, 'x' as typstorage, false as typnotnull, 0 as typbasetype, -1 as typtypmod, 0 as typndims, 0 as typcollation, null as typdefaultbin, null as typdefault, null as typacl union all\n"
            + "  select 1016 as oid, '_int8' as typname, 11 as typnamespace, null as typowner, -1 as typlen, false as typbyval, 'b' as typtype, 'A' as typcategory, false as typispreferred, true as typisdefined, ',' as typdelim, 0 as typrelid, 20 as typelem, 0 as typarray, 'array_in' as typinput, 'array_out' as typoutput, 'array_recv' as typreceive, 'array_send' as typsend, '-' as typmodin, '-' as typmodout, '-' as typanalyze, 'i' as typalign, 'x' as typstorage, false as typnotnull, 0 as typbasetype, -1 as typtypmod, 0 as typndims, 0 as typcollation, null as typdefaultbin, null as typdefault, null as typacl union all\n"
            + "  select 1005 as oid, '_int2' as typname, 11 as typnamespace, null as typowner, -1 as typlen, false as typbyval, 'b' as typtype, 'A' as typcategory, false as typispreferred, false as typisdefined, ',' as typdelim, 0 as typrelid, 21 as typelem, 0 as typarray, 'array_in' as typinput, 'array_out' as typoutput, 'array_recv' as typreceive, 'array_send' as typsend, '-' as typmodin, '-' as typmodout, '-' as typanalyze, 'i' as typalign, 'x' as typstorage, false as typnotnull, 0 as typbasetype, -1 as typtypmod, 0 as typndims, 0 as typcollation, null as typdefaultbin, null as typdefault, null as typacl union all\n"
            + "  select 1007 as oid, '_int4' as typname, 11 as typnamespace, null as typowner, -1 as typlen, false as typbyval, 'b' as typtype, 'A' as typcategory, false as typispreferred, false as typisdefined, ',' as typdelim, 0 as typrelid, 23 as typelem, 0 as typarray, 'array_in' as typinput, 'array_out' as typoutput, 'array_recv' as typreceive, 'array_send' as typsend, '-' as typmodin, '-' as typmodout, '-' as typanalyze, 'i' as typalign, 'x' as typstorage, false as typnotnull, 0 as typbasetype, -1 as typtypmod, 0 as typndims, 0 as typcollation, null as typdefaultbin, null as typdefault, null as typacl union all\n"
            + "  select 1009 as oid, '_text' as typname, 11 as typnamespace, null as typowner, -1 as typlen, false as typbyval, 'b' as typtype, 'A' as typcategory, false as typispreferred, true as typisdefined, ',' as typdelim, 0 as typrelid, 25 as typelem, 0 as typarray, 'array_in' as typinput, 'array_out' as typoutput, 'array_recv' as typreceive, 'array_send' as typsend, '-' as typmodin, '-' as typmodout, '-' as typanalyze, 'i' as typalign, 'x' as typstorage, false as typnotnull, 0 as typbasetype, -1 as typtypmod, 0 as typndims, 100 as typcollation, null as typdefaultbin, null as typdefault, null as typacl union all\n"
            + "  select 1021 as oid, '_float4' as typname, 11 as typnamespace, null as typowner, -1 as typlen, false as typbyval, 'b' as typtype, 'A' as typcategory, false as typispreferred, false as typisdefined, ',' as typdelim, 0 as typrelid, 700 as typelem, 0 as typarray, 'array_in' as typinput, 'array_out' as typoutput, 'array_recv' as typreceive, 'array_send' as typsend, '-' as typmodin, '-' as typmodout, '-' as typanalyze, 'i' as typalign, 'x' as typstorage, false as typnotnull, 0 as typbasetype, -1 as typtypmod, 0 as typndims, 0 as typcollation, null as typdefaultbin, null as typdefault, null as typacl union all\n"
            + "  select 1022 as oid, '_float8' as typname, 11 as typnamespace, null as typowner, -1 as typlen, false as typbyval, 'b' as typtype, 'A' as typcategory, false as typispreferred, true as typisdefined, ',' as typdelim, 0 as typrelid, 701 as typelem, 0 as typarray, 'array_in' as typinput, 'array_out' as typoutput, 'array_recv' as typreceive, 'array_send' as typsend, '-' as typmodin, '-' as typmodout, '-' as typanalyze, 'i' as typalign, 'x' as typstorage, false as typnotnull, 0 as typbasetype, -1 as typtypmod, 0 as typndims, 0 as typcollation, null as typdefaultbin, null as typdefault, null as typacl union all\n"
            + "  select 1015 as oid, '_varchar' as typname, 11 as typnamespace, null as typowner, -1 as typlen, false as typbyval, 'b' as typtype, 'A' as typcategory, false as typispreferred, true as typisdefined, ',' as typdelim, 0 as typrelid, 1043 as typelem, 0 as typarray, 'array_in' as typinput, 'array_out' as typoutput, 'array_recv' as typreceive, 'array_send' as typsend, '-' as typmodin, '-' as typmodout, '-' as typanalyze, 'i' as typalign, 'x' as typstorage, false as typnotnull, 0 as typbasetype, -1 as typtypmod, 0 as typndims, 100 as typcollation, null as typdefaultbin, null as typdefault, null as typacl union all\n"
            + "  select 1182 as oid, '_date' as typname, 11 as typnamespace, null as typowner, -1 as typlen, false as typbyval, 'b' as typtype, 'A' as typcategory, false as typispreferred, true as typisdefined, ',' as typdelim, 0 as typrelid, 1082 as typelem, 0 as typarray, 'array_in' as typinput, 'array_out' as typoutput, 'array_recv' as typreceive, 'array_send' as typsend, '-' as typmodin, '-' as typmodout, '-' as typanalyze, 'i' as typalign, 'x' as typstorage, false as typnotnull, 0 as typbasetype, -1 as typtypmod, 0 as typndims, 0 as typcollation, null as typdefaultbin, null as typdefault, null as typacl union all\n"
            + "  select 1115 as oid, '_timestamp' as typname, 11 as typnamespace, null as typowner, -1 as typlen, false as typbyval, 'b' as typtype, 'A' as typcategory, false as typispreferred, false as typisdefined, ',' as typdelim, 0 as typrelid, 1114 as typelem, 0 as typarray, 'array_in' as typinput, 'array_out' as typoutput, 'array_recv' as typreceive, 'array_send' as typsend, '-' as typmodin, '-' as typmodout, '-' as typanalyze, 'i' as typalign, 'x' as typstorage, false as typnotnull, 0 as typbasetype, -1 as typtypmod, 0 as typndims, 0 as typcollation, null as typdefaultbin, null as typdefault, null as typacl union all\n"
            + "  select 1185 as oid, '_timestamptz' as typname, 11 as typnamespace, null as typowner, -1 as typlen, false as typbyval, 'b' as typtype, 'A' as typcategory, false as typispreferred, true as typisdefined, ',' as typdelim, 0 as typrelid, 1184 as typelem, 0 as typarray, 'array_in' as typinput, 'array_out' as typoutput, 'array_recv' as typreceive, 'array_send' as typsend, '-' as typmodin, '-' as typmodout, '-' as typanalyze, 'i' as typalign, 'x' as typstorage, false as typnotnull, 0 as typbasetype, -1 as typtypmod, 0 as typndims, 0 as typcollation, null as typdefaultbin, null as typdefault, null as typacl union all\n"
            + "  select 1231 as oid, '_numeric' as typname, 11 as typnamespace, null as typowner, -1 as typlen, false as typbyval, 'b' as typtype, 'A' as typcategory, false as typispreferred, true as typisdefined, ',' as typdelim, 0 as typrelid, 1700 as typelem, 0 as typarray, 'array_in' as typinput, 'array_out' as typoutput, 'array_recv' as typreceive, 'array_send' as typsend, '-' as typmodin, '-' as typmodout, '-' as typanalyze, 'i' as typalign, 'x' as typstorage, false as typnotnull, 0 as typbasetype, -1 as typtypmod, 0 as typndims, 0 as typcollation, null as typdefaultbin, null as typdefault, null as typacl union all\n"
            + "  select 3807 as oid, '_jsonb' as typname, 11 as typnamespace, null as typowner, -1 as typlen, false as typbyval, 'b' as typtype, 'A' as typcategory, false as typispreferred, true as typisdefined, ',' as typdelim, 0 as typrelid, 3802 as typelem, 0 as typarray, 'array_in' as typinput, 'array_out' as typoutput, 'array_recv' as typreceive, 'array_send' as typsend, '-' as typmodin, '-' as typmodout, '-' as typanalyze, 'i' as typalign, 'x' as typstorage, false as typnotnull, 0 as typbasetype, -1 as typtypmod, 0 as typndims, 0 as typcollation, null as typdefaultbin, null as typdefault, null as typacl\n"
            + ")";

    @Override
    public String getTableExpression() {
      return PG_TYPE_CTE;
    }

    @Override
    public ImmutableSet<TableOrIndexName> getDependencies() {
      return DEPENDENCIES;
    }
  }

  private class PgSettings implements PgCatalogTable {

    @Override
    public String getTableExpression() {
      return sessionState.generatePGSettingsCte();
    }
  }

  private static class PgClass implements PgCatalogTable {
    private static final String PG_CLASS_CTE =
        "pg_class as (\n"
            + "  select\n"
            + "  -1 as oid,\n"
            + "  table_name as relname,\n"
            + "  case table_schema when 'pg_catalog' then 11 when 'public' then 2200 else 0 end as relnamespace,\n"
            + "  0 as reltype,\n"
            + "  0 as reloftype,\n"
            + "  0 as relowner,\n"
            + "  1 as relam,\n"
            + "  0 as relfilenode,\n"
            + "  0 as reltablespace,\n"
            + "  0 as relpages,\n"
            + "  0.0::float8 as reltuples,\n"
            + "  0 as relallvisible,\n"
            + "  0 as reltoastrelid,\n"
            + "  false as relhasindex,\n"
            + "  false as relisshared,\n"
            + "  'p' as relpersistence,\n"
            + "  'r' as relkind,\n"
            + "  count(*) as relnatts,\n"
            + "  0 as relchecks,\n"
            + "  false as relhasrules,\n"
            + "  false as relhastriggers,\n"
            + "  false as relhassubclass,\n"
            + "  false as relrowsecurity,\n"
            + "  false as relforcerowsecurity,\n"
            + "  true as relispopulated,\n"
            + "  'n' as relreplident,\n"
            + "  false as relispartition,\n"
            + "  0 as relrewrite,\n"
            + "  0 as relfrozenxid,\n"
            + "  0 as relminmxid,\n"
            + "  '{}'::bigint[] as relacl,\n"
            + "  '{}'::text[] as reloptions,\n"
            + "  0 as relpartbound\n"
            + "from information_schema.tables t\n"
            + "inner join information_schema.columns using (table_catalog, table_schema, table_name)\n"
            + "group by t.table_name, t.table_schema\n"
            + "union all\n"
            + "select\n"
            + "    -1 as oid,\n"
            + "    i.index_name as relname,\n"
            + "    case table_schema when 'pg_catalog' then 11 when 'public' then 2200 else 0 end as relnamespace,\n"
            + "    0 as reltype,\n"
            + "    0 as reloftype,\n"
            + "    0 as relowner,\n"
            + "    1 as relam,\n"
            + "    0 as relfilenode,\n"
            + "    0 as reltablespace,\n"
            + "    0 as relpages,\n"
            + "    0.0::float8 as reltuples,\n"
            + "    0 as relallvisible,\n"
            + "    0 as reltoastrelid,\n"
            + "    false as relhasindex,\n"
            + "    false as relisshared,\n"
            + "    'p' as relpersistence,\n"
            + "    'r' as relkind,\n"
            + "    count(*) as relnatts,\n"
            + "    0 as relchecks,\n"
            + "    false as relhasrules,\n"
            + "    false as relhastriggers,\n"
            + "    false as relhassubclass,\n"
            + "    false as relrowsecurity,\n"
            + "    false as relforcerowsecurity,\n"
            + "    true as relispopulated,\n"
            + "    'n' as relreplident,\n"
            + "    false as relispartition,\n"
            + "    0 as relrewrite,\n"
            + "    0 as relfrozenxid,\n"
            + "    0 as relminmxid,\n"
            + "    '{}'::bigint[] as relacl,\n"
            + "    '{}'::text[] as reloptions,\n"
            + "    0 as relpartbound\n"
            + "from information_schema.indexes i\n"
            + "inner join information_schema.index_columns using (table_catalog, table_schema, table_name)\n"
            + "group by i.index_name, i.table_schema\n"
            + ")";

    @Override
    public String getTableExpression() {
      return PG_CLASS_CTE;
    }
  }

  private static class PgProc implements PgCatalogTable {
    private static final String PG_PROC_CTE =
        "pg_proc as (\n"
            + "select * from ("
            + "select 0::bigint as oid, ''::varchar as proname, 0::bigint as pronamespace, 0::bigint as proowner, "
            + "0::bigint as prolang, 0.0::float8 as procost, 0.0::float8 as prorows, 0::bigint as provariadic, "
            + "''::varchar as prosupport, ''::varchar as prokind, false::bool as prosecdef, false::bool as proleakproof, "
            + "false::bool as proisstrict, false::bool as proretset, ''::varchar as provolatile, ''::varchar as proparallel, "
            + "0::bigint as pronargs, 0::bigint as pronargdefaults, 0::bigint as prorettype, 0::bigint as proargtypes, "
            + "'{}'::bigint[] as proallargtypes, '{}'::varchar[] as proargmodes, '{}'::text[] as proargnames, "
            + "''::varchar as proargdefaults, '{}'::bigint[] as protrftypes, ''::text as prosrc, ''::text as probin, "
            + "''::varchar as prosqlbody, '{}'::text[] as proconfig, '{}'::bigint[] as proacl\n"
            + ") proc where false)";

    @Override
    public String getTableExpression() {
      return PG_PROC_CTE;
    }
  }

  private static class PgRange implements PgCatalogTable {
    private static final String PG_RANGE_CTE =
        "pg_range as (\n"
            + "select * from ("
            + "select 0::bigint as rngtypid, 0::bigint as rngsubtype, 0::bigint as rngmultitypid, "
            + "0::bigint as rngcollation, 0::bigint as rngsubopc, ''::varchar as rngcanonical, ''::varchar as rngsubdiff\n"
            + ") range where false)";

    @Override
    public String getTableExpression() {
      return PG_RANGE_CTE;
    }
  }

  @InternalApi
  public static class EmptyPgAttribute implements PgCatalogTable {
    private static final String PG_ATTRIBUTE_CTE =
        "pg_attribute as (\n"
            + "select * from ("
            + "select 0::bigint as attrelid, '' as attname, 0::bigint as atttypid, 0::bigint as attstattarget, "
            + "0::bigint as attlen, 0::bigint as attnum, 0::bigint as attndims, -1::bigint as attcacheoff, "
            + "0::bigint as atttypmod, true as attbyval, '' as attalign, '' as attstorage, '' as attcompression, "
            + "false as attnotnull, true as atthasdef, false as atthasmissing, '' as attidentity, '' as attgenerated, "
            + "false as attisdropped, true as attislocal, 0 as attinhcount, 0 as attcollation, '{}'::bigint[] as attacl, "
            + "'{}'::text[] as attoptions, '{}'::text[] as attfdwoptions, null as attmissingval\n"
            + ") a where false)";

    @Override
    public String getTableExpression() {
      return PG_ATTRIBUTE_CTE;
    }
  }

  private static class EmptyPgAttrdef implements PgCatalogTable {
    private static final String PG_ATTRDEF_CTE =
        "pg_attrdef as (\n"
            + "select * from ("
            + "select 0::bigint as oid, 0 as adrelid, 0::bigint as adnum, '' as adbin\n"
            + ") a where false)";

    @Override
    public String getTableExpression() {
      return PG_ATTRDEF_CTE;
    }
  }

  private static class EmptyPgEnum implements PgCatalogTable {
    private static final String PG_ENUM_CTE =
        "pg_enum as (\n"
            + "select * from ("
            + "select 0::bigint as oid, 0::bigint as enumtypid, 0.0::float8 as enumsortorder, ''::varchar as enumlabel\n"
            + ") e where false)";

    @Override
    public String getTableExpression() {
      return PG_ENUM_CTE;
    }
  }

<<<<<<< HEAD
  private static class EmptyPgConstraint implements PgCatalogTable {
    private static final String PG_CONSTRAINT_CTE =
        "pg_constraint as (\n"
            + "select * from ("
            + "select 0::bigint as oid, '' as conname, 0::bigint as connamespace, '' as contype, "
            + "false as condeferrable, false as condeferred, true as convalidated, 0 as conrelid, "
            + "0 as contypid, 0 as conindid, 0 as conparentid, 0 as confrelid, '' as confupdtype, "
            + "'' as confdeltype, '' as confmatchtype, true as conislocal, 0 as coninhcount, "
            + "true as connoinherit, '{}'::bigint[] as conkey, '{}'::bigint[] as confkey, "
            + "'{}'::bigint[] as conpfeqop, '{}'::bigint[] as conppeqop, '{}'::bigint[] as conffeqop, "
            + "'{}'::bigint[] as confdelsetcols, '{}'::bigint[] as conexclop, null as conbin\n"
            + ") c where false)";

    @Override
    public String getTableExpression() {
      return PG_CONSTRAINT_CTE;
=======
  private static class PgSequences implements PgCatalogTable {
    private static final String PG_SEQUENCES_CTE =
        "pg_sequences as (\n"
            + "select * from ("
            + "select ''::varchar as schemaname, ''::varchar as sequencename, ''::varchar as sequenceowner, "
            + "0::bigint as data_type, 0::bigint as start_value, 0::bigint as min_value, 0::bigint as max_value, "
            + "0::bigint as increment_by, false::bool as cycle, 0::bigint as cache_size, 0::bigint as last_value\n"
            + ") seq where false)";

    @Override
    public String getTableExpression() {
      return PG_SEQUENCES_CTE;
    }
  }

  private static class PgSequence implements PgCatalogTable {
    private static final String PG_SEQUENCE_CTE =
        "pg_sequence as (\n"
            + "select * from ("
            + "select 0::bigint as seqrelid, 0::bigint as seqtypid, 0::bigint as seqstart, "
            + "0::bigint as seqincrement, 0::bigint as seqmax, 0::bigint as seqmin, 0::bigint as seqcache, "
            + "false::bool as seqcycle\n"
            + ") seq where false)";

    @Override
    public String getTableExpression() {
      return PG_SEQUENCE_CTE;
>>>>>>> 37ce3153
    }
  }
}<|MERGE_RESOLUTION|>--- conflicted
+++ resolved
@@ -106,21 +106,19 @@
   private final ImmutableMap<Pattern, Supplier<String>> functionReplacements;
 
   private static final Map<TableOrIndexName, PgCatalogTable> DEFAULT_PG_CATALOG_TABLES =
-      ImmutableMap.of(
-          new TableOrIndexName(null, "pg_namespace"), new PgNamespace(),
-          new TableOrIndexName(null, "pg_class"), new PgClass(),
-          new TableOrIndexName(null, "pg_proc"), new PgProc(),
-          new TableOrIndexName(null, "pg_enum"), new EmptyPgEnum(),
-          new TableOrIndexName(null, "pg_range"), new PgRange(),
-          new TableOrIndexName(null, "pg_type"), new PgType(),
-<<<<<<< HEAD
-          new TableOrIndexName(null, "pg_constraint"), new EmptyPgConstraint(),
-          new TableOrIndexName(null, "pg_attribute"), new EmptyPgAttribute(),
-          new TableOrIndexName(null, "pg_attrdef"), new EmptyPgAttrdef());
-=======
-          new TableOrIndexName(null, "pg_sequence"), new PgSequence(),
-          new TableOrIndexName(null, "pg_sequences"), new PgSequences());
->>>>>>> 37ce3153
+      ImmutableMap.<TableOrIndexName, PgCatalogTable>builder()
+          .put(new TableOrIndexName(null, "pg_namespace"), new PgNamespace())
+          .put(new TableOrIndexName(null, "pg_class"), new PgClass())
+          .put(new TableOrIndexName(null, "pg_proc"), new PgProc())
+          .put(new TableOrIndexName(null, "pg_enum"), new EmptyPgEnum())
+          .put(new TableOrIndexName(null, "pg_range"), new PgRange())
+          .put(new TableOrIndexName(null, "pg_type"), new PgType())
+          .put(new TableOrIndexName(null, "pg_constraint"), new EmptyPgConstraint())
+          .put(new TableOrIndexName(null, "pg_attribute"), new EmptyPgAttribute())
+          .put(new TableOrIndexName(null, "pg_attrdef"), new EmptyPgAttrdef())
+          .put(new TableOrIndexName(null, "pg_sequence"), new PgSequence())
+          .put(new TableOrIndexName(null, "pg_sequences"), new PgSequences())
+          .build();
   private final SessionState sessionState;
 
   public PgCatalog(@Nonnull SessionState sessionState, @Nonnull WellKnownClient wellKnownClient) {
@@ -526,7 +524,6 @@
     }
   }
 
-<<<<<<< HEAD
   private static class EmptyPgConstraint implements PgCatalogTable {
     private static final String PG_CONSTRAINT_CTE =
         "pg_constraint as (\n"
@@ -543,7 +540,9 @@
     @Override
     public String getTableExpression() {
       return PG_CONSTRAINT_CTE;
-=======
+    }
+  }
+
   private static class PgSequences implements PgCatalogTable {
     private static final String PG_SEQUENCES_CTE =
         "pg_sequences as (\n"
@@ -571,7 +570,6 @@
     @Override
     public String getTableExpression() {
       return PG_SEQUENCE_CTE;
->>>>>>> 37ce3153
     }
   }
 }