// Copyright 2022 Google LLC
//
// Licensed under the Apache License, Version 2.0 (the "License");
// you may not use this file except in compliance with the License.
// You may obtain a copy of the License at
//
//      http://www.apache.org/licenses/LICENSE-2.0
//
// Unless required by applicable law or agreed to in writing, software
// distributed under the License is distributed on an "AS IS" BASIS,
// WITHOUT WARRANTIES OR CONDITIONS OF ANY KIND, either express or implied.
// See the License for the specific language governing permissions and
// limitations under the License.

package com.google.cloud.spanner.pgadapter.statements;

import static com.google.cloud.spanner.pgadapter.statements.PgCatalog.PgDescription.PG_DESCRIPTION_CTE_FORMAT;

import com.google.api.core.InternalApi;
import com.google.cloud.Tuple;
import com.google.cloud.spanner.Statement;
import com.google.cloud.spanner.Value;
import com.google.cloud.spanner.pgadapter.session.SessionState;
import com.google.cloud.spanner.pgadapter.statements.SimpleParser.TableOrIndexName;
import com.google.cloud.spanner.pgadapter.utils.ClientAutoDetector.WellKnownClient;
import com.google.cloud.spanner.pgadapter.utils.QueryPartReplacer;
import com.google.cloud.spanner.pgadapter.utils.QueryPartReplacer.ReplacementStatus;
import com.google.cloud.spanner.pgadapter.utils.RegexQueryPartReplacer;
import com.google.common.annotations.VisibleForTesting;
import com.google.common.base.Preconditions;
import com.google.common.base.Suppliers;
import com.google.common.collect.ImmutableList;
import com.google.common.collect.ImmutableMap;
import com.google.common.collect.ImmutableSet;
import java.util.HashSet;
import java.util.Map;
import java.util.Map.Entry;
import java.util.Set;
import java.util.regex.Pattern;
import javax.annotation.Nonnull;

@InternalApi
public class PgCatalog {
  private static final ImmutableMap<TableOrIndexName, TableOrIndexName> DEFAULT_TABLE_REPLACEMENTS =
      ImmutableMap.<TableOrIndexName, TableOrIndexName>builder()
          .put(
              new TableOrIndexName("pg_catalog", "pg_namespace"),
              new TableOrIndexName(null, "pg_namespace"))
          .put(
              new TableOrIndexName(null, "pg_namespace"),
              new TableOrIndexName(null, "pg_namespace"))
          .put(
<<<<<<< HEAD
              new TableOrIndexName("pg_catalog", "pg_collation"),
=======
              new TableOrIndexName("pg_catalog", "pg_database"),
              new TableOrIndexName(null, "pg_database"))
          .put(new TableOrIndexName(null, "pg_database"), new TableOrIndexName(null, "pg_database"))
          .put(
              new TableOrIndexName("pg_collation", "pg_collation"),
>>>>>>> 92c0e841
              new TableOrIndexName(null, "pg_collation"))
          .put(
              new TableOrIndexName(null, "pg_collation"),
              new TableOrIndexName(null, "pg_collation"))
          .put(
              new TableOrIndexName("pg_catalog", "pg_description"),
              new TableOrIndexName(null, "pg_description"))
          .put(
              new TableOrIndexName(null, "pg_description"),
              new TableOrIndexName(null, "pg_description"))
          .put(
              new TableOrIndexName("pg_catalog", "pg_class"),
              new TableOrIndexName(null, "pg_class"))
          .put(new TableOrIndexName(null, "pg_class"), new TableOrIndexName(null, "pg_class"))
          .put(
              new TableOrIndexName("pg_catalog", "pg_attribute"),
              new TableOrIndexName(null, "pg_attribute"))
          .put(
              new TableOrIndexName(null, "pg_attribute"),
              new TableOrIndexName(null, "pg_attribute"))
          .put(
              new TableOrIndexName("pg_catalog", "pg_attrdef"),
              new TableOrIndexName(null, "pg_attrdef"))
          .put(new TableOrIndexName(null, "pg_attrdef"), new TableOrIndexName(null, "pg_attrdef"))
          .put(
              new TableOrIndexName("pg_catalog", "pg_constraint"),
              new TableOrIndexName(null, "pg_constraint"))
          .put(
              new TableOrIndexName(null, "pg_constraint"),
              new TableOrIndexName(null, "pg_constraint"))
          .put(
              new TableOrIndexName("pg_catalog", "pg_index"),
              new TableOrIndexName(null, "pg_index"))
          .put(new TableOrIndexName(null, "pg_index"), new TableOrIndexName(null, "pg_index"))
          .put(new TableOrIndexName("pg_catalog", "pg_proc"), new TableOrIndexName(null, "pg_proc"))
          .put(new TableOrIndexName(null, "pg_proc"), new TableOrIndexName(null, "pg_proc"))
          .put(new TableOrIndexName("pg_catalog", "pg_enum"), new TableOrIndexName(null, "pg_enum"))
          .put(new TableOrIndexName(null, "pg_enum"), new TableOrIndexName(null, "pg_enum"))
          .put(
              new TableOrIndexName("pg_catalog", "pg_language"),
              new TableOrIndexName(null, "pg_language"))
          .put(new TableOrIndexName(null, "pg_language"), new TableOrIndexName(null, "pg_language"))
          .put(
              new TableOrIndexName("pg_catalog", "pg_range"),
              new TableOrIndexName(null, "pg_range"))
          .put(new TableOrIndexName(null, "pg_range"), new TableOrIndexName(null, "pg_range"))
          .put(new TableOrIndexName("pg_catalog", "pg_type"), new TableOrIndexName(null, "pg_type"))
          .put(new TableOrIndexName(null, "pg_type"), new TableOrIndexName(null, "pg_type"))
          .put(
              new TableOrIndexName("pg_catalog", "pg_sequence"),
              new TableOrIndexName(null, "pg_sequence"))
          .put(new TableOrIndexName(null, "pg_sequence"), new TableOrIndexName(null, "pg_sequence"))
          .put(
              new TableOrIndexName("pg_catalog", "pg_sequences"),
              new TableOrIndexName(null, "pg_sequences"))
          .put(
              new TableOrIndexName(null, "pg_sequences"),
              new TableOrIndexName(null, "pg_sequences"))
          .put(
              new TableOrIndexName("information_schema", "sequences"),
              new TableOrIndexName(null, "pg_information_schema_sequences"))
          //          .put(
          //              new TableOrIndexName("information_schema", "columns"),
          //              new TableOrIndexName("information_schema", "columns"))
          .put(
              new TableOrIndexName("pg_catalog", "pg_extension"),
              new TableOrIndexName(null, "pg_extension"))
          .put(
              new TableOrIndexName(null, "pg_extension"),
              new TableOrIndexName(null, "pg_extension"))
          .put(
              new TableOrIndexName("pg_catalog", "pg_settings"),
              new TableOrIndexName(null, "pg_settings"))
          .put(new TableOrIndexName(null, "pg_settings"), new TableOrIndexName(null, "pg_settings"))
          .build();

  private static final ImmutableList<QueryPartReplacer> DEFAULT_FUNCTION_REPLACEMENTS =
      ImmutableList.of(
          RegexQueryPartReplacer.replace(
              Pattern.compile("pg_catalog.pg_table_is_visible\\s*\\(.+\\)"),
              Suppliers.ofInstance("true")),
          RegexQueryPartReplacer.replace(
              Pattern.compile("pg_table_is_visible\\s*\\(.+\\)"), Suppliers.ofInstance("true")),
          RegexQueryPartReplacer.replace(
              Pattern.compile("=\\s*ANY\\s*\\(current_schemas\\(\\s*true\\s*\\)\\)"),
              Suppliers.ofInstance(" IN ('pg_catalog', 'public')")),
          RegexQueryPartReplacer.replace(
              Pattern.compile("=\\s*ANY\\s*\\(current_schemas\\(\\s*false\\s*\\)\\)"),
              Suppliers.ofInstance(" IN ('pg_catalog', 'public')")),
          RegexQueryPartReplacer.replace(
              Pattern.compile(
                  "pg_catalog\\.obj_description\\s*\\(\\s*.+\\s*,\\s*'pg_class'\\s*\\)\\s*AS\\s+"),
              "''::varchar AS "),
          RegexQueryPartReplacer.replace(
              Pattern.compile(
                  "pg_catalog\\.obj_description\\s*\\(\\s*.+\\s*,\\s*'pg_class'\\s*\\)"),
              "''::varchar AS obj_description"),
          RegexQueryPartReplacer.replace(
              Pattern.compile("obj_description\\s*\\(\\s*.+\\s*,\\s*'pg_class'\\s*\\)\\s*AS\\s+"),
              "''::varchar AS "),
          RegexQueryPartReplacer.replace(
              Pattern.compile("obj_description\\s*\\(\\s*.+\\s*,\\s*'pg_class'\\s*\\)"),
              "''::varchar AS obj_description"));

  private final ImmutableSet<String> checkPrefixes;

  private final ImmutableMap<TableOrIndexName, TableOrIndexName> tableReplacements;
  private final ImmutableMap<TableOrIndexName, PgCatalogTable> pgCatalogTables;

  private final ImmutableList<QueryPartReplacer> functionReplacements;

  private static final Map<TableOrIndexName, PgCatalogTable> DEFAULT_PG_CATALOG_TABLES =
      ImmutableMap.<TableOrIndexName, PgCatalogTable>builder()
          .put(new TableOrIndexName(null, "pg_namespace"), new PgNamespace())
          .put(new TableOrIndexName(null, "pg_database"), new PgDatabase())
          .put(new TableOrIndexName(null, "pg_collation"), new PgCollation())
          .put(new TableOrIndexName(null, "pg_proc"), new PgProc())
          .put(new TableOrIndexName(null, "pg_enum"), new EmptyPgEnum())
          .put(new TableOrIndexName(null, "pg_language"), new EmptyPgLanguage())
          .put(new TableOrIndexName(null, "pg_range"), new PgRange())
          .put(new TableOrIndexName(null, "pg_sequence"), new PgSequence())
          .put(new TableOrIndexName(null, "pg_sequences"), new PgSequences())
          .put(
              new TableOrIndexName(null, "pg_information_schema_sequences"),
              new InformationSchemaSequences())
          .put(new TableOrIndexName(null, "pg_extension"), new PgExtension())
          .build();
  private final SessionState sessionState;

  public PgCatalog(@Nonnull SessionState sessionState, @Nonnull WellKnownClient wellKnownClient) {
    this.sessionState = Preconditions.checkNotNull(sessionState);
    this.checkPrefixes = wellKnownClient.getPgCatalogCheckPrefixes();
    ImmutableMap.Builder<TableOrIndexName, TableOrIndexName> builder =
        ImmutableMap.<TableOrIndexName, TableOrIndexName>builder()
            .putAll(DEFAULT_TABLE_REPLACEMENTS);
    wellKnownClient
        .getTableReplacements()
        .forEach((k, v) -> builder.put(TableOrIndexName.parse(k), TableOrIndexName.parse(v)));
    this.tableReplacements = builder.build();

    ImmutableMap.Builder<TableOrIndexName, PgCatalogTable> pgCatalogTablesBuilder =
        ImmutableMap.<TableOrIndexName, PgCatalogTable>builder()
            .putAll(DEFAULT_PG_CATALOG_TABLES)
            .put(new TableOrIndexName(null, "pg_description"), new PgDescription())
            .put(new TableOrIndexName(null, "pg_class"), new PgClass())
            .put(new TableOrIndexName(null, "pg_attribute"), new PgAttribute())
            .put(new TableOrIndexName(null, "pg_attrdef"), new PgAttrdef())
            .put(new TableOrIndexName(null, "pg_constraint"), new PgConstraint())
            .put(new TableOrIndexName(null, "pg_index"), new PgIndex())
            .put(new TableOrIndexName(null, "pg_type"), new PgType())
            .put(new TableOrIndexName(null, "pg_settings"), new PgSettings());
    //            .put(new TableOrIndexName("information_schema", "columns"), new PgType());
    wellKnownClient
        .getPgCatalogTables()
        .forEach((k, v) -> pgCatalogTablesBuilder.put(TableOrIndexName.parse(k), v));
    this.pgCatalogTables = pgCatalogTablesBuilder.build();

    this.functionReplacements =
        ImmutableList.<QueryPartReplacer>builder()
            .addAll(getDefaultFunctionReplacements())
            .add(
                RegexQueryPartReplacer.replace(
                    Pattern.compile("version\\(\\)"),
                    () -> "'" + sessionState.getServerVersion() + "'"))
            .add(
                RegexQueryPartReplacer.replace(
                    Pattern.compile("current_setting\\s*\\(\\s*'server_version_num'\\s*\\)"),
                    () -> "'" + sessionState.getServerVersionNum() + "'"))
            .addAll(wellKnownClient.getQueryPartReplacements())
            .build();
  }

  @VisibleForTesting
  ImmutableList<QueryPartReplacer> getDefaultFunctionReplacements() {
    return DEFAULT_FUNCTION_REPLACEMENTS;
  }

  /** Replace supported pg_catalog tables with Common Table Expressions. */
  public Statement replacePgCatalogTables(Statement statement, String lowerCaseSql) {
    // Only replace tables if the statement contains at least one of the known prefixes.
    if (checkPrefixes.stream().noneMatch(lowerCaseSql::contains)) {
      return statement;
    }

    Tuple<Set<TableOrIndexName>, Statement> replacedTablesStatement =
        new TableParser(statement).detectAndReplaceTables(tableReplacements);
    if (replacedTablesStatement.x().isEmpty()) {
      return replacedTablesStatement.y();
    }
    // Add Common Table Expressions for the pg_catalog tables that were detected and replaced in the
    // statement.
    Set<TableOrIndexName> alreadyAdded = new HashSet<>();
    ImmutableList.Builder<String> cteBuilder = ImmutableList.builder();
    for (TableOrIndexName table : replacedTablesStatement.x()) {
      addPgCatalogTable(table, getPgCatalogTable(table), cteBuilder, alreadyAdded);
    }

    return addCommonTableExpressions(replacedTablesStatement.y(), cteBuilder.build());
  }

  Tuple<String, ReplacementStatus> replaceKnownUnsupportedFunctions(Statement statement) {
    String sql = statement.getSql();
    for (QueryPartReplacer functionReplacement : functionReplacements) {
      Tuple<String, ReplacementStatus> result = functionReplacement.replace(sql);
      if (result.y() == ReplacementStatus.STOP) {
        return result;
      }
      sql = result.x();
    }
    return Tuple.of(sql, ReplacementStatus.CONTINUE);
  }

  Statement addCommonTableExpressions(Statement statement, ImmutableList<String> tableExpressions) {
    if (tableExpressions.isEmpty()) {
      return statement;
    }

    Tuple<String, ReplacementStatus> result = replaceKnownUnsupportedFunctions(statement);
    String sql = result.x();
    Statement.Builder builder;
    if (result.y() == ReplacementStatus.CONTINUE) {
      SimpleParser parser = new SimpleParser(sql);
      boolean hadCommonTableExpressions = parser.eatKeyword("with");
      String tableExpressionsSql = String.join(",\n", tableExpressions);
      builder =
          Statement.newBuilder("with ")
              .append(tableExpressionsSql)
              .append(hadCommonTableExpressions ? ",\n" : "\n");
      if (hadCommonTableExpressions) {
        // Include the entire original statement except the 'with' keyword.
        builder
            .append(parser.getSql().substring(0, parser.getPos() - 4))
            .append(parser.getSql().substring(parser.getPos()));
      } else {
        // Include the entire original statement (including any comments at the beginning).
        builder.append(parser.getSql());
      }
    } else {
      builder = Statement.newBuilder(sql);
    }
    Map<String, Value> parameters = statement.getParameters();
    for (Entry<String, Value> param : parameters.entrySet()) {
      builder.bind(param.getKey()).to(param.getValue());
    }
    statement = builder.build();
    return statement;
  }

  void addPgCatalogTable(
      TableOrIndexName tableName,
      PgCatalogTable pgCatalogTable,
      ImmutableList.Builder<String> cteBuilder,
      Set<TableOrIndexName> alreadyAdded) {
    if (pgCatalogTable == null) {
      return;
    }
    for (TableOrIndexName dependency : pgCatalogTable.getDependencies()) {
      addPgCatalogTable(dependency, getPgCatalogTable(dependency), cteBuilder, alreadyAdded);
    }
    if (alreadyAdded.add(tableName)) {
      cteBuilder.add(pgCatalogTable.getTableExpression());
    }
  }

  PgCatalogTable getPgCatalogTable(TableOrIndexName tableOrIndexName) {
    if (pgCatalogTables.containsKey(tableOrIndexName)) {
      return pgCatalogTables.get(tableOrIndexName);
    }
    return null;
  }

  public interface PgCatalogTable {
    String getTableExpression();

    default ImmutableSet<TableOrIndexName> getDependencies() {
      return ImmutableSet.of();
    }
  }

  @InternalApi
  public static class PgNamespace implements PgCatalogTable {
    public static final String PG_NAMESPACE_CTE =
        "pg_namespace as (\n"
            + "  select case schema_name when 'pg_catalog' then 11 when 'public' then 2200 else 0 end as oid,\n"
            + "        schema_name as nspname, null as nspowner, null as nspacl\n"
            + "  from information_schema.schemata\n"
            + ")";

    @Override
    public String getTableExpression() {
      return PG_NAMESPACE_CTE;
    }
  }

  @InternalApi
  public static class PgDatabase implements PgCatalogTable {
    // https://www.postgresql.org/docs/current/catalog-pg-database.html
    public static final String PG_DATABASE_CTE =
        "pg_database as (\n"
            + "  select 0::bigint as oid,\n"
            + "         catalog_name as datname,\n"
            + "         0::bigint as datdba,\n"
            + "         6::bigint as encoding,\n"
            + "         'c' as datlocprovider,\n"
            + "         'C' as datcollate,\n"
            + "         'C' as datctype,\n"
            + "         false as datistemplate,\n"
            + "         true as datallowconn,\n"
            + "         -1::bigint as datconnlimit,\n"
            + "         0::bigint as datlastsysoid,\n"
            + "         0::bigint as datfrozenxid,\n"
            + "         0::bigint as datminmxid,\n"
            + "         0::bigint as dattablespace,\n"
            + "         null as daticulocale,\n"
            + "         null as daticurules,\n"
            + "         null as datcollversion,\n"
            + "         null as datacl"
            + "  from information_schema.information_schema_catalog_name\n"
            + ")";

    @Override
    public String getTableExpression() {
      return PG_DATABASE_CTE;
    }
  }

  @InternalApi
  public static class PgCollation implements PgCatalogTable {
    public static final String PG_COLLATION_CTE =
        "pg_collation as (\n"
            + "  select 100::bigint as oid, 'default' as collname, 11 as collnamespace,\n"
            + "         null::bigint as collowner, 'd'::varchar as collprovider, true::bool as collisdeterministic,\n"
            + "         -1::bigint as collencoding, null::varchar as collcollate, null::varchar as collctype,\n"
            + "         null::bigint as collversion\n"
            + ")";

    @Override
    public String getTableExpression() {
      return PG_COLLATION_CTE;
    }
  }

  // This is defined outside the PgDescription class, because Java 8 does not allow static
  // initialization inside inner classes.
  public static final String PG_DESCRIPTION_CTE =
      String.format(PG_DESCRIPTION_CTE_FORMAT, "0::bigint", "0::bigint");
  public static final String PG_DESCRIPTION_CTE_EMULATED =
      String.format(PG_DESCRIPTION_CTE_FORMAT, "''::varchar", "''::varchar");

  public class PgDescription implements PgCatalogTable {
    static final String PG_DESCRIPTION_CTE_FORMAT =
        "pg_description as (\n"
            + "  select * from (\n"
            + "    select %s as objoid, %s as classoid, 0::bigint as objsubid,\n"
            + "           ''::text as description\n"
            + "  ) t where false\n"
            + ")";

    @Override
    public ImmutableSet<TableOrIndexName> getDependencies() {
      return ImmutableSet.of(new TableOrIndexName(null, "pg_type"));
    }

    @Override
    public String getTableExpression() {
      return sessionState.isEmulatePgClassTables()
          ? PG_DESCRIPTION_CTE_EMULATED
          : PG_DESCRIPTION_CTE;
    }
  }

  // This is defined outside the PgType class, because Java 8 does not allow static initialization
  // inside inner classes.
  @InternalApi
  public static final String PG_TYPE_CTE_EMULATED =
      PgType.PG_TYPE_CTE.replace("0 as typrelid", "'0'::varchar as typrelid");

  @InternalApi
  public class PgType implements PgCatalogTable {
    private final ImmutableSet<TableOrIndexName> DEPENDENCIES =
        ImmutableSet.of(new TableOrIndexName(null, "pg_namespace"));
    private static final String GENERATION_SQL =
        "select 'select '\n"
            + "  || oid || ' as oid, '\n"
            + "  || '''' || typname || ''' as typname, '\n"
            + "  || '(select oid from pg_namespace where nspname=''pg_catalog'') as typnamespace, '\n"
            + "  || 'null as typowner, '\n"
            + "  || typlen || ' as typlen, '\n"
            + "  || typbyval::text || ' as typbyval, '\n"
            + "  || '''' || typtype || ''' as typtype, '\n"
            + "  || '''' || typcategory || ''' as typcategory, '\n"
            + "  || typispreferred::text || ' as typispreferred, '\n"
            + "  || (case typname\n"
            + "        when 'int2' then 'false'\n"
            + "        when 'int4' then 'false'\n"
            + "        when 'timestamp' then 'false'\n"
            + "        else 'true'\n"
            + "      end) || ' as typisdefined, '\n"
            + "  || '''' || typdelim || ''' as typdelim, '\n"
            + "  || typrelid || ' as typrelid, '\n"
            + "  || typelem || ' as typelem, '\n"
            + "  || typarray || ' as typarray, '\n"
            + "  || '''' || typinput || ''' as typinput, '\n"
            + "  || '''' || typoutput || ''' as typoutput, '\n"
            + "  || '''' || typreceive || ''' as typreceive, '\n"
            + "  || '''' || typsend || ''' as typsend, '\n"
            + "  || '''' || typmodin || ''' as typmodin, '\n"
            + "  || '''' || typmodout || ''' as typmodout, '\n"
            + "  || '''' || typanalyze || ''' as typanalyze, '\n"
            + "  || '''' || typalign || ''' as typalign, '\n"
            + "  || '''' || typstorage || ''' as typstorage, '\n"
            + "  || typnotnull::text || ' as typnotnull, '\n"
            + "  || typbasetype || ' as typbasetype, '\n"
            + "  || typtypmod || ' as typtypmod, '\n"
            + "  || coalesce(typndims || ' as typndims, ', 'null as typndims, ')\n"
            + "  || coalesce(typcollation || ' as typcollation, ', 'null as typcollation, ')\n"
            + "  || coalesce('''' || typdefaultbin || ''' as typdefaultbin, ', 'null as typdefaultbin, ')\n"
            + "  || coalesce('''' || typdefault || ''' as typdefault, ', 'null as typdefault, ')\n"
            + "  || 'null as typacl '\n"
            + "  || 'union all'\n"
            + "from pg_type\n"
            + "where typname in ('bool', 'bytea', 'int2', 'int4', 'int8', 'float4', 'float8',\n"
            + "                  'numeric', 'varchar', 'text', 'jsonb', 'timestamp', 'timestamptz', 'date')\n"
            + ";\n";
    public static final String PG_TYPE_CTE =
        "pg_type as (\n"
            + "  select 16 as oid, 'bool' as typname, 11 as typnamespace, null as typowner, 1 as typlen, true as typbyval, 'b' as typtype, 'B' as typcategory, true as typispreferred, true as typisdefined, ',' as typdelim, 0 as typrelid, 0 as typelem, 1000 as typarray, 'boolin' as typinput, 'boolout' as typoutput, 'boolrecv' as typreceive, 'boolsend' as typsend, '-' as typmodin, '-' as typmodout, '-' as typanalyze, 'c' as typalign, 'p' as typstorage, false as typnotnull, 0 as typbasetype, -1 as typtypmod, 0 as typndims, 0 as typcollation, null as typdefaultbin, null as typdefault, null as typacl, 'boolean' as spanner_type union all\n"
            + "  select 17 as oid, 'bytea' as typname, 11 as typnamespace, null as typowner, -1 as typlen, false as typbyval, 'b' as typtype, 'U' as typcategory, false as typispreferred, true as typisdefined, ',' as typdelim, 0 as typrelid, 0 as typelem, 1001 as typarray, 'byteain' as typinput, 'byteaout' as typoutput, 'bytearecv' as typreceive, 'byteasend' as typsend, '-' as typmodin, '-' as typmodout, '-' as typanalyze, 'i' as typalign, 'x' as typstorage, false as typnotnull, 0 as typbasetype, -1 as typtypmod, 0 as typndims, 0 as typcollation, null as typdefaultbin, null as typdefault, null as typacl, 'bytea' as spanner_type union all\n"
            + "  select 20 as oid, 'int8' as typname, 11 as typnamespace, null as typowner, 8 as typlen, true as typbyval, 'b' as typtype, 'N' as typcategory, false as typispreferred, true as typisdefined, ',' as typdelim, 0 as typrelid, 0 as typelem, 1016 as typarray, 'int8in' as typinput, 'int8out' as typoutput, 'int8recv' as typreceive, 'int8send' as typsend, '-' as typmodin, '-' as typmodout, '-' as typanalyze, 'd' as typalign, 'p' as typstorage, false as typnotnull, 0 as typbasetype, -1 as typtypmod, 0 as typndims, 0 as typcollation, null as typdefaultbin, null as typdefault, null as typacl, 'bigint' as spanner_type union all\n"
            + "  select 21 as oid, 'int2' as typname, 11 as typnamespace, null as typowner, 2 as typlen, true as typbyval, 'b' as typtype, 'N' as typcategory, false as typispreferred, false as typisdefined, ',' as typdelim, 0 as typrelid, 0 as typelem, 1005 as typarray, 'int2in' as typinput, 'int2out' as typoutput, 'int2recv' as typreceive, 'int2send' as typsend, '-' as typmodin, '-' as typmodout, '-' as typanalyze, 's' as typalign, 'p' as typstorage, false as typnotnull, 0 as typbasetype, -1 as typtypmod, 0 as typndims, 0 as typcollation, null as typdefaultbin, null as typdefault, null as typacl, null as spanner_type union all\n"
            + "  select 23 as oid, 'int4' as typname, 11 as typnamespace, null as typowner, 4 as typlen, true as typbyval, 'b' as typtype, 'N' as typcategory, false as typispreferred, false as typisdefined, ',' as typdelim, 0 as typrelid, 0 as typelem, 1007 as typarray, 'int4in' as typinput, 'int4out' as typoutput, 'int4recv' as typreceive, 'int4send' as typsend, '-' as typmodin, '-' as typmodout, '-' as typanalyze, 'i' as typalign, 'p' as typstorage, false as typnotnull, 0 as typbasetype, -1 as typtypmod, 0 as typndims, 0 as typcollation, null as typdefaultbin, null as typdefault, null as typacl, null as spanner_type union all\n"
            + "  select 25 as oid, 'text' as typname, 11 as typnamespace, null as typowner, -1 as typlen, false as typbyval, 'b' as typtype, 'S' as typcategory, true as typispreferred, true as typisdefined, ',' as typdelim, 0 as typrelid, 0 as typelem, 1009 as typarray, 'textin' as typinput, 'textout' as typoutput, 'textrecv' as typreceive, 'textsend' as typsend, '-' as typmodin, '-' as typmodout, '-' as typanalyze, 'i' as typalign, 'x' as typstorage, false as typnotnull, 0 as typbasetype, -1 as typtypmod, 0 as typndims, 100 as typcollation, null as typdefaultbin, null as typdefault, null as typacl, null as spanner_type union all\n"
            + "  select 700 as oid, 'float4' as typname, 11 as typnamespace, null as typowner, 4 as typlen, true as typbyval, 'b' as typtype, 'N' as typcategory, false as typispreferred, true as typisdefined, ',' as typdelim, 0 as typrelid, 0 as typelem, 1021 as typarray, 'float4in' as typinput, 'float4out' as typoutput, 'float4recv' as typreceive, 'float4send' as typsend, '-' as typmodin, '-' as typmodout, '-' as typanalyze, 'd' as typalign, 'p' as typstorage, false as typnotnull, 0 as typbasetype, -1 as typtypmod, 0 as typndims, 0 as typcollation, null as typdefaultbin, null as typdefault, null as typacl, 'real' as spanner_type union all\n"
            + "  select 701 as oid, 'float8' as typname, 11 as typnamespace, null as typowner, 8 as typlen, true as typbyval, 'b' as typtype, 'N' as typcategory, true as typispreferred, true as typisdefined, ',' as typdelim, 0 as typrelid, 0 as typelem, 1022 as typarray, 'float8in' as typinput, 'float8out' as typoutput, 'float8recv' as typreceive, 'float8send' as typsend, '-' as typmodin, '-' as typmodout, '-' as typanalyze, 'd' as typalign, 'p' as typstorage, false as typnotnull, 0 as typbasetype, -1 as typtypmod, 0 as typndims, 0 as typcollation, null as typdefaultbin, null as typdefault, null as typacl, 'double precision' as spanner_type union all\n"
            + "  select 1043 as oid, 'varchar' as typname, 11 as typnamespace, null as typowner, -1 as typlen, false as typbyval, 'b' as typtype, 'S' as typcategory, false as typispreferred, true as typisdefined, ',' as typdelim, 0 as typrelid, 0 as typelem, 1015 as typarray, 'varcharin' as typinput, 'varcharout' as typoutput, 'varcharrecv' as typreceive, 'varcharsend' as typsend, 'varchartypmodin' as typmodin, 'varchartypmodout' as typmodout, '-' as typanalyze, 'i' as typalign, 'x' as typstorage, false as typnotnull, 0 as typbasetype, -1 as typtypmod, 0 as typndims, 100 as typcollation, null as typdefaultbin, null as typdefault, null as typacl, 'character varying' as spanner_type union all\n"
            + "  select 1082 as oid, 'date' as typname, 11 as typnamespace, null as typowner, 4 as typlen, true as typbyval, 'b' as typtype, 'D' as typcategory, false as typispreferred, true as typisdefined, ',' as typdelim, 0 as typrelid, 0 as typelem, 1182 as typarray, 'date_in' as typinput, 'date_out' as typoutput, 'date_recv' as typreceive, 'date_send' as typsend, '-' as typmodin, '-' as typmodout, '-' as typanalyze, 'i' as typalign, 'p' as typstorage, false as typnotnull, 0 as typbasetype, -1 as typtypmod, 0 as typndims, 0 as typcollation, null as typdefaultbin, null as typdefault, null as typacl, 'date' as spanner_type union all\n"
            + "  select 1114 as oid, 'timestamp' as typname, 11 as typnamespace, null as typowner, 8 as typlen, true as typbyval, 'b' as typtype, 'D' as typcategory, false as typispreferred, false as typisdefined, ',' as typdelim, 0 as typrelid, 0 as typelem, 1115 as typarray, 'timestamp_in' as typinput, 'timestamp_out' as typoutput, 'timestamp_recv' as typreceive, 'timestamp_send' as typsend, 'timestamptypmodin' as typmodin, 'timestamptypmodout' as typmodout, '-' as typanalyze, 'd' as typalign, 'p' as typstorage, false as typnotnull, 0 as typbasetype, -1 as typtypmod, 0 as typndims, 0 as typcollation, null as typdefaultbin, null as typdefault, null as typacl, null as spanner_type union all\n"
            + "  select 1184 as oid, 'timestamptz' as typname, 11 as typnamespace, null as typowner, 8 as typlen, true as typbyval, 'b' as typtype, 'D' as typcategory, true as typispreferred, true as typisdefined, ',' as typdelim, 0 as typrelid, 0 as typelem, 1185 as typarray, 'timestamptz_in' as typinput, 'timestamptz_out' as typoutput, 'timestamptz_recv' as typreceive, 'timestamptz_send' as typsend, 'timestamptztypmodin' as typmodin, 'timestamptztypmodout' as typmodout, '-' as typanalyze, 'd' as typalign, 'p' as typstorage, false as typnotnull, 0 as typbasetype, -1 as typtypmod, 0 as typndims, 0 as typcollation, null as typdefaultbin, null as typdefault, null as typacl, 'timestamp with time zone' as spanner_type union all\n"
            + "  select 1700 as oid, 'numeric' as typname, 11 as typnamespace, null as typowner, -1 as typlen, false as typbyval, 'b' as typtype, 'N' as typcategory, false as typispreferred, true as typisdefined, ',' as typdelim, 0 as typrelid, 0 as typelem, 1231 as typarray, 'numeric_in' as typinput, 'numeric_out' as typoutput, 'numeric_recv' as typreceive, 'numeric_send' as typsend, 'numerictypmodin' as typmodin, 'numerictypmodout' as typmodout, '-' as typanalyze, 'i' as typalign, 'm' as typstorage, false as typnotnull, 0 as typbasetype, -1 as typtypmod, 0 as typndims, 0 as typcollation, null as typdefaultbin, null as typdefault, null as typacl, 'numeric' as spanner_type union all\n"
            + "  select 3802 as oid, 'jsonb' as typname, 11 as typnamespace, null as typowner, -1 as typlen, false as typbyval, 'b' as typtype, 'U' as typcategory, false as typispreferred, true as typisdefined, ',' as typdelim, 0 as typrelid, 0 as typelem, 3807 as typarray, 'jsonb_in' as typinput, 'jsonb_out' as typoutput, 'jsonb_recv' as typreceive, 'jsonb_send' as typsend, '-' as typmodin, '-' as typmodout, '-' as typanalyze, 'i' as typalign, 'x' as typstorage, false as typnotnull, 0 as typbasetype, -1 as typtypmod, 0 as typndims, 0 as typcollation, null as typdefaultbin, null as typdefault, null as typacl, 'jsonb' as spanner_type union all\n"
            + "  select 1000 as oid, '_bool' as typname, 11 as typnamespace, null as typowner, -1 as typlen, false as typbyval, 'b' as typtype, 'A' as typcategory, false as typispreferred, true as typisdefined, ',' as typdelim, 0 as typrelid, 16 as typelem, 0 as typarray, 'array_in' as typinput, 'array_out' as typoutput, 'array_recv' as typreceive, 'array_send' as typsend, '-' as typmodin, '-' as typmodout, '-' as typanalyze, 'i' as typalign, 'x' as typstorage, false as typnotnull, 0 as typbasetype, -1 as typtypmod, 0 as typndims, 0 as typcollation, null as typdefaultbin, null as typdefault, null as typacl, 'boolean[]' as spanner_type union all\n"
            + "  select 1001 as oid, '_bytea' as typname, 11 as typnamespace, null as typowner, -1 as typlen, false as typbyval, 'b' as typtype, 'A' as typcategory, false as typispreferred, true as typisdefined, ',' as typdelim, 0 as typrelid, 17 as typelem, 0 as typarray, 'array_in' as typinput, 'array_out' as typoutput, 'array_recv' as typreceive, 'array_send' as typsend, '-' as typmodin, '-' as typmodout, '-' as typanalyze, 'i' as typalign, 'x' as typstorage, false as typnotnull, 0 as typbasetype, -1 as typtypmod, 0 as typndims, 0 as typcollation, null as typdefaultbin, null as typdefault, null as typacl, 'bytea[]' as spanner_type union all\n"
            + "  select 1016 as oid, '_int8' as typname, 11 as typnamespace, null as typowner, -1 as typlen, false as typbyval, 'b' as typtype, 'A' as typcategory, false as typispreferred, true as typisdefined, ',' as typdelim, 0 as typrelid, 20 as typelem, 0 as typarray, 'array_in' as typinput, 'array_out' as typoutput, 'array_recv' as typreceive, 'array_send' as typsend, '-' as typmodin, '-' as typmodout, '-' as typanalyze, 'i' as typalign, 'x' as typstorage, false as typnotnull, 0 as typbasetype, -1 as typtypmod, 0 as typndims, 0 as typcollation, null as typdefaultbin, null as typdefault, null as typacl, 'bigint[]' as spanner_type union all\n"
            + "  select 1005 as oid, '_int2' as typname, 11 as typnamespace, null as typowner, -1 as typlen, false as typbyval, 'b' as typtype, 'A' as typcategory, false as typispreferred, false as typisdefined, ',' as typdelim, 0 as typrelid, 21 as typelem, 0 as typarray, 'array_in' as typinput, 'array_out' as typoutput, 'array_recv' as typreceive, 'array_send' as typsend, '-' as typmodin, '-' as typmodout, '-' as typanalyze, 'i' as typalign, 'x' as typstorage, false as typnotnull, 0 as typbasetype, -1 as typtypmod, 0 as typndims, 0 as typcollation, null as typdefaultbin, null as typdefault, null as typacl, null as spanner_type union all\n"
            + "  select 1007 as oid, '_int4' as typname, 11 as typnamespace, null as typowner, -1 as typlen, false as typbyval, 'b' as typtype, 'A' as typcategory, false as typispreferred, false as typisdefined, ',' as typdelim, 0 as typrelid, 23 as typelem, 0 as typarray, 'array_in' as typinput, 'array_out' as typoutput, 'array_recv' as typreceive, 'array_send' as typsend, '-' as typmodin, '-' as typmodout, '-' as typanalyze, 'i' as typalign, 'x' as typstorage, false as typnotnull, 0 as typbasetype, -1 as typtypmod, 0 as typndims, 0 as typcollation, null as typdefaultbin, null as typdefault, null as typacl, null as spanner_type union all\n"
            + "  select 1009 as oid, '_text' as typname, 11 as typnamespace, null as typowner, -1 as typlen, false as typbyval, 'b' as typtype, 'A' as typcategory, false as typispreferred, true as typisdefined, ',' as typdelim, 0 as typrelid, 25 as typelem, 0 as typarray, 'array_in' as typinput, 'array_out' as typoutput, 'array_recv' as typreceive, 'array_send' as typsend, '-' as typmodin, '-' as typmodout, '-' as typanalyze, 'i' as typalign, 'x' as typstorage, false as typnotnull, 0 as typbasetype, -1 as typtypmod, 0 as typndims, 100 as typcollation, null as typdefaultbin, null as typdefault, null as typacl, null as spanner_type union all\n"
            + "  select 1021 as oid, '_float4' as typname, 11 as typnamespace, null as typowner, -1 as typlen, false as typbyval, 'b' as typtype, 'A' as typcategory, false as typispreferred, true as typisdefined, ',' as typdelim, 0 as typrelid, 700 as typelem, 0 as typarray, 'array_in' as typinput, 'array_out' as typoutput, 'array_recv' as typreceive, 'array_send' as typsend, '-' as typmodin, '-' as typmodout, '-' as typanalyze, 'i' as typalign, 'x' as typstorage, false as typnotnull, 0 as typbasetype, -1 as typtypmod, 0 as typndims, 0 as typcollation, null as typdefaultbin, null as typdefault, null as typacl, 'real[]' as spanner_type union all\n"
            + "  select 1022 as oid, '_float8' as typname, 11 as typnamespace, null as typowner, -1 as typlen, false as typbyval, 'b' as typtype, 'A' as typcategory, false as typispreferred, true as typisdefined, ',' as typdelim, 0 as typrelid, 701 as typelem, 0 as typarray, 'array_in' as typinput, 'array_out' as typoutput, 'array_recv' as typreceive, 'array_send' as typsend, '-' as typmodin, '-' as typmodout, '-' as typanalyze, 'i' as typalign, 'x' as typstorage, false as typnotnull, 0 as typbasetype, -1 as typtypmod, 0 as typndims, 0 as typcollation, null as typdefaultbin, null as typdefault, null as typacl, 'double precision[]' as spanner_type union all\n"
            + "  select 1015 as oid, '_varchar' as typname, 11 as typnamespace, null as typowner, -1 as typlen, false as typbyval, 'b' as typtype, 'A' as typcategory, false as typispreferred, true as typisdefined, ',' as typdelim, 0 as typrelid, 1043 as typelem, 0 as typarray, 'array_in' as typinput, 'array_out' as typoutput, 'array_recv' as typreceive, 'array_send' as typsend, '-' as typmodin, '-' as typmodout, '-' as typanalyze, 'i' as typalign, 'x' as typstorage, false as typnotnull, 0 as typbasetype, -1 as typtypmod, 0 as typndims, 100 as typcollation, null as typdefaultbin, null as typdefault, null as typacl, 'character varying[]' as spanner_type union all\n"
            + "  select 1182 as oid, '_date' as typname, 11 as typnamespace, null as typowner, -1 as typlen, false as typbyval, 'b' as typtype, 'A' as typcategory, false as typispreferred, true as typisdefined, ',' as typdelim, 0 as typrelid, 1082 as typelem, 0 as typarray, 'array_in' as typinput, 'array_out' as typoutput, 'array_recv' as typreceive, 'array_send' as typsend, '-' as typmodin, '-' as typmodout, '-' as typanalyze, 'i' as typalign, 'x' as typstorage, false as typnotnull, 0 as typbasetype, -1 as typtypmod, 0 as typndims, 0 as typcollation, null as typdefaultbin, null as typdefault, null as typacl, 'date[]' as spanner_type union all\n"
            + "  select 1115 as oid, '_timestamp' as typname, 11 as typnamespace, null as typowner, -1 as typlen, false as typbyval, 'b' as typtype, 'A' as typcategory, false as typispreferred, false as typisdefined, ',' as typdelim, 0 as typrelid, 1114 as typelem, 0 as typarray, 'array_in' as typinput, 'array_out' as typoutput, 'array_recv' as typreceive, 'array_send' as typsend, '-' as typmodin, '-' as typmodout, '-' as typanalyze, 'i' as typalign, 'x' as typstorage, false as typnotnull, 0 as typbasetype, -1 as typtypmod, 0 as typndims, 0 as typcollation, null as typdefaultbin, null as typdefault, null as typacl, null as spanner_type union all\n"
            + "  select 1185 as oid, '_timestamptz' as typname, 11 as typnamespace, null as typowner, -1 as typlen, false as typbyval, 'b' as typtype, 'A' as typcategory, false as typispreferred, true as typisdefined, ',' as typdelim, 0 as typrelid, 1184 as typelem, 0 as typarray, 'array_in' as typinput, 'array_out' as typoutput, 'array_recv' as typreceive, 'array_send' as typsend, '-' as typmodin, '-' as typmodout, '-' as typanalyze, 'i' as typalign, 'x' as typstorage, false as typnotnull, 0 as typbasetype, -1 as typtypmod, 0 as typndims, 0 as typcollation, null as typdefaultbin, null as typdefault, null as typacl, 'timestamp with time zone[]' as spanner_type union all\n"
            + "  select 1231 as oid, '_numeric' as typname, 11 as typnamespace, null as typowner, -1 as typlen, false as typbyval, 'b' as typtype, 'A' as typcategory, false as typispreferred, true as typisdefined, ',' as typdelim, 0 as typrelid, 1700 as typelem, 0 as typarray, 'array_in' as typinput, 'array_out' as typoutput, 'array_recv' as typreceive, 'array_send' as typsend, '-' as typmodin, '-' as typmodout, '-' as typanalyze, 'i' as typalign, 'x' as typstorage, false as typnotnull, 0 as typbasetype, -1 as typtypmod, 0 as typndims, 0 as typcollation, null as typdefaultbin, null as typdefault, null as typacl, 'numeric[]' as spanner_type union all\n"
            + "  select 3807 as oid, '_jsonb' as typname, 11 as typnamespace, null as typowner, -1 as typlen, false as typbyval, 'b' as typtype, 'A' as typcategory, false as typispreferred, true as typisdefined, ',' as typdelim, 0 as typrelid, 3802 as typelem, 0 as typarray, 'array_in' as typinput, 'array_out' as typoutput, 'array_recv' as typreceive, 'array_send' as typsend, '-' as typmodin, '-' as typmodout, '-' as typanalyze, 'i' as typalign, 'x' as typstorage, false as typnotnull, 0 as typbasetype, -1 as typtypmod, 0 as typndims, 0 as typcollation, null as typdefaultbin, null as typdefault, null as typacl, 'jsonb[]' as spanner_type union all\n"
            + "  select 705 as oid, 'unknown' as typname, 11 as typnamespace, null as typowner, -1 as typlen, false as typbyval, 'p' as typtype, 'X' as typcategory, false as typispreferred, false as typisdefined, ',' as typdelim, 0 as typrelid, 0 as typelem, 0 as typarray, 'unknownin' as typinput, 'unknownout' as typoutput, 'unknownrecv' as typreceive, 'unknownsend' as typsend, '-' as typmodin, '-' as typmodout, '-' as typanalyze, 'c' as typalign, 'p' as typstorage, false as typnotnull, 0 as typbasetype, -1 as typtypmod, 0 as typndims, 0 as typcollation, null as typdefaultbin, null as typdefault, null as typacl, null as spanner_type\n"
            + ")";

    @Override
    public String getTableExpression() {
      return sessionState.isEmulatePgClassTables() ? PG_TYPE_CTE_EMULATED : PG_TYPE_CTE;
    }

    @Override
    public ImmutableSet<TableOrIndexName> getDependencies() {
      return DEPENDENCIES;
    }
  }

  private class PgSettings implements PgCatalogTable {

    @Override
    public String getTableExpression() {
      return sessionState.generatePGSettingsCte();
    }
  }

  @InternalApi
  public class PgClass implements PgCatalogTable {
    public static final String PG_CLASS_CTE =
        "pg_class as (\n"
            + "  select\n"
            + "  %s as oid,\n"
            + "  table_name as relname,\n"
            + "  case table_schema when 'pg_catalog' then 11 when 'public' then 2200 else 0 end as relnamespace,\n"
            + "  0 as reltype,\n"
            + "  0 as reloftype,\n"
            + "  0 as relowner,\n"
            + "  1 as relam,\n"
            + "  0 as relfilenode,\n"
            + "  0 as reltablespace,\n"
            + "  0 as relpages,\n"
            + "  0.0::float8 as reltuples,\n"
            + "  0 as relallvisible,\n"
            + "  0 as reltoastrelid,\n"
            + "  false as relhasindex,\n"
            + "  false as relisshared,\n"
            + "  'p' as relpersistence,\n"
            + "  CASE table_type WHEN 'BASE TABLE' THEN 'r' WHEN 'VIEW' THEN 'v' ELSE '' END as relkind,\n"
            + "  count(*) as relnatts,\n"
            + "  0 as relchecks,\n"
            + "  false as relhasrules,\n"
            + "  false as relhastriggers,\n"
            + "  false as relhassubclass,\n"
            + "  false as relrowsecurity,\n"
            + "  false as relforcerowsecurity,\n"
            + "  true as relispopulated,\n"
            + "  'n' as relreplident,\n"
            + "  false as relispartition,\n"
            + "  0 as relrewrite,\n"
            + "  0 as relfrozenxid,\n"
            + "  0 as relminmxid,\n"
            + "  '{}'::bigint[] as relacl,\n"
            + "  '{}'::text[] as reloptions,\n"
            + "  0 as relpartbound\n"
            + "from information_schema.tables t\n"
            + "inner join information_schema.columns using (table_catalog, table_schema, table_name)\n"
            + "group by t.table_name, t.table_schema, t.table_type\n"
            + "union all\n"
            + "select\n"
            + "    %s as oid,\n"
            + "    i.index_name as relname,\n"
            + "    case table_schema when 'pg_catalog' then 11 when 'public' then 2200 else 0 end as relnamespace,\n"
            + "    0 as reltype,\n"
            + "    0 as reloftype,\n"
            + "    0 as relowner,\n"
            + "    1 as relam,\n"
            + "    0 as relfilenode,\n"
            + "    0 as reltablespace,\n"
            + "    0 as relpages,\n"
            + "    0.0::float8 as reltuples,\n"
            + "    0 as relallvisible,\n"
            + "    0 as reltoastrelid,\n"
            + "    false as relhasindex,\n"
            + "    false as relisshared,\n"
            + "    'p' as relpersistence,\n"
            + "    'i' as relkind,\n"
            + "    count(*) as relnatts,\n"
            + "    0 as relchecks,\n"
            + "    false as relhasrules,\n"
            + "    false as relhastriggers,\n"
            + "    false as relhassubclass,\n"
            + "    false as relrowsecurity,\n"
            + "    false as relforcerowsecurity,\n"
            + "    true as relispopulated,\n"
            + "    'n' as relreplident,\n"
            + "    false as relispartition,\n"
            + "    0 as relrewrite,\n"
            + "    0 as relfrozenxid,\n"
            + "    0 as relminmxid,\n"
            + "    '{}'::bigint[] as relacl,\n"
            + "    '{}'::text[] as reloptions,\n"
            + "    0 as relpartbound\n"
            + "from information_schema.indexes i\n"
            + "inner join information_schema.index_columns using (table_catalog, table_schema, table_name, index_name)\n"
            + "group by i.index_name, i.table_name, i.table_schema\n"
            + ")";

    @Override
    public String getTableExpression() {
      if (sessionState.isEmulatePgClassTables()) {
        return String.format(
            PG_CLASS_CTE,
            "'''\"' || t.table_schema || '\".\"' || t.table_name || '\"'''",
            "'''\"' || i.table_schema || '\".\"' || i.table_name || '\".\"' || i.index_name || '\"'''");
      }
      return String.format(PG_CLASS_CTE, "-1", "-1");
    }
  }

  private static class PgProc implements PgCatalogTable {
    private static final String PG_PROC_CTE =
        "pg_proc as (\n"
            + "select * from ("
            + "select 0::bigint as oid, ''::varchar as proname, 0::bigint as pronamespace, 0::bigint as proowner, "
            + "0::bigint as prolang, 0.0::float8 as procost, 0.0::float8 as prorows, 0::bigint as provariadic, "
            + "''::varchar as prosupport, ''::varchar as prokind, false::bool as prosecdef, false::bool as proleakproof, "
            + "false::bool as proisstrict, false::bool as proretset, ''::varchar as provolatile, ''::varchar as proparallel, "
            + "0::bigint as pronargs, 0::bigint as pronargdefaults, 0::bigint as prorettype, 0::bigint as proargtypes, "
            + "'{}'::bigint[] as proallargtypes, '{}'::varchar[] as proargmodes, '{}'::text[] as proargnames, "
            + "''::varchar as proargdefaults, '{}'::bigint[] as protrftypes, ''::text as prosrc, ''::text as probin, "
            + "''::varchar as prosqlbody, '{}'::text[] as proconfig, '{}'::bigint[] as proacl\n"
            + ") proc where false)";

    @Override
    public String getTableExpression() {
      return PG_PROC_CTE;
    }
  }

  @InternalApi
  public static class PgRange implements PgCatalogTable {
    public static final String PG_RANGE_CTE =
        "pg_range as (\n"
            + "select * from ("
            + "select 0::bigint as rngtypid, 0::bigint as rngsubtype, 0::bigint as rngmultitypid, "
            + "0::bigint as rngcollation, 0::bigint as rngsubopc, ''::varchar as rngcanonical, ''::varchar as rngsubdiff\n"
            + ") range where false)";

    @Override
    public String getTableExpression() {
      return PG_RANGE_CTE;
    }
  }

  @InternalApi
  public class PgAttribute implements PgCatalogTable {
    public static final String EMPTY_PG_ATTRIBUTE_CTE =
        "pg_attribute as (\n"
            + "select * from ("
            + "select 0::bigint as attrelid, '' as attname, 0::bigint as atttypid, 0::bigint as attstattarget, "
            + "0::bigint as attlen, 0::bigint as attnum, 0::bigint as attndims, -1::bigint as attcacheoff, "
            + "0::bigint as atttypmod, true as attbyval, '' as attalign, '' as attstorage, '' as attcompression, "
            + "false as attnotnull, true as atthasdef, false as atthasmissing, '' as attidentity, '' as attgenerated, "
            + "false as attisdropped, true as attislocal, 0 as attinhcount, 0 as attcollation, '{}'::bigint[] as attacl, "
            + "'{}'::text[] as attoptions, '{}'::text[] as attfdwoptions, null as attmissingval\n"
            + ") a where false)";

    public static final String PG_ATTRIBUTE_CTE =
        "pg_attribute as (\n"
            + "select  '''\"' || table_schema || '\".\"' || table_name || '\"''' as attrelid,\n"
            + "        column_name as attname,\n"
            + "        case regexp_replace(c.spanner_type, '\\(.*\\)', '')\n"
            + "            when 'boolean' then 16\n"
            + "            when 'bytea' then 17\n"
            + "            when 'bigint' then 20\n"
            + "            when 'real' then 700\n"
            + "            when 'double precision' then 701\n"
            + "            when 'character varying' then 1043\n"
            + "            when 'date' then 1082\n"
            + "            when 'timestamp with time zone' then 1184\n"
            + "            when 'numeric' then 1700\n"
            + "            when 'jsonb' then 3802\n"
            + "            when 'boolean[]' then 1000\n"
            + "            when 'bytea[]' then 1001\n"
            + "            when 'bigint[]' then 1016\n"
            + "            when 'real[]' then 1021\n"
            + "            when 'double precision[]' then 1022\n"
            + "            when 'character varying[]' then 1015\n"
            + "            when 'date[]' then 1182\n"
            + "            when 'timestamp with time zone[]' then 1185\n"
            + "            when 'numeric[]' then 1231\n"
            + "            when 'jsonb[]' then 3807\n"
            + "            else 0\n"
            + "        end as atttypid,\n"
            + "        0::bigint as attstattarget,\n"
            + "        character_maximum_length as attlen, c.ordinal_position as attnum,\n"
            + "        case data_type when 'ARRAY' then 1::bigint else 0::bigint end as attndims,\n"
            + "        -1::bigint as attcacheoff,\n"
            + "        coalesce(c.character_maximum_length, -1::bigint) as atttypmod, true as attbyval,\n"
            + "        'i' as attalign, 'p' as attstorage, ''::varchar as attcompression,\n"
            + "        c.is_nullable='NO' as attnotnull,\n"
            + "        (c.column_default is not null or c.generation_expression is not null) as atthasdef,\n"
            + "        false as atthasmissing,'' as attidentity,\n"
            + "        case c.generation_expression is not null when true then 's' else '' end as attgenerated,\n"
            + "        false as attisdropped, true as attislocal, 0 as attinhcount, null::bigint as attcollation, '{}'::bigint[] as attacl,\n"
            + "        '{}'::text[] as attoptions, '{}'::text[] as attfdwoptions, null as attmissingval,\n"
            + "        c.spanner_type\n"
            + "from information_schema.columns c\n"
            + "union all\n"
            + "select  '''\"' || i.table_schema || '\".\"' || i.table_name || '\".\"' || i.index_name || '\"''' as attrelid,\n"
            + "        i.column_name as attname,\n"
            + "        case regexp_replace(c.spanner_type, '\\(.*\\)', '')\n"
            + "            when 'boolean' then 16\n"
            + "            when 'bytea' then 17\n"
            + "            when 'bigint' then 20\n"
            + "            when 'real' then 700\n"
            + "            when 'double precision' then 701\n"
            + "            when 'character varying' then 1043\n"
            + "            when 'date' then 1082\n"
            + "            when 'timestamp with time zone' then 1184\n"
            + "            when 'numeric' then 1700\n"
            + "            when 'jsonb' then 3802\n"
            + "            when 'boolean[]' then 1000\n"
            + "            when 'bytea[]' then 1001\n"
            + "            when 'bigint[]' then 1016\n"
            + "            when 'real[]' then 1021\n"
            + "            when 'double precision[]' then 1022\n"
            + "            when 'character varying[]' then 1015\n"
            + "            when 'date[]' then 1182\n"
            + "            when 'timestamp with time zone[]' then 1185\n"
            + "            when 'numeric[]' then 1231\n"
            + "            when 'jsonb[]' then 3807\n"
            + "            else 0\n"
            + "        end as atttypid,\n"
            + "        0::bigint as attstattarget,\n"
            + "        character_maximum_length as attlen, c.ordinal_position as attnum,\n"
            + "        case data_type when 'ARRAY' then 1::bigint else 0::bigint end as attndims,\n"
            + "        -1::bigint as attcacheoff,\n"
            + "        coalesce(c.character_maximum_length, -1::bigint) as atttypmod, true as attbyval,\n"
            + "        'i' as attalign, 'p' as attstorage, ''::varchar as attcompression,\n"
            + "        c.is_nullable='NO' as attnotnull,\n"
            + "        (c.column_default is not null or c.generation_expression is not null) as atthasdef,\n"
            + "        false as atthasmissing,'' as attidentity,\n"
            + "        case c.generation_expression is not null when true then 's' else '' end as attgenerated,\n"
            + "        false as attisdropped, true as attislocal, 0 as attinhcount, null::bigint as attcollation, '{}'::bigint[] as attacl,\n"
            + "        '{}'::text[] as attoptions, '{}'::text[] as attfdwoptions, null as attmissingval,\n"
            + "        c.spanner_type\n"
            + "from information_schema.index_columns i\n"
            + "inner join information_schema.columns c using (table_catalog, table_schema, table_name, column_name)"
            + ")";

    @Override
    public String getTableExpression() {
      return sessionState.isEmulatePgClassTables() ? PG_ATTRIBUTE_CTE : EMPTY_PG_ATTRIBUTE_CTE;
    }
  }

  @InternalApi
  public class PgAttrdef implements PgCatalogTable {
    public static final String EMPTY_PG_ATTRDEF_CTE =
        "pg_attrdef as (\n"
            + "select * from ("
            + "select 0::bigint as oid, 0::bigint as adrelid, 0::bigint as adnum, ''::varchar as adbin"
            + ") d where false)";

    public static final String PG_ATTRDEF_CTE =
        "pg_attrdef as (\n"
            + "select  '''\"' || table_schema || '\".\"' || table_name || '\".\"' || column_name || '\"''' as oid,\n"
            + "        '''\"' || table_schema || '\".\"' || table_name || '\"''' as adrelid,\n"
            + "        ordinal_position as adnum,\n"
            + "        coalesce(column_default, generation_expression) as adbin\n"
            + "from information_schema.columns c\n"
            + "where coalesce(column_default, generation_expression) is not null\n"
            + ")";

    @Override
    public String getTableExpression() {
      return sessionState.isEmulatePgClassTables() ? PG_ATTRDEF_CTE : EMPTY_PG_ATTRDEF_CTE;
    }
  }

  public class PgConstraint implements PgCatalogTable {
    public static final String PG_CONSTRAINT_CTE =
        "pg_constraint as (\n"
            + "select\n"
            + "    '''\"' || tc.constraint_schema || '\".\"' || tc.constraint_name || '\"''' as oid,\n"
            + "    tc.constraint_name as conname, 2200 as connamespace,\n"
            + "    case tc.constraint_type\n"
            + "        when 'PRIMARY KEY' then 'p'\n"
            + "        when 'CHECK' then 'c'\n"
            + "        when 'FOREIGN KEY' then 'f'\n"
            + "        else ''\n"
            + "    end as contype, false as condeferrable, false as condeferred, true as convalidated,\n"
            + "    '''\"' || tc.table_schema || '\".\"' || tc.table_name || '\"''' as conrelid,\n"
            + "    0::bigint as contypid, '0'::varchar as conindid, '0'::varchar as conparentid,\n"
            + "    '''\"' || uc.table_schema || '\".\"' || uc.table_name || '\"''' as confrelid,\n"
            + "    case rc.update_rule\n"
            + "        when 'CASCADE' then 'c'\n"
            + "        when 'NO ACTION' then 'a'\n"
            + "    end as confupdtype,\n"
            + "    case rc.delete_rule\n"
            + "        when 'CASCADE' then 'c'\n"
            + "        when 'NO ACTION' then 'a'\n"
            + "    end as confdeltype, 's' as confmatchtype, true as conislocal, 0 as coninhcount,\n"
            + "    true as connoinherit, cck.column_keys as conkey, fck.column_keys as confkey,\n"
            + "    null::bigint[] as conpfeqop, null::bigint[] as conppeqop, null::bigint[] as conffeqop,\n"
            + "    null::bigint[] as confdelsetcols, null::bigint[] as conexclop, check_clause as conbin\n"
            + "from information_schema.table_constraints tc\n"
            + "left outer join information_schema.referential_constraints rc using (constraint_catalog, constraint_schema, constraint_name)\n"
            + "left outer join information_schema.table_constraints uc on uc.constraint_catalog=rc.unique_constraint_catalog and uc.constraint_schema=rc.unique_constraint_schema and uc.constraint_name=rc.unique_constraint_name\n"
            + "left outer join (select c.constraint_catalog,\n"
            + "                        c.constraint_schema,\n"
            + "                        c.constraint_name,\n"
            + "                        array_agg(col.ordinal_position) as column_keys\n"
            + "                 from information_schema.table_constraints c\n"
            + "                          inner join information_schema.constraint_column_usage ccu\n"
            + "                                     using (constraint_catalog, constraint_schema, constraint_name)\n"
            + "                          inner join information_schema.columns col\n"
            + "                                     on ccu.table_catalog = col.table_catalog and\n"
            + "                                        ccu.table_schema = col.table_schema and\n"
            + "                                        ccu.table_name = col.table_name and\n"
            + "                                        ccu.column_name = col.column_name\n"
            + "                 where not c.constraint_type='FOREIGN KEY'\n"
            + "                 group by c.constraint_catalog, c.constraint_schema,\n"
            + "                          c.constraint_name\n"
            + "                 union all\n"
            + "                 select c.constraint_catalog,\n"
            + "                        c.constraint_schema,\n"
            + "                        c.constraint_name,\n"
            + "                        array_agg(col.ordinal_position) as column_keys\n"
            + "                 from information_schema.table_constraints c\n"
            + "                          inner join information_schema.key_column_usage kcu\n"
            + "                                     using (constraint_catalog, constraint_schema, constraint_name)\n"
            + "                          inner join information_schema.columns col\n"
            + "                                     on kcu.table_catalog = col.table_catalog and\n"
            + "                                        kcu.table_schema = col.table_schema and\n"
            + "                                        kcu.table_name = col.table_name and\n"
            + "                                        kcu.column_name = col.column_name\n"
            + "                 where c.constraint_type='FOREIGN KEY'\n"
            + "                 group by c.constraint_catalog, c.constraint_schema,\n"
            + "                          c.constraint_name) cck on tc.constraint_catalog=cck.constraint_catalog and tc.constraint_schema=cck.constraint_schema and tc.constraint_name=cck.constraint_name\n"
            + "left outer join (select c.constraint_catalog,\n"
            + "                        c.constraint_schema,\n"
            + "                        c.constraint_name,\n"
            + "                        array_agg(col.ordinal_position) as column_keys\n"
            + "                 from information_schema.referential_constraints c\n"
            + "                          inner join information_schema.constraint_column_usage ccu\n"
            + "                                     on  c.unique_constraint_catalog=ccu.constraint_catalog\n"
            + "                                         and c.unique_constraint_schema=ccu.constraint_schema\n"
            + "                                         and c.unique_constraint_name=ccu.constraint_name\n"
            + "                          inner join information_schema.columns col\n"
            + "                                     on ccu.table_catalog = col.table_catalog and\n"
            + "                                        ccu.table_schema = col.table_schema and\n"
            + "                                        ccu.table_name = col.table_name and\n"
            + "                                        ccu.column_name = col.column_name\n"
            + "                 group by c.constraint_catalog, c.constraint_schema,\n"
            + "                          c.constraint_name) fck on tc.constraint_catalog=fck.constraint_catalog and tc.constraint_schema=fck.constraint_schema and tc.constraint_name=fck.constraint_name\n"
            + "left outer join information_schema.check_constraints cc on cc.constraint_catalog=tc.constraint_catalog and cc.constraint_schema=tc.constraint_schema and cc.constraint_name=tc.constraint_name\n"
            + "where tc.constraint_schema not in (select schema_name from information_schema.schemata where schema_owner='spanner_system') and not substr(tc.constraint_name, 1, length('CK_IS_NOT_NULL_')) = 'CK_IS_NOT_NULL_'\n"
            + ")";

    public static final String EMPTY_PG_CONSTRAINT_CTE =
        "pg_constraint as (\n"
            + "select * from ("
            + "select    0::bigint as oid, ''::varchar as conname, 0::bigint as connamespace, ''  as contype,\n"
            + "          false as condeferrable, false as condeferred, true as convalidated,\n"
            + "          0::bigint as conrelid, 0::bigint as contypid, 0::bigint as conindid, 0::bigint as conparentid,\n"
            + "          0::bigint as confrelid, ''::varchar as confupdtype, ''::varchar as confdeltype, '' as confmatchtype,\n"
            + "          true as conislocal, 0 as coninhcount, true as connoinherit, null::bigint[] as conkey,\n"
            + "          null::bigint[] as confkey, null::bigint[] as conpfeqop, null::bigint[] as conppeqop,\n"
            + "          null::bigint[] as conffeqop, null::bigint[] as confdelsetcols, null::bigint[] as conexclop,\n"
            + "          '' as conbin\n"
            + ") c where false)";

    @Override
    public String getTableExpression() {
      return sessionState.isEmulatePgClassTables() ? PG_CONSTRAINT_CTE : EMPTY_PG_CONSTRAINT_CTE;
    }
  }

  @InternalApi
  public class PgIndex implements PgCatalogTable {
    public static final String PG_INDEX_CTE =
        "pg_index as (\n"
            + "select '''\"' || i.table_schema || '\".\"' || i.table_name || '\".\"' || i.index_name || '\"''' as indexrelid,\n"
            + "       '''\"' || i.table_schema || '\".\"' || i.table_name || '\"''' as indrelid,\n"
            + "       count(1) as indnatts, sum(case ic.ordinal_position is null when true then 0 else 1 end) as indnkeyatts,\n"
            + "       i.is_unique='YES' as indisunique, i.is_unique='YES' and i.is_null_filtered='NO' as indnullsnotdistinct,\n"
            + "       i.index_type='PRIMARY_KEY' as indisprimary, false as indisexclusion, true as indimmediate,\n"
            + "       false as indisclustered, true as indisvalid, false as indcheckxmin, true as indisready,\n"
            + "       true as indislive, false as indisreplident, string_agg(c.ordinal_position::varchar, ' ') as indkey,\n"
            + "       ''::varchar as indcollation, ''::varchar as indclass, ''::varchar as indoption,"
            + "       null::varchar as indexprs, i.filter as indpred\n"
            + "from information_schema.indexes i\n"
            + "inner join information_schema.index_columns ic using (table_catalog, table_schema, table_name, index_name)\n"
            + "inner join information_schema.columns c\n"
            + "           on ic.table_catalog=c.table_catalog and ic.table_schema=c.table_schema and ic.table_name=c.table_name and ic.column_name=c.column_name\n"
            + "group by i.table_schema, i.table_name, i.index_name, i.is_unique, i.is_null_filtered, i.index_type, i.filter\n"
            + ")";

    public static final String EMPTY_PG_INDEX_CTE =
        "pg_index as (\n"
            + "select * from (\n"
            + "select 0::bigint as indexrelid,\n"
            + "       0::bigint as indrelid,\n"
            + "       0::bigint as indnatts, 0::bigint as indnkeyatts,\n"
            + "       false as indisunique, false as indnullsnotdistinct,\n"
            + "       false as indisprimary, false as indisexclusion, true as indimmediate,\n"
            + "       false as indisclustered, true as indisvalid, false as indcheckxmin, true as indisready,\n"
            + "       true as indislive, false as indisreplident, null::bigint[] as indkey,\n"
            + "       null::bigint[] as indcollation, null::bigint[] as indclass, null::bigint[] as indoption,\n"
            + "       null::varchar as indexprs, null::varchar as indpred\n"
            + ") i where false)";

    @Override
    public String getTableExpression() {
      return sessionState.isEmulatePgClassTables() ? PG_INDEX_CTE : EMPTY_PG_INDEX_CTE;
    }
  }

  @InternalApi
  public static class EmptyPgEnum implements PgCatalogTable {
    public static final String PG_ENUM_CTE =
        "pg_enum as (\n"
            + "select * from ("
            + "select 0::bigint as oid, 0::bigint as enumtypid, 0.0::float8 as enumsortorder, ''::varchar as enumlabel\n"
            + ") e where false)";

    @Override
    public String getTableExpression() {
      return PG_ENUM_CTE;
    }
  }

  @InternalApi
  public static class EmptyPgLanguage implements PgCatalogTable {
    private static final String PG_LANGUAGE_CTE =
        "pg_language as (\n"
            + "select * from ("
            + "select 0::bigint as oid, ''::varchar as lanname, 0::bigint as lanowner, false as lanispl, "
            + "false as lanpltrusted, 0::bigint as lanplcallfoid, 0::bigint as laninline, 0::bigint as lanvalidator, "
            + "null::bigint[] as lanacl\n"
            + ") l where false)";

    @Override
    public String getTableExpression() {
      return PG_LANGUAGE_CTE;
    }
  }

  private static class PgSequences implements PgCatalogTable {
    private static final String PG_SEQUENCES_CTE =
        "pg_sequences as (\n"
            + "select * from ("
            + "select ''::varchar as schemaname, ''::varchar as sequencename, ''::varchar as sequenceowner, "
            + "0::bigint as data_type, 0::bigint as start_value, 0::bigint as min_value, 0::bigint as max_value, "
            + "0::bigint as increment_by, false::bool as cycle, 0::bigint as cache_size, 0::bigint as last_value\n"
            + ") seq where false)";

    @Override
    public String getTableExpression() {
      return PG_SEQUENCES_CTE;
    }
  }

  private static class PgSequence implements PgCatalogTable {
    private static final String PG_SEQUENCE_CTE =
        "pg_sequence as (\n"
            + "select * from ("
            + "select 0::bigint as seqrelid, 0::bigint as seqtypid, 0::bigint as seqstart, "
            + "0::bigint as seqincrement, 0::bigint as seqmax, 0::bigint as seqmin, 0::bigint as seqcache, "
            + "false::bool as seqcycle\n"
            + ") seq where false)";

    @Override
    public String getTableExpression() {
      return PG_SEQUENCE_CTE;
    }
  }

  private static class InformationSchemaSequences implements PgCatalogTable {
    // The name of this CTE is a little strange, but that is to make sure it does not accidentally
    // collide with any user-defined table or view.
    private static final String INFORMATION_SCHEMA_SEQUENCES_CTE =
        "pg_information_schema_sequences as (\n"
            + "select * from ("
            + "select ''::varchar as sequence_catalog, ''::varchar as sequence_schema, ''::varchar as sequence_name, "
            + "''::varchar as data_type, 0::bigint as numeric_precision, 0::bigint as numeric_precision_radix, "
            + "''::varchar as start_value, ''::varchar as minimum_value, ''::varchar as maximum_value, "
            + "''::varchar as increment, 'NO'::varchar as cycle_option\n"
            + ") seq where false)";

    @Override
    public String getTableExpression() {
      return INFORMATION_SCHEMA_SEQUENCES_CTE;
    }
  }

  @InternalApi
  public static class PgExtension implements PgCatalogTable {
    public static final String PG_EXTENSION_CTE =
        "pg_extension as (\n"
            + "select * from ("
            + "select 0::bigint as oid, ''::varchar as extname, 0::bigint as extowner, "
            + "0::bigint as extnamespace, false::bool as extrelocatable, ''::varchar as extversion, "
            + "'{}'::bigint[] as extconfig, '{}'::text[] as extcondition\n"
            + ") ext where false)";

    @Override
    public String getTableExpression() {
      return PG_EXTENSION_CTE;
    }
  }
}<|MERGE_RESOLUTION|>--- conflicted
+++ resolved
@@ -50,15 +50,11 @@
               new TableOrIndexName(null, "pg_namespace"),
               new TableOrIndexName(null, "pg_namespace"))
           .put(
-<<<<<<< HEAD
-              new TableOrIndexName("pg_catalog", "pg_collation"),
-=======
               new TableOrIndexName("pg_catalog", "pg_database"),
               new TableOrIndexName(null, "pg_database"))
           .put(new TableOrIndexName(null, "pg_database"), new TableOrIndexName(null, "pg_database"))
           .put(
               new TableOrIndexName("pg_collation", "pg_collation"),
->>>>>>> 92c0e841
               new TableOrIndexName(null, "pg_collation"))
           .put(
               new TableOrIndexName(null, "pg_collation"),
@@ -120,9 +116,6 @@
           .put(
               new TableOrIndexName("information_schema", "sequences"),
               new TableOrIndexName(null, "pg_information_schema_sequences"))
-          //          .put(
-          //              new TableOrIndexName("information_schema", "columns"),
-          //              new TableOrIndexName("information_schema", "columns"))
           .put(
               new TableOrIndexName("pg_catalog", "pg_extension"),
               new TableOrIndexName(null, "pg_extension"))
@@ -210,7 +203,6 @@
             .put(new TableOrIndexName(null, "pg_index"), new PgIndex())
             .put(new TableOrIndexName(null, "pg_type"), new PgType())
             .put(new TableOrIndexName(null, "pg_settings"), new PgSettings());
-    //            .put(new TableOrIndexName("information_schema", "columns"), new PgType());
     wellKnownClient
         .getPgCatalogTables()
         .forEach((k, v) -> pgCatalogTablesBuilder.put(TableOrIndexName.parse(k), v));
