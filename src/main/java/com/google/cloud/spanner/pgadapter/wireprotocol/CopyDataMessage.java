--- conflicted
+++ resolved
@@ -58,16 +58,8 @@
       try {
         mutationWriter.addCopyData(this.payload);
       } catch (SpannerException exception) {
-<<<<<<< HEAD
-        if (!statement.hasException()) {
-          mutationWriter.writeErrorFile(exception);
-          statement.handleExecutionException(exception);
-          throw exception;
-        }
-=======
         statement.handleExecutionException(exception);
         throw exception;
->>>>>>> 823a72fe
       }
     }
   }
