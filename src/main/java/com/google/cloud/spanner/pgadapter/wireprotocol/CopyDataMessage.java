--- conflicted
+++ resolved
@@ -50,15 +50,9 @@
     MutationWriter mw = this.statement.getMutationWriter();
     if (!statement.hasException()) {
       try {
-<<<<<<< HEAD
-        mw.buildMutation(this.connection, this.payload);
+        mw.addCopyData(this.connection, this.payload);
       } catch (SpannerException e) {
-        mw.writeToErrorFile(this.payload);
-=======
-        mw.addCopyData(this.connection, this.payload);
-      } catch (SQLException e) {
         mw.writeCopyDataToErrorFile();
->>>>>>> 24eeedcb
         statement.handleExecutionException(e);
         throw e;
       }
