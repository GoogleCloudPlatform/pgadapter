--- conflicted
+++ resolved
@@ -15,16 +15,9 @@
 package com.google.cloud.spanner.pgadapter.wireprotocol;
 
 import com.google.cloud.spanner.pgadapter.ConnectionHandler;
-<<<<<<< HEAD
-import com.google.cloud.spanner.pgadapter.ConnectionHandler.ConnectionStatus;
-import com.google.cloud.spanner.pgadapter.ConnectionHandler.QueryMode;
-import com.google.cloud.spanner.pgadapter.statements.CopyStatement;
-import com.google.cloud.spanner.pgadapter.utils.MutationBuilder;
-=======
 import com.google.cloud.spanner.pgadapter.ConnectionHandler.QueryMode;
 import com.google.cloud.spanner.pgadapter.statements.CopyStatement;
 import com.google.cloud.spanner.pgadapter.utils.MutationWriter;
->>>>>>> 5b7f0301
 import com.google.cloud.spanner.pgadapter.wireoutput.ReadyResponse;
 import java.text.MessageFormat;
 
@@ -47,19 +40,6 @@
   @Override
   protected void sendPayload() throws Exception {
     // If backend error occurred during copy-in mode, drop any subsequent CopyDone messages.
-<<<<<<< HEAD
-    MutationBuilder mb = this.statement.getMutationBuilder();
-    if (!statement.hasException()) {
-      int rowCount = mb.writeToSpanner(this.connection); // Write any remaining mutations to Spanner
-      statement.addUpdateCount(rowCount); // Increase the row count of number of rows copied.
-      this.sendSpannerResult(this.statement, QueryMode.SIMPLE, 0L);
-      new ReadyResponse(this.outputStream, ReadyResponse.Status.IDLE).send();
-    } else {
-      mb.closeErrorFile();
-    }
-    // Revert from COPY_IN / COPY_OUT mode.
-    this.connection.setStatus(ConnectionStatus.IDLE);
-=======
     MutationWriter mw = this.statement.getMutationWriter();
     if (!statement.hasException()) {
       int rowCount = mw.writeToSpanner(this.connection); // Write any remaining mutations to Spanner
@@ -69,7 +49,6 @@
       mw.closeErrorFile();
     }
     new ReadyResponse(this.outputStream, ReadyResponse.Status.IDLE).send();
->>>>>>> 5b7f0301
     this.connection.removeActiveStatement(this.statement);
   }
 
