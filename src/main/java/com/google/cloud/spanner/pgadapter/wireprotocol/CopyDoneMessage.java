--- conflicted
+++ resolved
@@ -46,14 +46,9 @@
       if (!statement.hasException(0)) {
         try {
           long rowCount = this.statement.getUpdateCount();
-<<<<<<< HEAD
           statement.addUpdateCount(0, rowCount); // Increase the row count of number of rows copied.
           this.sendSpannerResult(0, this.statement, QueryMode.SIMPLE, 0L);
-=======
-          statement.addUpdateCount(rowCount); // Increase the row count of number of rows copied.
-          this.sendSpannerResult(this.statement, QueryMode.SIMPLE, 0L);
           this.outputStream.flush();
->>>>>>> 8414b197
         } catch (Exception e) {
           // Spanner returned an error when trying to commit the batch of mutations.
           mutationWriter.writeErrorFile(e);
