--- conflicted
+++ resolved
@@ -242,9 +242,10 @@
   void terminate() {
     if (this.status != ConnectionStatus.TERMINATED) {
       handleTerminate();
-<<<<<<< HEAD
       try {
-        socket.close();
+        if (!socket.isClosed()) {
+          socket.close();
+        }
       } catch (IOException exception) {
         logger.log(
             Level.WARNING,
@@ -253,11 +254,6 @@
                 String.format(
                     "Failed to close connection handler with ID %s: %s", getName(), exception));
       }
-=======
-    }
-    if (!socket.isClosed()) {
-      socket.close();
->>>>>>> 6ed6266f
     }
   }
 
