--- conflicted
+++ resolved
@@ -210,10 +210,7 @@
           connectionOptionsBuilder.setSessionPoolOptions(options.getSessionPoolOptions());
     }
     if (options.isEnableOpenTelemetryMetrics()) {
-<<<<<<< HEAD
-=======
       SpannerOptions.enableOpenTelemetryMetrics();
->>>>>>> 7511cad2
       connectionOptionsBuilder =
           connectionOptionsBuilder.setOpenTelemetry(server.getOpenTelemetry());
     }
