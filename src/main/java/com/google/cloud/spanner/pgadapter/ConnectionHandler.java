--- conflicted
+++ resolved
@@ -15,10 +15,7 @@
 package com.google.cloud.spanner.pgadapter;
 
 import com.google.api.core.InternalApi;
-<<<<<<< HEAD
-=======
 import com.google.cloud.spanner.Dialect;
->>>>>>> eb32e6e0
 import com.google.cloud.spanner.ErrorCode;
 import com.google.cloud.spanner.SpannerException;
 import com.google.cloud.spanner.SpannerExceptionFactory;
@@ -92,12 +89,26 @@
     this.server = server;
     this.socket = socket;
     this.secret = new SecureRandom().nextInt();
-<<<<<<< HEAD
-    String uri = server.getOptions().getConnectionURL();
+    setDaemon(true);
+    logger.log(
+        Level.INFO,
+        () ->
+            String.format(
+                "Connection handler with ID %s created for client %s",
+                getName(), socket.getInetAddress().getHostAddress()));
+  }
+
+  @InternalApi
+  public void connectToSpanner(String database) {
+    OptionsMetadata options = getServer().getOptions();
+    String uri =
+        options.hasDefaultConnectionUrl()
+            ? options.getDefaultConnectionUrl()
+            : options.buildConnectionURL(database);
     if (uri.startsWith("jdbc:")) {
       uri = uri.substring("jdbc:".length());
     }
-    uri = appendPropertiesToUrl(uri, server.getProperties());
+    uri = appendPropertiesToUrl(uri, getServer().getProperties());
     if (System.getProperty(CHANNEL_PROVIDER_PROPERTY) != null) {
       uri =
           uri
@@ -114,30 +125,6 @@
                 + System.getProperty(CHANNEL_PROVIDER_PROPERTY));
       }
     }
-    ConnectionOptions connectionOptions = ConnectionOptions.newBuilder().setUri(uri).build();
-    this.spannerConnection = connectionOptions.getConnection();
-=======
->>>>>>> eb32e6e0
-    setDaemon(true);
-    logger.log(
-        Level.INFO,
-        () ->
-            String.format(
-                "Connection handler with ID %s created for client %s",
-                getName(), socket.getInetAddress().getHostAddress()));
-  }
-
-  @InternalApi
-  public void connectToSpanner(String database) {
-    OptionsMetadata options = getServer().getOptions();
-    String uri =
-        options.hasDefaultConnectionUrl()
-            ? options.getDefaultConnectionUrl()
-            : options.buildConnectionURL(database);
-    if (uri.startsWith("jdbc:")) {
-      uri = uri.substring("jdbc:".length());
-    }
-    uri = appendPropertiesToUrl(uri, getServer().getProperties());
     ConnectionOptions connectionOptions = ConnectionOptions.newBuilder().setUri(uri).build();
     Connection spannerConnection = connectionOptions.getConnection();
     try {
