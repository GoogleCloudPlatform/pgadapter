--- conflicted
+++ resolved
@@ -29,12 +29,7 @@
 import com.google.cloud.spanner.pgadapter.metadata.OptionsMetadata;
 import com.google.cloud.spanner.pgadapter.utils.StatementParser;
 import com.google.common.base.Preconditions;
-<<<<<<< HEAD
-import java.util.ArrayList;
-import java.util.Collections;
-=======
 import com.google.common.collect.ImmutableList;
->>>>>>> 40ae66d5
 import java.util.List;
 
 /**
@@ -51,14 +46,8 @@
   protected ResultSet statementResult;
   protected boolean hasMoreData;
   protected SpannerException exception;
-<<<<<<< HEAD
-  protected String sql;
-  protected String command;
-  protected final ParsedStatement parsedStatement;
-=======
   protected final ParsedStatement parsedStatement;
   protected final String command;
->>>>>>> 40ae66d5
   protected boolean executed;
   protected final Connection connection;
   protected Long updateCount;
@@ -82,16 +71,9 @@
       Connection connection,
       ImmutableList<String> statements) {
     this.options = options;
-<<<<<<< HEAD
-    this.sql = replaceKnownUnsupportedQueries(sql);
-    this.statements = parseStatements(sql);
-    this.command = StatementParser.parseCommand(this.sql);
-    this.parsedStatement = PARSER.parse(Statement.of(this.sql));
-=======
     this.parsedStatement = replaceKnownUnsupportedQueries(parsedStatement);
     this.statements = statements;
     this.command = StatementParser.parseCommand(this.parsedStatement.getSqlWithoutComments());
->>>>>>> 40ae66d5
     this.connection = connection;
     // Note: This determines the result type based on the first statement in the SQL statement. That
     // means that it assumes that if this is a batch of statements, all the statements in the batch
@@ -99,15 +81,6 @@
     // all queries, etc.). That is a safe assumption for now, as PgAdapter currently only supports
     // all-DML and all-DDL batches.
     this.resultType = determineResultType(this.parsedStatement);
-<<<<<<< HEAD
-  }
-
-  protected IntermediateStatement(OptionsMetadata options, String sql) {
-    this.options = options;
-    this.parsedStatement = PARSER.parse(Statement.of(sql));
-    this.resultType = determineResultType(this.parsedStatement);
-=======
->>>>>>> 40ae66d5
   }
 
   protected ParsedStatement replaceKnownUnsupportedQueries(ParsedStatement parsedStatement) {
@@ -140,16 +113,6 @@
   }
 
   // Split statements by ';' delimiter, but ignore anything that is nested with '' or "".
-<<<<<<< HEAD
-  private List<String> splitStatements(String sql) {
-    int indexOfFirstSeparator = sql.indexOf(STATEMENT_DELIMITER);
-    if (indexOfFirstSeparator == -1 || indexOfFirstSeparator == sql.length() - 1) {
-      return Collections.singletonList(sql);
-    }
-
-    List<String> statements = new ArrayList<>();
-    boolean quoteEsacpe = false;
-=======
   private static ImmutableList<String> splitStatements(String sql) {
     // First check trivial cases with only one statement.
     int firstIndexOfDelimiter = sql.indexOf(STATEMENT_DELIMITER);
@@ -163,7 +126,6 @@
     ImmutableList.Builder<String> builder = ImmutableList.builder();
     // TODO: Fix this parsing, as it does not take all types of quotes into consideration.
     boolean quoteEscape = false;
->>>>>>> 40ae66d5
     int index = 0;
     for (int i = 0; i < sql.length(); ++i) {
       if (sql.charAt(i) == SINGLE_QUOTE) {
@@ -180,11 +142,7 @@
     }
 
     if (index < sql.length()) {
-<<<<<<< HEAD
-      statements.add(sql.substring(index).trim());
-=======
       builder.add(sql.substring(index).trim());
->>>>>>> 40ae66d5
     }
     return builder.build();
   }
