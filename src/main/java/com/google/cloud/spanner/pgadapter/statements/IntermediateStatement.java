// Copyright 2020 Google LLC
//
// Licensed under the Apache License, Version 2.0 (the "License");
// you may not use this file except in compliance with the License.
// You may obtain a copy of the License at
//
//      http://www.apache.org/licenses/LICENSE-2.0
//
// Unless required by applicable law or agreed to in writing, software
// distributed under the License is distributed on an "AS IS" BASIS,
// WITHOUT WARRANTIES OR CONDITIONS OF ANY KIND, either express or implied.
// See the License for the specific language governing permissions and
// limitations under the License.

package com.google.cloud.spanner.pgadapter.statements;

import com.google.cloud.spanner.Dialect;
import com.google.cloud.spanner.ErrorCode;
import com.google.cloud.spanner.ResultSet;
import com.google.cloud.spanner.SpannerBatchUpdateException;
import com.google.cloud.spanner.SpannerException;
import com.google.cloud.spanner.SpannerExceptionFactory;
import com.google.cloud.spanner.Statement;
import com.google.cloud.spanner.connection.AbstractStatementParser;
<<<<<<< HEAD
import com.google.cloud.spanner.connection.AbstractStatementParser.StatementType;
import com.google.cloud.spanner.connection.Connection;
import com.google.cloud.spanner.connection.PostgreSQLStatementParser;
import com.google.cloud.spanner.connection.StatementResult;
import com.google.cloud.spanner.pgadapter.ConnectionHandler;
import com.google.cloud.spanner.pgadapter.ConnectionHandler.ConnectionStatus;
=======
import com.google.cloud.spanner.connection.AbstractStatementParser.ParsedStatement;
import com.google.cloud.spanner.connection.Connection;
import com.google.cloud.spanner.connection.PostgreSQLStatementParser;
import com.google.cloud.spanner.connection.StatementResult;
>>>>>>> 8414b197
import com.google.cloud.spanner.pgadapter.metadata.DescribeMetadata;
import com.google.cloud.spanner.pgadapter.metadata.OptionsMetadata;
import com.google.cloud.spanner.pgadapter.utils.StatementParser;
import com.google.common.base.Preconditions;
import com.google.common.collect.ImmutableList;
import java.util.List;
import java.util.Objects;

/**
 * Data type to store simple SQL statement with designated metadata. Allows manipulation of
 * statement, such as execution, termination, etc. Represented as an intermediate representation for
 * statements which does not belong directly to Postgres, Spanner, etc.
 */
public class IntermediateStatement {
  protected static final PostgreSQLStatementParser PARSER =
      (PostgreSQLStatementParser) AbstractStatementParser.getInstance(Dialect.POSTGRESQL);

  protected final OptionsMetadata options;
<<<<<<< HEAD
  private final List<StatementType> statementTypes;
  protected ResultSet[] statementResults;
  protected boolean[] hasMoreData;
  protected SpannerException[] exceptions;
  protected String sql;
  protected List<String> commands;
  protected int lastExecutedIndex = -1;
  protected Connection connection;
  protected long[] updateCounts;
  protected List<String> statements;
  private ConnectionHandler connectionHandler;
  private ExecutionStatus executionStatus;
=======
  private final ResultType resultType;
  protected ResultSet statementResult;
  protected boolean hasMoreData;
  protected SpannerException exception;
  protected final ParsedStatement parsedStatement;
  protected final String command;
  protected boolean executed;
  protected final Connection connection;
  protected Long updateCount;
  protected final ImmutableList<String> statements;
>>>>>>> 8414b197

  private static final char STATEMENT_DELIMITER = ';';
  private static final char SINGLE_QUOTE = '\'';

  public IntermediateStatement(
<<<<<<< HEAD
      OptionsMetadata options, String sql, ConnectionHandler connectionHandler) {
    this.options = options;
    this.sql = replaceKnownUnsupportedQueries(sql);
    this.statements = parseStatements(sql);
    this.commands = StatementParser.parseCommands(this.statements);
    this.connectionHandler = connectionHandler;
    this.connection = connectionHandler.getSpannerConnection();
=======
      OptionsMetadata options, ParsedStatement parsedStatement, Connection connection) {
    this(
        options,
        parsedStatement,
        connection,
        parseStatements(parsedStatement.getSqlWithoutComments()));
  }

  protected IntermediateStatement(
      OptionsMetadata options,
      ParsedStatement parsedStatement,
      Connection connection,
      ImmutableList<String> statements) {
    this.options = options;
    this.parsedStatement = replaceKnownUnsupportedQueries(parsedStatement);
    this.statements = statements;
    this.command = StatementParser.parseCommand(this.parsedStatement.getSqlWithoutComments());
    this.connection = connection;
>>>>>>> 8414b197
    // Note: This determines the result type based on the first statement in the SQL statement. That
    // means that it assumes that if this is a batch of statements, all the statements in the batch
    // will have the same type of result (that is; they are all DML statements, all DDL statements,
    // all queries, etc.). That is a safe assumption for now, as PgAdapter currently only supports
    // all-DML and all-DDL batches.
<<<<<<< HEAD
    this.statementTypes = determineStatementTypes(this.statements);
    this.hasMoreData = new boolean[this.statements.size()];
    this.exceptions = new SpannerException[this.statements.size()];
  }

  protected IntermediateStatement(OptionsMetadata options, List<String> statements) {
    this.statements = statements;
    this.options = options;
    this.statementTypes = determineStatementTypes(this.statements);
    this.hasMoreData = new boolean[this.statements.size()];
    this.exceptions = new SpannerException[this.statements.size()];
=======
    this.resultType = determineResultType(this.parsedStatement);
>>>>>>> 8414b197
  }

  protected ParsedStatement replaceKnownUnsupportedQueries(ParsedStatement parsedStatement) {
    if (this.options.isReplaceJdbcMetadataQueries()
        && JdbcMetadataStatementHelper.isPotentialJdbcMetadataStatement(
            parsedStatement.getSqlWithoutComments())) {
      return PARSER.parse(
          Statement.of(
              JdbcMetadataStatementHelper.replaceJdbcMetadataStatement(
                  parsedStatement.getSqlWithoutComments())));
    }
    return parsedStatement;
  }

  /** @return The number of SQL statements in this {@link IntermediateStatement} */
  public int getStatementCount() {
    return statements.size();
  }

  /**
   * Determines the statement types based on the given statement strings. The statement string must
   * already been stripped of any comments that might precede the actual statement string.
   *
<<<<<<< HEAD
   * @param statements The statement strings to determine the type for
   * @return The list of {@link StatementType} that the given statement strings will produce
   */
  protected static List<StatementType> determineStatementTypes(List<String> statements) {
    List<StatementType> statementTypes = new ArrayList<>();
    for (String sql : statements) {
      if (PARSER.isUpdateStatement(sql)) {
        statementTypes.add(StatementType.UPDATE);
      } else if (PARSER.isQuery(sql)) {
        statementTypes.add(StatementType.QUERY);
      } else if (PARSER.isDdlStatement(sql)) {
        statementTypes.add(StatementType.DDL);
      } else {
        statementTypes.add(StatementType.CLIENT_SIDE);
      }
=======
   * @param parsedStatement The parsed statement to determine the type of result for
   * @return The {@link ResultType} that the given sql string will produce
   */
  protected static ResultType determineResultType(ParsedStatement parsedStatement) {
    if (parsedStatement.isUpdate()) {
      return ResultType.UPDATE_COUNT;
    } else if (parsedStatement.isQuery()) {
      return ResultType.RESULT_SET;
    } else {
      return ResultType.NO_RESULT;
>>>>>>> 8414b197
    }
    return statementTypes;
  }

  // Split statements by ';' delimiter, but ignore anything that is nested with '' or "".
<<<<<<< HEAD
  private List<String> splitStatements(String sql) {
    List<String> statements = new ArrayList<>();
=======
  private static ImmutableList<String> splitStatements(String sql) {
    // First check trivial cases with only one statement.
    int firstIndexOfDelimiter = sql.indexOf(STATEMENT_DELIMITER);
    if (firstIndexOfDelimiter == -1) {
      return ImmutableList.of(sql);
    }
    if (firstIndexOfDelimiter == sql.length() - 1) {
      return ImmutableList.of(sql.substring(0, sql.length() - 1));
    }

    ImmutableList.Builder<String> builder = ImmutableList.builder();
    // TODO: Fix this parsing, as it does not take all types of quotes into consideration.
>>>>>>> 8414b197
    boolean quoteEscape = false;
    int index = 0;
    for (int i = 0; i < sql.length(); ++i) {
      if (sql.charAt(i) == SINGLE_QUOTE) {
        quoteEscape = !quoteEscape;
      }
      if (sql.charAt(i) == STATEMENT_DELIMITER && !quoteEscape) {
        String stmt = sql.substring(index, i).trim();
        // Statements with only ';' character are empty and dropped.
        if (stmt.length() > 0) {
<<<<<<< HEAD
          statements.add(stmt);
=======
          builder.add(stmt);
>>>>>>> 8414b197
        }
        index = i + 1;
      }
    }

    if (index < sql.length()) {
<<<<<<< HEAD
      statements.add(sql.substring(index).trim());
=======
      builder.add(sql.substring(index).trim());
>>>>>>> 8414b197
    }
    return builder.build();
  }

  protected static ImmutableList<String> parseStatements(String sql) {
    Preconditions.checkNotNull(sql);
    return splitStatements(sql);
  }

  /**
   * Whether this is a bound statement (i.e.: ready to execute)
   *
   * @return True if bound, false otherwise.
   */
  public boolean isBound() {
    return true;
  }

  /**
   * Cleanly close the statement. Does nothing if the statement has not been executed or has no
   * result.
   *
   * @throws Exception if closing fails server-side.
   */
  public void close() throws Exception {
    for (int index = 0; index < this.getStatementCount(); index++) {
      close(index);
    }
  }

  public void close(int index) throws Exception {
    if (this.getStatementResult(index) != null) {
      this.getStatementResult(index).close();
    }
  }

  /** @return True if this is a select statement, false otherwise. */
  public boolean containsResultSet(int index) {
    return this.statementTypes.get(index) == StatementType.QUERY;
  }

  /** @return True if this statement was executed, False otherwise. */
  public boolean isExecuted() {
    return lastExecutedIndex >= 0;
  }

  public int getLastExecutedIndex() {
    return lastExecutedIndex;
  }

  /** @return The number of items that were modified by this execution. */
  public long getUpdateCount(int index) {
    if (this.updateCounts == null) {
      return 0;
    }
    return this.updateCounts[index];
  }

  public void addUpdateCount(int index, long count) {
    if (this.updateCounts == null) {
      this.updateCounts = new long[getStatementCount()];
    }
    this.updateCounts[index] += count;
  }

  private void setUpdateCount(int index, long updateCount) {
    if (this.updateCounts == null) {
      this.updateCounts = new long[getStatementCount()];
    }
    this.updateCounts[index] = updateCount;
    this.hasMoreData[index] = false;
  }

  /** @return True if at some point in execution, and exception was thrown. */
  public boolean hasException(int index) {
    return this.exceptions[index] != null;
  }

  /** @return True if only a subset of the available data has been returned. */
  public boolean isHasMoreData(int index) {
    return this.hasMoreData[index];
  }

  public void setHasMoreData(int index, boolean hasMoreData) {
    this.hasMoreData[index] = hasMoreData;
  }

  public Connection getConnection() {
    return this.connection;
  }

  public List<String> getStatements() {
    return this.statements;
  }

  public ResultSet getStatementResult(int index) {
    if (this.statementResults == null) {
      return null;
    }
    return this.statementResults[index];
  }

  private void setStatementResult(int index, ResultSet resultSet) {
    if (this.statementResults == null) {
      this.statementResults = new ResultSet[getStatementCount()];
    }
    this.statementResults[index] = resultSet;
    this.hasMoreData[index] = resultSet.next();
  }

  public StatementType getStatementType(int index) {
    return this.statementTypes.get(index);
  }

  public String getSql() {
    return this.parsedStatement.getSqlWithoutComments();
  }

  public Exception getException(int index) {
    Exception e = this.exceptions[index];
    this.exceptions[index] = null;
    return e;
  }

  /**
   * Processes the results from an execute/executeBatch execution, extracting metadata from that
   * execution (including results and update counts). An array of updateCounts is needed in the case
   * of updateBatchResultCount.
   */
  protected void updateResultCount(int index, StatementResult result) {
    switch (result.getResultType()) {
      case RESULT_SET:
        setStatementResult(index, result.getResultSet());
        break;
      case UPDATE_COUNT:
        setUpdateCount(index, result.getUpdateCount());
        break;
      case NO_RESULT:
        this.hasMoreData[index] = false;
        break;
      default:
        throw SpannerExceptionFactory.newSpannerException(
            ErrorCode.INTERNAL, "Unknown or unsupported result type: " + result.getResultType());
    }
  }

  protected void updateBatchResultCount(int fromIndex, long[] updateCounts) {
    for (int index = fromIndex; index < fromIndex + updateCounts.length; index++) {
      setUpdateCount(index, updateCounts[index - fromIndex]);
    }
  }

  /**
   * Clean up and save metadata when an exception occurs.
   *
   * @param e The exception to store.
   */
  protected void handleExecutionException(int index, SpannerException e) {
    this.exceptions[index] = e;
    this.hasMoreData[index] = false;
  }

  private void handleExecutionExceptionInTransaction(int index, SpannerException e) {
    if (executionStatus == ExecutionStatus.IMPLICIT_TRANSACTION) {
      connection.rollback();
      executionStatus = ExecutionStatus.HALTED;
    } else if (executionStatus == ExecutionStatus.EXPLICIT_TRANSACTION) {
      connectionHandler.setStatus(ConnectionStatus.ABORTED);
      executionStatus = ExecutionStatus.HALTED;
    }
    handleExecutionException(index, e);
  }

  /** Execute the SQL statement, storing metadata. */
  public void execute() {
    if (connectionHandler.getStatus() == ConnectionStatus.ABORTED
        && !"ROLLBACK".equals(getCommand(0))) {
      lastExecutedIndex = 0;
      handleExecutionException(
          0,
          SpannerExceptionFactory.newSpannerException(
              ErrorCode.INVALID_ARGUMENT,
              "Transaction is aborted and must be rolled back prior to further execution."));
      return;
    }
    if (connection.isInTransaction()) {
      executionStatus = ExecutionStatus.EXPLICIT_TRANSACTION;
    } else if (statements.size() == 1 || "BEGIN".equals(getCommand(0))) {
      // Do not begin an implicit transaction either if
      // 1. There is only a single statement. Use autocommit mode instead.
      // 2. The first statement is BEGIN. Directly begin an explicit transaction later.
      executionStatus = ExecutionStatus.AUTOCOMMIT;
    } else {
      executionStatus = ExecutionStatus.IMPLICIT_TRANSACTION;
      connection.beginTransaction();
    }
    int index = 0;
    while (index < getStatementCount() && executionStatus != ExecutionStatus.HALTED) {
      if (getStatementType(index) == StatementType.DDL) {
        if (executionStatus == ExecutionStatus.EXPLICIT_TRANSACTION) {
          handleExecutionExceptionInTransaction(
              index,
              SpannerExceptionFactory.newSpannerException(
                  ErrorCode.INVALID_ARGUMENT,
                  "DDL statements are only allowed outside explicit transactions."));
          index++;
          break;
        } else if (executionStatus == ExecutionStatus.IMPLICIT_TRANSACTION) {
          connection.commit();
          executionStatus = ExecutionStatus.AUTOCOMMIT;
        }
      }
      boolean canUseBatch = false;
      if (index < (getStatementCount() - 1)) {
        StatementType statementType = getStatementType(index);
        StatementType nextStatementType = getStatementType(index + 1);
        canUseBatch = canBeBatchedTogether(statementType, nextStatementType);
      }
      if (canUseBatch) {
        index += executeStatementsInBatch(index);
      } else {
<<<<<<< HEAD
        executeSingleStatement(index);
        index++;
      }
    }
    if (executionStatus == ExecutionStatus.IMPLICIT_TRANSACTION) {
      connection.commit();
    }
    lastExecutedIndex = index - 1;
  }

  private void executeSingleStatement(int index) {
    // Before executing the statement, handle specific statements that change the transaction status
    String command = getCommand(index);
    if ("BEGIN".equals(command)) {
      if (executionStatus == ExecutionStatus.EXPLICIT_TRANSACTION) {
        // Executing a BEGIN statement when an explicit transaction is already active is a no-op
        return;
      } else if (executionStatus == ExecutionStatus.IMPLICIT_TRANSACTION) {
        // Executing a BEGIN statement when an implicit transaction is active causes the implicit
        // transaction to be committed and a new explicit transaction to be started
        connection.commit();
=======
        StatementResult result =
            connection.execute(Statement.of(this.parsedStatement.getSqlWithoutComments()));
        updateResultCount(result);
>>>>>>> 8414b197
      }
      executionStatus = ExecutionStatus.EXPLICIT_TRANSACTION;
    }
    if ("COMMIT".equals(command) || "ROLLBACK".equals(command)) {
      executionStatus = ExecutionStatus.AUTOCOMMIT;
    }
    if ("ROLLBACK".equals(command) && connectionHandler.getStatus() == ConnectionStatus.ABORTED) {
      connectionHandler.setStatus(ConnectionStatus.IDLE);
    }
    try {
      StatementResult result = this.connection.execute(Statement.of(statements.get(index)));
      updateResultCount(index, result);
    } catch (SpannerException e) {
<<<<<<< HEAD
      handleExecutionExceptionInTransaction(index, e);
    }
  }

  /**
   * Executes the statements from fromIndex in a DML/DDL batch. The batch will consist of all
   * statements from fromIndex till the first statement that is of a different type than the
   * statement at fromIndex. That is; If the first statement is a DML statement, the batch will
   * contain all statements that follow until it encounters a statement that is not a DML statement.
   * The same also applies to DDL statements. Query statements and other statements can not be
   * batched.
   *
   * @param fromIndex The index of the statements array where the batch should start
   * @return The number of statements included in the batch.
   */
  private int executeStatementsInBatch(int fromIndex) {
    Preconditions.checkArgument(fromIndex < getStatementCount() - 1);
    Preconditions.checkArgument(
        canBeBatchedTogether(getStatementType(fromIndex), getStatementType(fromIndex + 1)));
    StatementType batchType = getStatementType(fromIndex);
    switch (batchType) {
      case UPDATE:
        connection.startBatchDml();
        break;
      case DDL:
        connection.startBatchDdl();
        break;
      default:
        throw SpannerExceptionFactory.newSpannerException(
            ErrorCode.INVALID_ARGUMENT, "Statement type is not supported for batching");
    }
    int index = fromIndex;
    while (index < getStatementCount()) {
      StatementType statementType = getStatementType(index);
      if (canBeBatchedTogether(batchType, statementType)) {
        connection.execute(Statement.of(statements.get(index)));
        index++;
=======
      if (statements.size() > 1) {
        SpannerException exception =
            SpannerExceptionFactory.newSpannerException(
                e.getErrorCode(),
                e.getMessage() + " \"" + this.parsedStatement.getSqlWithoutComments() + "\"",
                e);
        handleExecutionException(exception);
>>>>>>> 8414b197
      } else {
        // End the batch here, as the statement type on this index can not be batched together with
        // the other statements in the batch.
        break;
      }
    }
    try {
      long[] counts = connection.runBatch();
      updateBatchResultCount(fromIndex, counts);
    } catch (SpannerBatchUpdateException e) {
      long[] counts = e.getUpdateCounts();
      updateBatchResultCount(fromIndex, counts);
      handleExecutionExceptionInTransaction(fromIndex + counts.length, e);
      // TODO: May want to continue executing from the failure in order to be compatible with the
      // behavior of PG when there is no transaction.
      executionStatus = ExecutionStatus.HALTED;
    }
    return index - fromIndex;
  }

  private boolean canBeBatchedTogether(StatementType statement1, StatementType statement2) {
    if (Objects.equals(statement1, StatementType.QUERY)
        || Objects.equals(statement1, StatementType.CLIENT_SIDE)) {
      return false;
    }
    return Objects.equals(statement1, statement2);
  }

  /**
   * Moreso meant for inherited classes, allows one to call describe on a statement. Since raw
   * statements cannot be described, throw an error.
   */
  public DescribeMetadata describe() {
    throw new IllegalStateException(
        "Cannot describe a simple statement " + "(only prepared statements and portals)");
  }

  /**
   * Moreso intended for inherited classes (prepared statements et al) which allow the setting of
   * result format codes. Here we dafault to string.
   */
  public short getResultFormatCode(int index) {
    return 0;
  }

  /** @return the extracted command (first word) from the SQL statement. */
  public String getCommand(int index) {
    return this.commands.get(index);
  }

  /* Used for testing purposes */
  public boolean isBatchedQuery() {
    return (statements.size() > 1);
  }

  enum ExecutionStatus {
    IMPLICIT_TRANSACTION,
    EXPLICIT_TRANSACTION,
    AUTOCOMMIT,
    HALTED
  }
}<|MERGE_RESOLUTION|>--- conflicted
+++ resolved
@@ -22,19 +22,13 @@
 import com.google.cloud.spanner.SpannerExceptionFactory;
 import com.google.cloud.spanner.Statement;
 import com.google.cloud.spanner.connection.AbstractStatementParser;
-<<<<<<< HEAD
+import com.google.cloud.spanner.connection.AbstractStatementParser.ParsedStatement;
 import com.google.cloud.spanner.connection.AbstractStatementParser.StatementType;
 import com.google.cloud.spanner.connection.Connection;
 import com.google.cloud.spanner.connection.PostgreSQLStatementParser;
 import com.google.cloud.spanner.connection.StatementResult;
 import com.google.cloud.spanner.pgadapter.ConnectionHandler;
 import com.google.cloud.spanner.pgadapter.ConnectionHandler.ConnectionStatus;
-=======
-import com.google.cloud.spanner.connection.AbstractStatementParser.ParsedStatement;
-import com.google.cloud.spanner.connection.Connection;
-import com.google.cloud.spanner.connection.PostgreSQLStatementParser;
-import com.google.cloud.spanner.connection.StatementResult;
->>>>>>> 8414b197
 import com.google.cloud.spanner.pgadapter.metadata.DescribeMetadata;
 import com.google.cloud.spanner.pgadapter.metadata.OptionsMetadata;
 import com.google.cloud.spanner.pgadapter.utils.StatementParser;
@@ -53,84 +47,40 @@
       (PostgreSQLStatementParser) AbstractStatementParser.getInstance(Dialect.POSTGRESQL);
 
   protected final OptionsMetadata options;
-<<<<<<< HEAD
-  private final List<StatementType> statementTypes;
+  private final ImmutableList<StatementType> statementTypes;
   protected ResultSet[] statementResults;
   protected boolean[] hasMoreData;
   protected SpannerException[] exceptions;
-  protected String sql;
-  protected List<String> commands;
+  protected final ParsedStatement parsedStatement;
+  protected ImmutableList<String> commands;
   protected int lastExecutedIndex = -1;
   protected Connection connection;
   protected long[] updateCounts;
-  protected List<String> statements;
+  protected ImmutableList<String> statements;
   private ConnectionHandler connectionHandler;
   private ExecutionStatus executionStatus;
-=======
-  private final ResultType resultType;
-  protected ResultSet statementResult;
-  protected boolean hasMoreData;
-  protected SpannerException exception;
-  protected final ParsedStatement parsedStatement;
-  protected final String command;
-  protected boolean executed;
-  protected final Connection connection;
-  protected Long updateCount;
-  protected final ImmutableList<String> statements;
->>>>>>> 8414b197
 
   private static final char STATEMENT_DELIMITER = ';';
   private static final char SINGLE_QUOTE = '\'';
 
   public IntermediateStatement(
-<<<<<<< HEAD
-      OptionsMetadata options, String sql, ConnectionHandler connectionHandler) {
-    this.options = options;
-    this.sql = replaceKnownUnsupportedQueries(sql);
-    this.statements = parseStatements(sql);
-    this.commands = StatementParser.parseCommands(this.statements);
-    this.connectionHandler = connectionHandler;
-    this.connection = connectionHandler.getSpannerConnection();
-=======
-      OptionsMetadata options, ParsedStatement parsedStatement, Connection connection) {
-    this(
-        options,
-        parsedStatement,
-        connection,
-        parseStatements(parsedStatement.getSqlWithoutComments()));
-  }
-
-  protected IntermediateStatement(
       OptionsMetadata options,
       ParsedStatement parsedStatement,
-      Connection connection,
-      ImmutableList<String> statements) {
+      ConnectionHandler connectionHandler) {
+    this(options, parsedStatement, connectionHandler.getSpannerConnection());
+    this.connectionHandler = connectionHandler;
+  }
+
+  protected IntermediateStatement(
+      OptionsMetadata options, ParsedStatement parsedStatement, Connection connection) {
     this.options = options;
     this.parsedStatement = replaceKnownUnsupportedQueries(parsedStatement);
-    this.statements = statements;
-    this.command = StatementParser.parseCommand(this.parsedStatement.getSqlWithoutComments());
+    this.statements = parseStatements(parsedStatement.getSqlWithoutComments());
+    this.commands = StatementParser.parseCommands(this.statements);
     this.connection = connection;
->>>>>>> 8414b197
-    // Note: This determines the result type based on the first statement in the SQL statement. That
-    // means that it assumes that if this is a batch of statements, all the statements in the batch
-    // will have the same type of result (that is; they are all DML statements, all DDL statements,
-    // all queries, etc.). That is a safe assumption for now, as PgAdapter currently only supports
-    // all-DML and all-DDL batches.
-<<<<<<< HEAD
     this.statementTypes = determineStatementTypes(this.statements);
     this.hasMoreData = new boolean[this.statements.size()];
     this.exceptions = new SpannerException[this.statements.size()];
-  }
-
-  protected IntermediateStatement(OptionsMetadata options, List<String> statements) {
-    this.statements = statements;
-    this.options = options;
-    this.statementTypes = determineStatementTypes(this.statements);
-    this.hasMoreData = new boolean[this.statements.size()];
-    this.exceptions = new SpannerException[this.statements.size()];
-=======
-    this.resultType = determineResultType(this.parsedStatement);
->>>>>>> 8414b197
   }
 
   protected ParsedStatement replaceKnownUnsupportedQueries(ParsedStatement parsedStatement) {
@@ -154,43 +104,28 @@
    * Determines the statement types based on the given statement strings. The statement string must
    * already been stripped of any comments that might precede the actual statement string.
    *
-<<<<<<< HEAD
    * @param statements The statement strings to determine the type for
    * @return The list of {@link StatementType} that the given statement strings will produce
    */
-  protected static List<StatementType> determineStatementTypes(List<String> statements) {
-    List<StatementType> statementTypes = new ArrayList<>();
+  protected static ImmutableList<StatementType> determineStatementTypes(
+      ImmutableList<String> statements) {
+    ImmutableList.Builder<StatementType> builder = ImmutableList.builder();
     for (String sql : statements) {
       if (PARSER.isUpdateStatement(sql)) {
-        statementTypes.add(StatementType.UPDATE);
+        builder.add(StatementType.UPDATE);
       } else if (PARSER.isQuery(sql)) {
-        statementTypes.add(StatementType.QUERY);
+        builder.add(StatementType.QUERY);
       } else if (PARSER.isDdlStatement(sql)) {
-        statementTypes.add(StatementType.DDL);
+        builder.add(StatementType.DDL);
       } else {
-        statementTypes.add(StatementType.CLIENT_SIDE);
-      }
-=======
-   * @param parsedStatement The parsed statement to determine the type of result for
-   * @return The {@link ResultType} that the given sql string will produce
-   */
-  protected static ResultType determineResultType(ParsedStatement parsedStatement) {
-    if (parsedStatement.isUpdate()) {
-      return ResultType.UPDATE_COUNT;
-    } else if (parsedStatement.isQuery()) {
-      return ResultType.RESULT_SET;
-    } else {
-      return ResultType.NO_RESULT;
->>>>>>> 8414b197
-    }
-    return statementTypes;
+        builder.add(StatementType.CLIENT_SIDE);
+      }
+    }
+    return builder.build();
   }
 
   // Split statements by ';' delimiter, but ignore anything that is nested with '' or "".
-<<<<<<< HEAD
-  private List<String> splitStatements(String sql) {
-    List<String> statements = new ArrayList<>();
-=======
+
   private static ImmutableList<String> splitStatements(String sql) {
     // First check trivial cases with only one statement.
     int firstIndexOfDelimiter = sql.indexOf(STATEMENT_DELIMITER);
@@ -203,7 +138,6 @@
 
     ImmutableList.Builder<String> builder = ImmutableList.builder();
     // TODO: Fix this parsing, as it does not take all types of quotes into consideration.
->>>>>>> 8414b197
     boolean quoteEscape = false;
     int index = 0;
     for (int i = 0; i < sql.length(); ++i) {
@@ -214,22 +148,14 @@
         String stmt = sql.substring(index, i).trim();
         // Statements with only ';' character are empty and dropped.
         if (stmt.length() > 0) {
-<<<<<<< HEAD
-          statements.add(stmt);
-=======
           builder.add(stmt);
->>>>>>> 8414b197
         }
         index = i + 1;
       }
     }
 
     if (index < sql.length()) {
-<<<<<<< HEAD
-      statements.add(sql.substring(index).trim());
-=======
       builder.add(sql.substring(index).trim());
->>>>>>> 8414b197
     }
     return builder.build();
   }
@@ -332,7 +258,7 @@
     return this.statementResults[index];
   }
 
-  private void setStatementResult(int index, ResultSet resultSet) {
+  protected void setStatementResult(int index, ResultSet resultSet) {
     if (this.statementResults == null) {
       this.statementResults = new ResultSet[getStatementCount()];
     }
@@ -451,7 +377,6 @@
       if (canUseBatch) {
         index += executeStatementsInBatch(index);
       } else {
-<<<<<<< HEAD
         executeSingleStatement(index);
         index++;
       }
@@ -473,11 +398,6 @@
         // Executing a BEGIN statement when an implicit transaction is active causes the implicit
         // transaction to be committed and a new explicit transaction to be started
         connection.commit();
-=======
-        StatementResult result =
-            connection.execute(Statement.of(this.parsedStatement.getSqlWithoutComments()));
-        updateResultCount(result);
->>>>>>> 8414b197
       }
       executionStatus = ExecutionStatus.EXPLICIT_TRANSACTION;
     }
@@ -491,7 +411,6 @@
       StatementResult result = this.connection.execute(Statement.of(statements.get(index)));
       updateResultCount(index, result);
     } catch (SpannerException e) {
-<<<<<<< HEAD
       handleExecutionExceptionInTransaction(index, e);
     }
   }
@@ -529,15 +448,6 @@
       if (canBeBatchedTogether(batchType, statementType)) {
         connection.execute(Statement.of(statements.get(index)));
         index++;
-=======
-      if (statements.size() > 1) {
-        SpannerException exception =
-            SpannerExceptionFactory.newSpannerException(
-                e.getErrorCode(),
-                e.getMessage() + " \"" + this.parsedStatement.getSqlWithoutComments() + "\"",
-                e);
-        handleExecutionException(exception);
->>>>>>> 8414b197
       } else {
         // End the batch here, as the statement type on this index can not be batched together with
         // the other statements in the batch.
