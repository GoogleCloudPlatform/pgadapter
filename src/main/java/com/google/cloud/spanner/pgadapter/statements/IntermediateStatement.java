--- conflicted
+++ resolved
@@ -139,13 +139,10 @@
   /** @return True if this is a select statement, false otherwise. */
   public boolean containsResultSet() {
     return this.parsedStatement.isQuery()
-<<<<<<< HEAD
         || (this.parsedStatement.getType() == StatementType.CLIENT_SIDE
             && this.parsedStatement.getClientSideStatementType()
-                == ClientSideStatementType.RUN_BATCH);
-=======
+                == ClientSideStatementType.RUN_BATCH)
         || (this.parsedStatement.isUpdate() && this.parsedStatement.hasReturningClause());
->>>>>>> 04b4d4fd
   }
 
   /** @return True if this statement was executed, False otherwise. */
