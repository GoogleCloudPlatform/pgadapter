--- conflicted
+++ resolved
@@ -22,15 +22,10 @@
 import org.postgresql.util.ByteConverter;
 
 /** Translate from wire protocol to {@link Number}. */
-<<<<<<< HEAD
 // TODO(230559811): Change this to use String as type, and only convert to BigDecimal for binary
 // transfer.
-public class NumericParser extends Parser<Number> {
-  public NumericParser(ResultSet item, int position) {
-=======
 class NumericParser extends Parser<Number> {
   NumericParser(ResultSet item, int position) {
->>>>>>> 77e74219
     // This should be either a BigDecimal value or a Double.NaN.
     Value value = item.getValue(position);
     if (Value.NAN.equalsIgnoreCase(value.getString())) {
@@ -40,8 +35,7 @@
     }
   }
 
-<<<<<<< HEAD
-  public NumericParser(Object item) {
+  NumericParser(Object item) {
     if (item instanceof Number) {
       this.item = (Number) item;
     } else if (item instanceof String) {
@@ -52,10 +46,6 @@
         this.item = new BigDecimal(stringValue);
       }
     }
-=======
-  NumericParser(Object item) {
-    this.item = (Number) item;
->>>>>>> 77e74219
   }
 
   NumericParser(byte[] item, FormatCode formatCode) {
