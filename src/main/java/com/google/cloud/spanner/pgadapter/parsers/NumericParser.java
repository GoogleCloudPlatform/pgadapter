// Copyright 2022 Google LLC
//
// Licensed under the Apache License, Version 2.0 (the "License");
// you may not use this file except in compliance with the License.
// You may obtain a copy of the License at
//
//      http://www.apache.org/licenses/LICENSE-2.0
//
// Unless required by applicable law or agreed to in writing, software
// distributed under the License is distributed on an "AS IS" BASIS,
// WITHOUT WARRANTIES OR CONDITIONS OF ANY KIND, either express or implied.
// See the License for the specific language governing permissions and
// limitations under the License.

package com.google.cloud.spanner.pgadapter.parsers;

import com.google.cloud.spanner.ResultSet;
import com.google.cloud.spanner.Statement;
import com.google.cloud.spanner.Value;
import java.math.BigDecimal;
import java.nio.charset.StandardCharsets;
import java.sql.Types;
import org.postgresql.util.ByteConverter;

/** Translate from wire protocol to {@link Number}. */
public class NumericParser extends Parser<Number> {
  public NumericParser(ResultSet item, int position) {
    // This should be either a BigDecimal value or a Double.NaN.
    Value value = item.getValue(position);
<<<<<<< HEAD
    if (Value.NAN.equals(value.getString())) {
=======
    if (Value.NAN.equalsIgnoreCase(value.getString())) {
>>>>>>> 5dd9c30d
      this.item = Double.NaN;
    } else {
      this.item = value.getNumeric();
    }
  }

  public NumericParser(Object item) {
    this.item = (Number) item;
  }

  public NumericParser(byte[] item, FormatCode formatCode) {
    if (item != null) {
      switch (formatCode) {
        case TEXT:
          String stringValue = new String(item);
          if (stringValue.equalsIgnoreCase("NaN")) {
            this.item = Double.NaN;
          } else {
            this.item = new BigDecimal(new String(item));
          }
          break;
        case BINARY:
          this.item = ByteConverter.numeric(item, 0, item.length);
          break;
        default:
          throw new IllegalArgumentException("Unsupported format: " + formatCode);
      }
    }
  }

  @Override
  public int getSqlType() {
    return Types.NUMERIC;
  }

  @Override
  protected String stringParse() {
    if (this.item == null) {
      return null;
    }
    return Double.isNaN(this.item.doubleValue()) ? "NaN" : ((BigDecimal) this.item).toPlainString();
  }

  @Override
  protected byte[] binaryParse() {
    if (this.item == null) {
      return null;
    }
    if (Double.isNaN(this.item.doubleValue())) {
      return "NaN".getBytes(StandardCharsets.UTF_8);
    }
    return ByteConverter.numeric((BigDecimal) this.item);
  }

  public void bind(Statement.Builder statementBuilder, String name) {
    statementBuilder.bind(name).to(Value.pgNumeric(stringParse()));
  }
}<|MERGE_RESOLUTION|>--- conflicted
+++ resolved
@@ -27,11 +27,7 @@
   public NumericParser(ResultSet item, int position) {
     // This should be either a BigDecimal value or a Double.NaN.
     Value value = item.getValue(position);
-<<<<<<< HEAD
-    if (Value.NAN.equals(value.getString())) {
-=======
     if (Value.NAN.equalsIgnoreCase(value.getString())) {
->>>>>>> 5dd9c30d
       this.item = Double.NaN;
     } else {
       this.item = value.getNumeric();
