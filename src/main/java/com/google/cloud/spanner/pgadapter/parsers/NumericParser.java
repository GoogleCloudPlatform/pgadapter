// Copyright 2022 Google LLC
//
// Licensed under the Apache License, Version 2.0 (the "License");
// you may not use this file except in compliance with the License.
// You may obtain a copy of the License at
//
//      http://www.apache.org/licenses/LICENSE-2.0
//
// Unless required by applicable law or agreed to in writing, software
// distributed under the License is distributed on an "AS IS" BASIS,
// WITHOUT WARRANTIES OR CONDITIONS OF ANY KIND, either express or implied.
// See the License for the specific language governing permissions and
// limitations under the License.

package com.google.cloud.spanner.pgadapter.parsers;

import com.google.api.core.InternalApi;
import com.google.cloud.spanner.ErrorCode;
import com.google.cloud.spanner.ResultSet;
import com.google.cloud.spanner.SpannerExceptionFactory;
import com.google.cloud.spanner.Statement;
import com.google.cloud.spanner.Value;
import java.math.BigDecimal;
import java.nio.charset.StandardCharsets;
import javax.annotation.Nonnull;
import org.postgresql.util.ByteConverter;

/** Translate from wire protocol to {@link Number}. */
<<<<<<< HEAD
=======
@InternalApi
>>>>>>> 7155783f
public class NumericParser extends Parser<String> {
  NumericParser(ResultSet item, int position) {
    this.item = item.isNull(position) ? null : item.getString(position);
  }

  NumericParser(Object item) {
    this.item = item == null ? null : item.toString();
  }

  NumericParser(byte[] item, FormatCode formatCode) {
    if (item != null) {
      switch (formatCode) {
        case TEXT:
          this.item = new String(item);
          break;
        case BINARY:
          this.item = toNumericString(item);
          break;
        default:
          throw new IllegalArgumentException("Unsupported format: " + formatCode);
      }
    }
  }
  /**
   * Converts the binary data to a string representation of the numeric value. That is either a
   * valid numeric string or 'NaN'.
   */
<<<<<<< HEAD
  public static String toNumericString(byte[] data) {
=======
  public static String toNumericString(@Nonnull byte[] data) {
>>>>>>> 7155783f
    if (data.length < 8) {
      throw SpannerExceptionFactory.newSpannerException(
          ErrorCode.INVALID_ARGUMENT, "Invalid length for numeric: " + data.length);
    }
    Number number = ByteConverter.numeric(data, 0, data.length);
    return number == null ? null : number.toString();
  }

  @Override
  public String stringParse() {
    return this.item;
  }

  @Override
  protected byte[] binaryParse() {
    if (this.item == null) {
      return null;
    }
    if (this.item.equalsIgnoreCase("NaN")) {
      return "NaN".getBytes(StandardCharsets.UTF_8);
    }
    try {
      return ByteConverter.numeric(new BigDecimal(this.item));
    } catch (NumberFormatException exception) {
      throw SpannerExceptionFactory.newSpannerException(
          ErrorCode.INVALID_ARGUMENT, "Invalid numeric value: " + this.item);
    }
  }

  @Override
  public void bind(Statement.Builder statementBuilder, String name) {
    statementBuilder.bind(name).to(Value.pgNumeric(stringParse()));
  }
}<|MERGE_RESOLUTION|>--- conflicted
+++ resolved
@@ -26,10 +26,7 @@
 import org.postgresql.util.ByteConverter;
 
 /** Translate from wire protocol to {@link Number}. */
-<<<<<<< HEAD
-=======
 @InternalApi
->>>>>>> 7155783f
 public class NumericParser extends Parser<String> {
   NumericParser(ResultSet item, int position) {
     this.item = item.isNull(position) ? null : item.getString(position);
@@ -57,11 +54,7 @@
    * Converts the binary data to a string representation of the numeric value. That is either a
    * valid numeric string or 'NaN'.
    */
-<<<<<<< HEAD
-  public static String toNumericString(byte[] data) {
-=======
   public static String toNumericString(@Nonnull byte[] data) {
->>>>>>> 7155783f
     if (data.length < 8) {
       throw SpannerExceptionFactory.newSpannerException(
           ErrorCode.INVALID_ARGUMENT, "Invalid length for numeric: " + data.length);
