--- conflicted
+++ resolved
@@ -203,11 +203,6 @@
           new NoDataResponse(this.outputStream).send(false);
         }
       }
-<<<<<<< HEAD
-=======
-    } catch (Exception exception) {
-      this.handleError(exception);
->>>>>>> e6ffe032
     }
   }
 }