// Copyright 2020 Google LLC
//
// Licensed under the Apache License, Version 2.0 (the "License");
// you may not use this file except in compliance with the License.
// You may obtain a copy of the License at
//
//      http://www.apache.org/licenses/LICENSE-2.0
//
// Unless required by applicable law or agreed to in writing, software
// distributed under the License is distributed on an "AS IS" BASIS,
// WITHOUT WARRANTIES OR CONDITIONS OF ANY KIND, either express or implied.
// See the License for the specific language governing permissions and
// limitations under the License.

package com.google.cloud.spanner.pgadapter.utils;

import static com.google.cloud.spanner.pgadapter.statements.CopyToStatement.COPY_BINARY_HEADER;

<<<<<<< HEAD
=======
import com.google.api.core.InternalApi;
>>>>>>> 36caf8cf
import com.google.cloud.spanner.ResultSet;
import com.google.cloud.spanner.Type;
import com.google.cloud.spanner.pgadapter.ConnectionHandler.QueryMode;
import com.google.cloud.spanner.pgadapter.ProxyServer.DataFormat;
import com.google.cloud.spanner.pgadapter.metadata.OptionsMetadata;
import com.google.cloud.spanner.pgadapter.parsers.ArrayParser;
import com.google.cloud.spanner.pgadapter.parsers.BinaryParser;
import com.google.cloud.spanner.pgadapter.parsers.BooleanParser;
import com.google.cloud.spanner.pgadapter.parsers.DateParser;
import com.google.cloud.spanner.pgadapter.parsers.DoubleParser;
import com.google.cloud.spanner.pgadapter.parsers.JsonbParser;
import com.google.cloud.spanner.pgadapter.parsers.LongParser;
import com.google.cloud.spanner.pgadapter.parsers.NumericParser;
import com.google.cloud.spanner.pgadapter.parsers.StringParser;
import com.google.cloud.spanner.pgadapter.parsers.TimestampParser;
import com.google.cloud.spanner.pgadapter.session.SessionState;
import com.google.cloud.spanner.pgadapter.statements.CopyToStatement;
import com.google.cloud.spanner.pgadapter.statements.IntermediateStatement;
import com.google.common.base.Preconditions;
import java.io.ByteArrayOutputStream;
import java.io.DataOutputStream;
import java.io.IOException;

/** Utility class for converting between generic PostgreSQL conversions. */
@InternalApi
public class Converter implements AutoCloseable {
  private final ByteArrayOutputStream buffer = new ByteArrayOutputStream(256);
  private final DataOutputStream outputStream = new DataOutputStream(buffer);
  private final IntermediateStatement statement;
  private final QueryMode mode;
  private final OptionsMetadata options;
  private final ResultSet resultSet;
  private final SessionState sessionState;
<<<<<<< HEAD
=======
  private boolean includeBinaryCopyHeaderInFirstRow;
>>>>>>> 36caf8cf
  private boolean firstRow = true;

  public Converter(
      IntermediateStatement statement,
      QueryMode mode,
      OptionsMetadata options,
      ResultSet resultSet,
      boolean includeBinaryCopyHeaderInFirstRow) {
    this.statement = statement;
    this.mode = mode;
    this.options = options;
    this.resultSet = resultSet;
    this.sessionState =
        statement
            .getConnectionHandler()
            .getExtendedQueryProtocolHandler()
            .getBackendConnection()
            .getSessionState();
    this.includeBinaryCopyHeaderInFirstRow = includeBinaryCopyHeaderInFirstRow;
  }

  public Converter includeBinaryCopyHeader() {
    this.includeBinaryCopyHeaderInFirstRow = true;
    return this;
  }

  public boolean isIncludeBinaryCopyHeaderInFirstRow() {
    return this.includeBinaryCopyHeaderInFirstRow;
  }

  @Override
  public void close() throws Exception {
    buffer.close();
    outputStream.close();
  }

  public ResultSet getResultSet() {
    return resultSet;
  }

  public int convertResultSetRowToDataRowResponse() throws IOException {
    DataFormat fixedFormat = null;
    if (statement instanceof CopyToStatement) {
      fixedFormat =
          ((CopyToStatement) statement).isBinary()
              ? DataFormat.POSTGRESQL_BINARY
              : DataFormat.POSTGRESQL_TEXT;
    }
    buffer.reset();
<<<<<<< HEAD
    if (firstRow
        && statement instanceof CopyToStatement
        && ((CopyToStatement) statement).isBinary()) {
=======
    if (includeBinaryCopyHeaderInFirstRow && firstRow) {
>>>>>>> 36caf8cf
      outputStream.write(COPY_BINARY_HEADER);
      outputStream.writeInt(0); // flags
      outputStream.writeInt(0); // header extension area length
    }
    firstRow = false;
    outputStream.writeShort(resultSet.getColumnCount());
    for (int column_index = 0; /* column indices start at 0 */
        column_index < resultSet.getColumnCount();
        column_index++) {
      if (resultSet.isNull(column_index)) {
        outputStream.writeInt(-1);
      } else {
        DataFormat format =
            fixedFormat == null
                ? DataFormat.getDataFormat(column_index, statement, mode, options)
                : fixedFormat;
        byte[] column = Converter.convertToPG(this.resultSet, column_index, format, sessionState);
        outputStream.writeInt(column.length);
        outputStream.write(column);
      }
    }
    return buffer.size();
  }

  public void writeBuffer(DataOutputStream outputStream) throws IOException {
    buffer.writeTo(outputStream);
  }

  /**
   * Return the data of the specified column of the {@link ResultSet} as a byte array. The column
   * may not contain a null value.
   *
   * @param result The {@link ResultSet} to read the data from.
   * @param position The column index.
   * @param format The {@link DataFormat} format to use to encode the data.
   * @return a byte array containing the data in the specified format.
   */
  public static byte[] convertToPG(
      ResultSet result, int position, DataFormat format, SessionState sessionState) {
    Preconditions.checkArgument(!result.isNull(position), "Column may not contain a null value");
    Type type = result.getColumnType(position);
    switch (type.getCode()) {
      case BOOL:
        return BooleanParser.convertToPG(result, position, format);
      case BYTES:
        return BinaryParser.convertToPG(result, position, format);
      case DATE:
        return DateParser.convertToPG(result, position, format);
      case FLOAT64:
        return DoubleParser.convertToPG(result, position, format);
      case INT64:
        return LongParser.convertToPG(result, position, format);
      case PG_NUMERIC:
        return NumericParser.convertToPG(result, position, format);
      case STRING:
        return StringParser.convertToPG(result, position);
      case TIMESTAMP:
        return TimestampParser.convertToPG(result, position, format, sessionState.getTimezone());
      case PG_JSONB:
        return JsonbParser.convertToPG(result, position, format);
      case ARRAY:
        ArrayParser arrayParser = new ArrayParser(result, position, sessionState);
        return arrayParser.parse(format);
      case NUMERIC:
      case JSON:
      case STRUCT:
      default:
        throw new IllegalArgumentException("Illegal or unknown element type: " + type);
    }
  }
}<|MERGE_RESOLUTION|>--- conflicted
+++ resolved
@@ -16,10 +16,7 @@
 
 import static com.google.cloud.spanner.pgadapter.statements.CopyToStatement.COPY_BINARY_HEADER;
 
-<<<<<<< HEAD
-=======
 import com.google.api.core.InternalApi;
->>>>>>> 36caf8cf
 import com.google.cloud.spanner.ResultSet;
 import com.google.cloud.spanner.Type;
 import com.google.cloud.spanner.pgadapter.ConnectionHandler.QueryMode;
@@ -53,10 +50,7 @@
   private final OptionsMetadata options;
   private final ResultSet resultSet;
   private final SessionState sessionState;
-<<<<<<< HEAD
-=======
   private boolean includeBinaryCopyHeaderInFirstRow;
->>>>>>> 36caf8cf
   private boolean firstRow = true;
 
   public Converter(
@@ -106,13 +100,7 @@
               : DataFormat.POSTGRESQL_TEXT;
     }
     buffer.reset();
-<<<<<<< HEAD
-    if (firstRow
-        && statement instanceof CopyToStatement
-        && ((CopyToStatement) statement).isBinary()) {
-=======
     if (includeBinaryCopyHeaderInFirstRow && firstRow) {
->>>>>>> 36caf8cf
       outputStream.write(COPY_BINARY_HEADER);
       outputStream.writeInt(0); // flags
       outputStream.writeInt(0); // header extension area length
