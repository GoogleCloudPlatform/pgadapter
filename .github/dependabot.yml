--- conflicted
+++ resolved
@@ -47,12 +47,11 @@
     directory: "/samples/java/liquibase"
     schedule:
       interval: "daily"
-<<<<<<< HEAD
   - package-ecosystem: "maven"
     directory: "/samples/java/jdbc"
-=======
+    schedule:
+      interval: "daily"
   - package-ecosystem: "pip"
     directory: "/samples/python/psycopg3"
->>>>>>> 7c957816
     schedule:
       interval: "daily"