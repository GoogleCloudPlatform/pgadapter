on:
  pull_request:
name: units
jobs:
  ubuntu:
    runs-on: ubuntu-latest
    env:
      DOTNET_NOLOGO: true
    strategy:
      fail-fast: false
      matrix:
        java: [8, 11, 17]
    steps:
      - uses: actions/checkout@v3
      - uses: actions/setup-java@v3
        with:
          distribution: zulu
          java-version: ${{matrix.java}}
      - run: java -version
      - uses: actions/setup-go@v3
        with:
          go-version: '^1.17.7'
      - run: go version
<<<<<<< HEAD
      - uses: actions/setup-python@v3
        with:
          python-version: '3.9'
      - run: python --version
      - uses: actions/checkout@v3
      - uses: actions/setup-python@v3
        with:
          python-version: '3.9'
          cache: 'pip'
=======
      - uses: actions/setup-python@v4
        with:
          python-version: '3.9'
      - run: python --version
>>>>>>> b9d03630
      - run: pip install -r ./src/test/python/requirements.txt
      - run: mvn -B test -Ptest-all
  windows:
    runs-on: windows-latest
    env:
      DOTNET_NOLOGO: true
    strategy:
      fail-fast: false
      matrix:
        java: [8, 11, 17]
    steps:
      - uses: actions/checkout@v3
      - uses: actions/setup-java@v3
        with:
          distribution: zulu
          java-version: ${{matrix.java}}
      - run: java -version
      - uses: actions/setup-python@v4
        with:
          python-version: '3.9'
      - run: python --version
      - run: pip install -r ./src/test/python/requirements.txt
      - run: mvn -B test
  macos:
    runs-on: macos-latest
    env:
      DOTNET_NOLOGO: true
    strategy:
      fail-fast: false
      matrix:
        java: [8, 11, 17]
    steps:
      - uses: actions/checkout@v3
      - uses: actions/setup-java@v3
        with:
          distribution: zulu
          java-version: ${{matrix.java}}
      - run: java -version
<<<<<<< HEAD
      - uses: actions/setup-python@v3
        with:
          python-version: '3.9'
      - run: python --version
      - uses: actions/checkout@v3
      - uses: actions/setup-python@v3
        with:
          python-version: '3.9'
          cache: 'pip'
      - run: pip install -r ./src/test/python/requirements.txt
      - run: mvn -B test
=======
      - uses: actions/setup-go@v3
        with:
          go-version: '^1.17.7'
      - run: go version
      - uses: actions/setup-python@v4
        with:
          python-version: '3.9'
      - run: python --version
      - run: pip install -r ./src/test/python/requirements.txt
      - uses: actions/setup-dotnet@v2
        with:
          dotnet-version: '6.0.x'
      - run: mvn -B test -Ptest-all
>>>>>>> b9d03630
<|MERGE_RESOLUTION|>--- conflicted
+++ resolved
@@ -21,22 +21,10 @@
         with:
           go-version: '^1.17.7'
       - run: go version
-<<<<<<< HEAD
-      - uses: actions/setup-python@v3
-        with:
-          python-version: '3.9'
-      - run: python --version
-      - uses: actions/checkout@v3
-      - uses: actions/setup-python@v3
-        with:
-          python-version: '3.9'
-          cache: 'pip'
-=======
       - uses: actions/setup-python@v4
         with:
           python-version: '3.9'
       - run: python --version
->>>>>>> b9d03630
       - run: pip install -r ./src/test/python/requirements.txt
       - run: mvn -B test -Ptest-all
   windows:
@@ -75,19 +63,6 @@
           distribution: zulu
           java-version: ${{matrix.java}}
       - run: java -version
-<<<<<<< HEAD
-      - uses: actions/setup-python@v3
-        with:
-          python-version: '3.9'
-      - run: python --version
-      - uses: actions/checkout@v3
-      - uses: actions/setup-python@v3
-        with:
-          python-version: '3.9'
-          cache: 'pip'
-      - run: pip install -r ./src/test/python/requirements.txt
-      - run: mvn -B test
-=======
       - uses: actions/setup-go@v3
         with:
           go-version: '^1.17.7'
@@ -100,5 +75,4 @@
       - uses: actions/setup-dotnet@v2
         with:
           dotnet-version: '6.0.x'
-      - run: mvn -B test -Ptest-all
->>>>>>> b9d03630
+      - run: mvn -B test -Ptest-all