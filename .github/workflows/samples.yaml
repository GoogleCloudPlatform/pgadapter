--- conflicted
+++ resolved
@@ -50,7 +50,11 @@
         run: |
           pip install -r requirements.txt
           python psycopg3_sample.py
-<<<<<<< HEAD
+      - name: Run SQLAlchemy2 Sample tests
+        working-directory: ./samples/python/sqlalchemy2-sample
+        run: |
+          pip install -r requirements.txt
+          python run_sample.py
   nodejs-samples:
     runs-on: ubuntu-latest
     steps:
@@ -61,11 +65,4 @@
       - run: node --version
       - name: Run Knex Sample tests
         working-directory: ./samples/nodejs/knex
-        run: npm start
-=======
-      - name: Run SQLAlchemy2 Sample tests
-        working-directory: ./samples/python/sqlalchemy2-sample
-        run: |
-          pip install -r requirements.txt
-          python run_sample.py
->>>>>>> 542f2dc9
+        run: npm start