on:
  push:
    branches:
      - postgresql-dialect
  pull_request:
  workflow_dispatch:
name: samples
jobs:
  java-samples:
    runs-on: ubuntu-latest
    steps:
      - uses: actions/checkout@v4
      - name: Setup Java
        uses: actions/setup-java@v4
        with:
          distribution: zulu
          java-version: 17
      - name: Run JDBC Sample tests
        working-directory: ./samples/java/jdbc
        run: mvn test -B
<<<<<<< HEAD
      - name: Run Hibernate Sample tests
        working-directory: ./samples/java/hibernate
        run: mvn test -B
=======
  go-samples:
    runs-on: ubuntu-latest
    steps:
      - uses: actions/checkout@v4
      - uses: actions/setup-go@v5
        with:
          go-version: '1.20.7'
      - run: go version
      - name: Run gorm Sample tests
        working-directory: ./samples/golang/gorm
        run: go test
      - name: Run pgx Sample tests
        working-directory: ./samples/golang/pgx
        run: go test
>>>>>>> 4ab1a3b8
<|MERGE_RESOLUTION|>--- conflicted
+++ resolved
@@ -18,11 +18,9 @@
       - name: Run JDBC Sample tests
         working-directory: ./samples/java/jdbc
         run: mvn test -B
-<<<<<<< HEAD
       - name: Run Hibernate Sample tests
         working-directory: ./samples/java/hibernate
         run: mvn test -B
-=======
   go-samples:
     runs-on: ubuntu-latest
     steps:
@@ -36,5 +34,4 @@
         run: go test
       - name: Run pgx Sample tests
         working-directory: ./samples/golang/pgx
-        run: go test
->>>>>>> 4ab1a3b8
+        run: go test