--- conflicted
+++ resolved
@@ -36,25 +36,14 @@
         with:
           go-version: '^1.17.7'
       - run: go version
-<<<<<<< HEAD
-      - uses: actions/setup-python@v3
-=======
       - uses: actions/setup-python@v4
->>>>>>> b9d03630
         with:
           python-version: '3.9'
       - run: python --version
       - uses: actions/checkout@v3
-<<<<<<< HEAD
-      - uses: actions/setup-python@v3
-        with:
-          python-version: '3.9'
-          cache: 'pip'
-=======
       - uses: actions/setup-python@v4
         with:
           python-version: '3.9'
->>>>>>> b9d03630
       - run: pip install -r ./src/test/python/requirements.txt
       - name: Run unit tests
         run: mvn test -B -Ptest-all
