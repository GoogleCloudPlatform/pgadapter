# PGAdapter and Hibernate

PGAdapter can be used in combination with Hibernate, but with a number of limitations. This sample
shows the command line arguments and configuration that is needed in order to use Hibernate with
PGAdapter.

## Start PGAdapter
You must start PGAdapter before you can run the sample. The following command shows how to start PGAdapter using the
pre-built Docker image. See [Running PGAdapter](../../../README.md#usage) for more information on other options for how
to run PGAdapter.

```shell
export GOOGLE_APPLICATION_CREDENTIALS=/path/to/credentials.json
docker pull gcr.io/cloud-spanner-pg-adapter/pgadapter
docker run \
  -d -p 5432:5432 \
  -v ${GOOGLE_APPLICATION_CREDENTIALS}:${GOOGLE_APPLICATION_CREDENTIALS}:ro \
  -e GOOGLE_APPLICATION_CREDENTIALS \
  -v /tmp:/tmp \
  gcr.io/cloud-spanner-pg-adapter/pgadapter \
  -p my-project -i my-instance \
  -x
```

## Creating the Sample Data Model
Run the following command in this directory. Replace the host, port and database name with the actual host, port and
database name for your PGAdapter and database setup.

```shell
psql -h localhost -p 5432 -d my-database -f sample-schema.sql
```

You can also drop an existing data model using the `drop_data_model.sql` script:

```shell
psql -h localhost -p 5432 -d my-database -f drop-data-model.sql
```

## Data Types
Cloud Spanner supports the following data types in combination with `Hibernate`.

| PostgreSQL Type                        | Hibernate or Java |
|----------------------------------------|-------------------|
| boolean                                | boolean           |
| bigint / int8                          | long              |
| varchar                                | String            |
| text                                   | String            |
| float8 / double precision              | double            |
| numeric                                | BigDecimal        |
| timestamptz / timestamp with time zone | LocalDateTime     |
| bytea                                  | byte[]            |
| date                                   | LocalDate         |
| jsonb                                  | Custom Data Type  |

### JSONB
Hibernate 5.* does not have native support for JSONB. For this, custom data type
will have to be added. There are modules available that provide support for this.
For the sample, we have used [vladmihalcea/hibernate-types](https://github.com/vladmihalcea/hibernate-types).

## Limitations
The following limitations are currently known:

<<<<<<< HEAD
| Limitation             | Workaround                                                                                                                                                                                                                                                                    |
|------------------------|-------------------------------------------------------------------------------------------------------------------------------------------------------------------------------------------------------------------------------------------------------------------------------|
| Schema updates         | Cloud Spanner does not support the full PostgreSQL DDL dialect. Automated schema updates using `hibernate` are therefore not supported. It is recommended to set the option `hibernate.hbm2ddl.auto=none` (or `spring.jpa.hibernate.ddl-auto=none` if you are using Spring).  |
| Generated primary keys | Cloud Spanner does not support `sequences`. Auto-increment primary key is not supported. Remove auto increment annotation for primary key columns. The recommended type of primary key is a client side generated `UUID` stored as a string.                                  |
=======
| Limitation             | Workaround                                                                                                                                                                                                                                                                   |
|------------------------|------------------------------------------------------------------------------------------------------------------------------------------------------------------------------------------------------------------------------------------------------------------------------|
| Hibernate Version      | Version 5.3.20.Final is supported.                                                                                                                                                                                                                                           |
| Postgresql JDBC driver | Version 42.4.3 is supported.                                                                                                                                                                                                                                                 |
| Schema updates         | Cloud Spanner does not support the full PostgreSQL DDL dialect. Automated schema updates using `hibernate` are therefore not supported. It is recommended to set the option `hibernate.hbm2ddl.auto=none` (or `spring.jpa.hibernate.ddl-auto=none` if you are using Spring). |
| Generated primary keys | Cloud Spanner does not support `sequences`. Auto-increment primary key is not supported. Remove auto increment annotation for primary key columns. The recommended type of primary key is a client side generated `UUID` stored as a string.                                 |
>>>>>>> 440d4954


### Schema Updates
Schema updates are not supported as Cloud Spanner does not support the full PostgreSQL DDL dialect. It is recommended to
create the schema manually. Note that PGAdapter does support `create table if not exists` / `drop table if exists`.
See [sample-schema.sql](src/main/resources/sample-schema-sql) for the data model for this example.

### Generated Primary Keys
`Sequences` are not supported. Hence, auto increment primary key is not supported and should be replaced with primary key definitions that
are manually assigned. See https://cloud.google.com/spanner/docs/schema-design#primary-key-prevent-hotspots
for more information on choosing a good primary key. This sample uses UUIDs that are generated by the client for primary
keys.

```java
public class User {
	// This uses auto generated UUID.
    @Id
    @Column(columnDefinition = "varchar", nullable = false)
    @GeneratedValue
    private UUID id;
}
```

## Optimization

### Transaction
Hibernate by default initiates every transaction as read-write even when there
are only read queries. This causes over-head due to the locks required for read-write
transaction.
This can be optimized by initiating read only transaction for read queries.

```java
Session session = entityManager.unwrap(Session.class);
session.setDefaultReadOnly(true);
```<|MERGE_RESOLUTION|>--- conflicted
+++ resolved
@@ -60,19 +60,12 @@
 ## Limitations
 The following limitations are currently known:
 
-<<<<<<< HEAD
-| Limitation             | Workaround                                                                                                                                                                                                                                                                    |
-|------------------------|-------------------------------------------------------------------------------------------------------------------------------------------------------------------------------------------------------------------------------------------------------------------------------|
-| Schema updates         | Cloud Spanner does not support the full PostgreSQL DDL dialect. Automated schema updates using `hibernate` are therefore not supported. It is recommended to set the option `hibernate.hbm2ddl.auto=none` (or `spring.jpa.hibernate.ddl-auto=none` if you are using Spring).  |
-| Generated primary keys | Cloud Spanner does not support `sequences`. Auto-increment primary key is not supported. Remove auto increment annotation for primary key columns. The recommended type of primary key is a client side generated `UUID` stored as a string.                                  |
-=======
 | Limitation             | Workaround                                                                                                                                                                                                                                                                   |
 |------------------------|------------------------------------------------------------------------------------------------------------------------------------------------------------------------------------------------------------------------------------------------------------------------------|
 | Hibernate Version      | Version 5.3.20.Final is supported.                                                                                                                                                                                                                                           |
 | Postgresql JDBC driver | Version 42.4.3 is supported.                                                                                                                                                                                                                                                 |
 | Schema updates         | Cloud Spanner does not support the full PostgreSQL DDL dialect. Automated schema updates using `hibernate` are therefore not supported. It is recommended to set the option `hibernate.hbm2ddl.auto=none` (or `spring.jpa.hibernate.ddl-auto=none` if you are using Spring). |
 | Generated primary keys | Cloud Spanner does not support `sequences`. Auto-increment primary key is not supported. Remove auto increment annotation for primary key columns. The recommended type of primary key is a client side generated `UUID` stored as a string.                                 |
->>>>>>> 440d4954
 
 
 ### Schema Updates
