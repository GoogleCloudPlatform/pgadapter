--- conflicted
+++ resolved
@@ -298,11 +298,8 @@
       testJPACriteriaDelete();
       System.out.println("JPA Delete Test Completed");
     } finally {
-<<<<<<< HEAD
-=======
       // Make sure we always close the session factory when the test is done. Otherwise, the sample
       // application might keep non-daemon threads alive and not stop.
->>>>>>> 8f23a48c
       hibernateConfiguration.closeSessionFactory();
     }
   }
