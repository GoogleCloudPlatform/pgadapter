--- conflicted
+++ resolved
@@ -4,7 +4,6 @@
   'sample_app'
 ]
 DATABASES = {
-<<<<<<< HEAD
     'default': {
         "ENGINE": "django.db.backends.postgresql",
         'NAME': 'postgres',
@@ -13,16 +12,6 @@
         'PORT': os.getenv('PGPORT', '5432'),
         'HOST': os.getenv('PGHOST', 'localhost')
     }
-=======
-  'default': {
-    'ENGINE': 'django.db.backends.postgresql_psycopg2',
-    'NAME': 'postgres',
-    'USER': 'postgres',
-    'PASSWORD': 'postgres',
-    'PORT': '5432',
-    'HOST': 'localhost'
-  }
->>>>>>> 7511cad2
 }
 
 USE_TZ = True